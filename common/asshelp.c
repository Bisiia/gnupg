/* asshelp.c - Helper functions for Assuan
 * Copyright (C) 2002, 2004, 2007, 2009, 2010 Free Software Foundation, Inc.
 *
 * This file is part of GnuPG.
 *
 * This file is free software; you can redistribute it and/or modify
 * it under the terms of either
 *
 *   - the GNU Lesser General Public License as published by the Free
 *     Software Foundation; either version 3 of the License, or (at
 *     your option) any later version.
 *
 * or
 *
 *   - the GNU General Public License as published by the Free
 *     Software Foundation; either version 2 of the License, or (at
 *     your option) any later version.
 *
 * or both in parallel, as here.
 *
 * This file is distributed in the hope that it will be useful,
 * but WITHOUT ANY WARRANTY; without even the implied warranty of
 * MERCHANTABILITY or FITNESS FOR A PARTICULAR PURPOSE.  See the
 * GNU General Public License for more details.
 *
 * You should have received a copy of the GNU General Public License
 * along with this program; if not, see <https://www.gnu.org/licenses/>.
 */

#include <config.h>
#include <stdio.h>
#include <stdlib.h>
#include <string.h>
#include <unistd.h>
#include <errno.h>
#ifdef HAVE_LOCALE_H
#include <locale.h>
#endif

#include "i18n.h"
#include "util.h"
#include "exechelp.h"
#include "sysutils.h"
#include "status.h"
#include "membuf.h"
#include "asshelp.h"

/* The type we use for lock_agent_spawning.  */
#ifdef HAVE_W32_SYSTEM
# define lock_spawn_t HANDLE
#else
# define lock_spawn_t dotlock_t
#endif

/* The time we wait until the agent or the dirmngr are ready for
   operation after we started them before giving up.  */
#ifdef HAVE_W32CE_SYSTEM
# define SECS_TO_WAIT_FOR_AGENT 30
# define SECS_TO_WAIT_FOR_KEYBOXD 30
# define SECS_TO_WAIT_FOR_DIRMNGR 30
#else
# define SECS_TO_WAIT_FOR_AGENT 5
# define SECS_TO_WAIT_FOR_KEYBOXD 5
# define SECS_TO_WAIT_FOR_DIRMNGR 5
#endif

/* A bitfield that specifies the assuan categories to log.  This is
   identical to the default log handler of libassuan.  We need to do
   it ourselves because we use a custom log handler and want to use
   the same assuan variables to select the categories to log. */
static int log_cats;
#define TEST_LOG_CAT(x) (!! (log_cats & (1 << (x - 1))))

/* The assuan log monitor used to temporary inhibit log messages from
 * assuan.  */
static int (*my_log_monitor) (assuan_context_t ctx,
                              unsigned int cat,
                              const char *msg);


static int
my_libassuan_log_handler (assuan_context_t ctx, void *hook,
                          unsigned int cat, const char *msg)
{
  unsigned int dbgval;

  if (! TEST_LOG_CAT (cat))
    return 0;

  dbgval = hook? *(unsigned int*)hook : 0;
  if (!(dbgval & 1024))
    return 0; /* Assuan debugging is not enabled.  */

  if (ctx && my_log_monitor && !my_log_monitor (ctx, cat, msg))
    return 0; /* Temporary disabled.  */

  if (msg)
    log_string (GPGRT_LOGLVL_DEBUG, msg);

  return 1;
}


/* Setup libassuan to use our own logging functions.  Should be used
   early at startup.  */
void
setup_libassuan_logging (unsigned int *debug_var_address,
                         int (*log_monitor)(assuan_context_t ctx,
                                            unsigned int cat,
                                            const char *msg))
{
  char *flagstr;

  flagstr = getenv ("ASSUAN_DEBUG");
  if (flagstr)
    log_cats = atoi (flagstr);
  else /* Default to log the control channel.  */
    log_cats = (1 << (ASSUAN_LOG_CONTROL - 1));
  my_log_monitor = log_monitor;
  assuan_set_log_cb (my_libassuan_log_handler, debug_var_address);
}


/* Change the Libassuan log categories to those given by NEWCATS.
   NEWCATS is 0 the default category of ASSUAN_LOG_CONTROL is
   selected.  Note, that setup_libassuan_logging overrides the values
   given here.  */
void
set_libassuan_log_cats (unsigned int newcats)
{
  if (newcats)
    log_cats = newcats;
  else /* Default to log the control channel.  */
    log_cats = (1 << (ASSUAN_LOG_CONTROL - 1));
}



static gpg_error_t
send_one_option (assuan_context_t ctx, gpg_err_source_t errsource,
                 const char *name, const char *value, int use_putenv)
{
  gpg_error_t err;
  char *optstr;

  (void)errsource;

  if (!value || !*value)
    err = 0;  /* Avoid sending empty strings.  */
  else if (asprintf (&optstr, "OPTION %s%s=%s",
                     use_putenv? "putenv=":"", name, value) < 0)
    err = gpg_error_from_syserror ();
  else
    {
      err = assuan_transact (ctx, optstr, NULL, NULL, NULL, NULL, NULL, NULL);
      xfree (optstr);
    }

  return err;
}


/* Send the assuan commands pertaining to the pinentry environment.  The
   OPT_* arguments are optional and may be used to override the
   defaults taken from the current locale. */
gpg_error_t
send_pinentry_environment (assuan_context_t ctx,
                           gpg_err_source_t errsource,
                           const char *opt_lc_ctype,
                           const char *opt_lc_messages,
                           session_env_t session_env)

{
  gpg_error_t err = 0;
#if defined(HAVE_SETLOCALE)
  char *old_lc = NULL;
#endif
  char *dft_lc = NULL;
  const char *dft_ttyname;
  int iterator;
  const char *name, *assname, *value;
  int is_default;

  iterator = 0;
  while ((name = session_env_list_stdenvnames (&iterator, &assname)))
    {
      value = session_env_getenv_or_default (session_env, name, NULL);
      if (!value)
        continue;

      if (assname)
        err = send_one_option (ctx, errsource, assname, value, 0);
      else
        {
          err = send_one_option (ctx, errsource, name, value, 1);
          if (gpg_err_code (err) == GPG_ERR_UNKNOWN_OPTION)
            err = 0;  /* Server too old; can't pass the new envvars.  */
        }
      if (err)
        return err;
    }


  dft_ttyname = session_env_getenv_or_default (session_env, "GPG_TTY",
                                               &is_default);
  if (dft_ttyname && !is_default)
    dft_ttyname = NULL;  /* We need the default value.  */

  /* Send the value for LC_CTYPE.  */
#if defined(HAVE_SETLOCALE) && defined(LC_CTYPE)
  old_lc = setlocale (LC_CTYPE, NULL);
  if (old_lc)
    {
      old_lc = xtrystrdup (old_lc);
      if (!old_lc)
        return gpg_error_from_syserror ();
    }
  dft_lc = setlocale (LC_CTYPE, "");
#endif
  if (opt_lc_ctype || (dft_ttyname && dft_lc))
    {
      err = send_one_option (ctx, errsource, "lc-ctype",
                             opt_lc_ctype ? opt_lc_ctype : dft_lc, 0);
    }
#if defined(HAVE_SETLOCALE) && defined(LC_CTYPE)
  if (old_lc)
    {
      setlocale (LC_CTYPE, old_lc);
      xfree (old_lc);
    }
#endif
  if (err)
    return err;

  /* Send the value for LC_MESSAGES.  */
#if defined(HAVE_SETLOCALE) && defined(LC_MESSAGES)
  old_lc = setlocale (LC_MESSAGES, NULL);
  if (old_lc)
    {
      old_lc = xtrystrdup (old_lc);
      if (!old_lc)
        return gpg_error_from_syserror ();
    }
  dft_lc = setlocale (LC_MESSAGES, "");
#endif
  if (opt_lc_messages || (dft_ttyname && dft_lc))
    {
      err = send_one_option (ctx, errsource, "lc-messages",
                             opt_lc_messages ? opt_lc_messages : dft_lc, 0);
    }
#if defined(HAVE_SETLOCALE) && defined(LC_MESSAGES)
  if (old_lc)
    {
      setlocale (LC_MESSAGES, old_lc);
      xfree (old_lc);
    }
#endif
  if (err)
    return err;

  return 0;
}


/* Lock a spawning process.  The caller needs to provide the address
   of a variable to store the lock information and the name or the
   process.  */
static gpg_error_t
lock_spawning (lock_spawn_t *lock, const char *homedir, const char *name,
               int verbose)
{
  char *fname;
  (void)verbose;

  *lock = NULL;

  fname = make_absfilename_try
    (homedir,
     !strcmp (name, "agent")?   "gnupg_spawn_agent_sentinel":
     !strcmp (name, "dirmngr")? "gnupg_spawn_dirmngr_sentinel":
     /*                    */   "gnupg_spawn_unknown_sentinel",
     NULL);
  if (!fname)
    return gpg_error_from_syserror ();

  *lock = dotlock_create (fname, 0);
  xfree (fname);
  if (!*lock)
    return gpg_error_from_syserror ();

  /* FIXME: We should use a timeout of 5000 here - however
     make_dotlock does not yet support values other than -1 and 0.  */
  if (dotlock_take (*lock, -1))
    return gpg_error_from_syserror ();

  return 0;
}


/* Unlock the spawning process.  */
static void
unlock_spawning (lock_spawn_t *lock, const char *name)
{
  if (*lock)
    {
      (void)name;
      dotlock_destroy (*lock);
      *lock = NULL;
    }
}


/* Helper to start a service.  SECS gives the number of seconds to
 * wait.  SOCKNAME is the name of the socket to connect.  VERBOSE is
 * the usual verbose flag.  CTX is the assuan context.  CONNECT_FLAGS
 * are the assuan connect flags.  DID_SUCCESS_MSG will be set to 1 if
 * a success messages has been printed.
 */
static gpg_error_t
wait_for_sock (int secs, int module_name_id, const char *sockname,
               unsigned int connect_flags,
               int verbose, assuan_context_t ctx, int *did_success_msg)
{
  gpg_error_t err = 0;
  int target_us = secs * 1000000;
  int elapsed_us = 0;
  /*
   * 977us * 1024 = just a little more than 1s.
   * so we will double this timeout 10 times in the first
   * second, and then switch over to 1s checkins.
   */
  int next_sleep_us = 977;
  int lastalert = secs+1;
  int secsleft;

  while (elapsed_us < target_us)
    {
      if (verbose)
        {
          secsleft = (target_us - elapsed_us + 999999)/1000000;
          /* log_clock ("left=%d last=%d targ=%d elap=%d next=%d\n", */
          /*            secsleft, lastalert, target_us, elapsed_us, */
          /*            next_sleep_us); */
          if (secsleft < lastalert)
            {
              log_info (module_name_id == GNUPG_MODULE_NAME_DIRMNGR?
                        _("waiting for the dirmngr to come up ... (%ds)\n"):
                        module_name_id == GNUPG_MODULE_NAME_KEYBOXD?
                        _("waiting for the keyboxd to come up ... (%ds)\n"):
                        _("waiting for the agent to come up ... (%ds)\n"),
                        secsleft);
              lastalert = secsleft;
            }
        }
      gnupg_usleep (next_sleep_us);
      elapsed_us += next_sleep_us;
      err = assuan_socket_connect (ctx, sockname, 0, connect_flags);
      if (!err)
        {
          if (verbose)
            {
              log_info (module_name_id == GNUPG_MODULE_NAME_DIRMNGR?
                        _("connection to the dirmngr established\n"):
                        module_name_id == GNUPG_MODULE_NAME_KEYBOXD?
                        _("connection to the keyboxd established\n"):
                        _("connection to the agent established\n"));
              *did_success_msg = 1;
            }
          break;
        }
      next_sleep_us *= 2;
      if (next_sleep_us > 1000000)
        next_sleep_us = 1000000;
    }
  return err;
}


/* Try to connect to a new service via socket or start it if it is not
 * running and AUTOSTART is set.  Handle the server's initial
 * greeting.  Returns a new assuan context at R_CTX or an error code.
 * MODULE_NAME_ID is one of:
 *     GNUPG_MODULE_NAME_AGENT
 *     GNUPG_MODULE_NAME_DIRMNGR
 */
static gpg_error_t
start_new_service (assuan_context_t *r_ctx,
                   int module_name_id,
                   gpg_err_source_t errsource,
                   const char *program_name,
                   const char *opt_lc_ctype,
                   const char *opt_lc_messages,
                   session_env_t session_env,
                   int autostart, int verbose, int debug,
                   gpg_error_t (*status_cb)(ctrl_t, int, ...),
                   ctrl_t status_cb_arg)
{
  gpg_error_t err;
  assuan_context_t ctx;
  int did_success_msg = 0;
  char *sockname;
  const char *printed_name;
  const char *lock_name;
  const char *status_start_line;
  int no_service_err;
  int seconds_to_wait;
  unsigned int connect_flags = 0;
  const char *argv[6];

  *r_ctx = NULL;

  err = assuan_new (&ctx);
  if (err)
    {
      log_error ("error allocating assuan context: %s\n", gpg_strerror (err));
      return err;
    }

  switch (module_name_id)
    {
    case GNUPG_MODULE_NAME_AGENT:
      sockname = make_filename (gnupg_socketdir (), GPG_AGENT_SOCK_NAME, NULL);
      lock_name = "agent";
      printed_name = "gpg-agent";
      status_start_line = "starting_agent ? 0 0";
      no_service_err = GPG_ERR_NO_AGENT;
      seconds_to_wait = SECS_TO_WAIT_FOR_AGENT;
      break;
    case GNUPG_MODULE_NAME_DIRMNGR:
      sockname = make_filename (gnupg_socketdir (), DIRMNGR_SOCK_NAME, NULL);
      lock_name = "dirmngr";
      printed_name = "dirmngr";
      status_start_line = "starting_dirmngr ? 0 0";
      no_service_err = GPG_ERR_NO_DIRMNGR;
      seconds_to_wait = SECS_TO_WAIT_FOR_DIRMNGR;
      break;
    case GNUPG_MODULE_NAME_KEYBOXD:
      sockname = make_filename (gnupg_socketdir (), KEYBOXD_SOCK_NAME, NULL);
      lock_name = "keyboxd";
      printed_name = "keyboxd";
      status_start_line = "starting_keyboxd ? 0 0";
      no_service_err = GPG_ERR_NO_KEYBOXD;
      seconds_to_wait = SECS_TO_WAIT_FOR_KEYBOXD;
      connect_flags |= ASSUAN_SOCKET_CONNECT_FDPASSING;
      break;
    default:
      err = gpg_error (GPG_ERR_INV_ARG);
      assuan_release (ctx);
      return err;
    }

  err = assuan_socket_connect (ctx, sockname, 0, connect_flags);
  if (err && autostart)
    {
      char *abs_homedir;
      lock_spawn_t lock;
      char *program = NULL;
      const char *program_arg = NULL;
      char *p;
      const char *s;
      int i;

      /* With no success start a new server.  */
      if (!program_name || !*program_name)
        program_name = gnupg_module_name (module_name_id);
      else if ((s=strchr (program_name, '|')) && s[1] == '-' && s[2]=='-')
        {
          /* Hack to insert an additional option on the command line.  */
          program = xtrystrdup (program_name);
          if (!program)
            {
              gpg_error_t tmperr = gpg_err_make (errsource,
                                                 gpg_err_code_from_syserror ());
              xfree (sockname);
              assuan_release (ctx);
              return tmperr;
            }
          p = strchr (program, '|');
          *p++ = 0;
          program_arg = p;
        }

      if (verbose)
        log_info (_("no running %s - starting '%s'\n"),
                  printed_name, program_name);

      if (status_cb)
        status_cb (status_cb_arg, STATUS_PROGRESS, status_start_line, NULL);

      /* We better pass an absolute home directory to the service just
       * in case the service does not convert the passed name to an
       * absolute one (which it should do).  */
      abs_homedir = make_absfilename_try (gnupg_homedir (), NULL);
      if (!abs_homedir)
        {
          gpg_error_t tmperr = gpg_err_make (errsource,
                                             gpg_err_code_from_syserror ());
          log_error ("error building filename: %s\n", gpg_strerror (tmperr));
          xfree (sockname);
          assuan_release (ctx);
          xfree (program);
          return tmperr;
        }

      if (fflush (NULL))
        {
          gpg_error_t tmperr = gpg_err_make (errsource,
                                             gpg_err_code_from_syserror ());
          log_error ("error flushing pending output: %s\n", strerror (errno));
          xfree (sockname);
          assuan_release (ctx);
          xfree (abs_homedir);
          xfree (program);
          return tmperr;
        }

      i = 0;
      argv[i++] = "--homedir";
      argv[i++] = abs_homedir;
      if (module_name_id == GNUPG_MODULE_NAME_AGENT)
        argv[i++] = "--use-standard-socket";
      if (program_arg)
        argv[i++] = program_arg;
      argv[i++] = "--daemon";
      argv[i++] = NULL;

      if (!(err = lock_spawning (&lock, gnupg_homedir (), lock_name, verbose))
          && assuan_socket_connect (ctx, sockname, 0, connect_flags))
        {
<<<<<<< HEAD
#ifdef HAVE_W32_SYSTEM
          err = gnupg_spawn_process_detached (program? program : agent_program,
=======
          err = gnupg_spawn_process_detached (program? program : program_name,
>>>>>>> 8e574130
                                              argv, NULL);
#else
          pid_t pid;

          err = gnupg_spawn_process_fd (program? program : agent_program,
                                        argv, -1, -1, -1, &pid);
          if (!err)
            err = gnupg_wait_process (program? program : agent_program,
                                      pid, 1, NULL);
#endif
          if (err)
            log_error ("failed to start %s '%s': %s\n",
                       printed_name, program? program : program_name,
                       gpg_strerror (err));
          else
            err = wait_for_sock (seconds_to_wait, module_name_id,
                                 sockname, connect_flags,
                                 verbose, ctx, &did_success_msg);
        }

      unlock_spawning (&lock, lock_name);
      xfree (abs_homedir);
      xfree (program);
    }
  xfree (sockname);
  if (err)
    {
      if (autostart || gpg_err_code (err) != GPG_ERR_ASS_CONNECT_FAILED)
        log_error ("can't connect to the %s: %s\n",
                   printed_name, gpg_strerror (err));
      assuan_release (ctx);
      return gpg_err_make (errsource, no_service_err);
    }

  if (debug && !did_success_msg)
    log_debug ("connection to the %s established\n", printed_name);

  if (module_name_id == GNUPG_MODULE_NAME_AGENT)
    err = assuan_transact (ctx, "RESET",
                           NULL, NULL, NULL, NULL, NULL, NULL);

  if (!err
      && module_name_id == GNUPG_MODULE_NAME_AGENT)
    {
      err = send_pinentry_environment (ctx, errsource,
                                       opt_lc_ctype, opt_lc_messages,
                                       session_env);
      if (gpg_err_code (err) == GPG_ERR_FORBIDDEN
          && gpg_err_source (err) == GPG_ERR_SOURCE_GPGAGENT)
        {
          /* Check whether the agent is in restricted mode.  */
          if (!assuan_transact (ctx, "GETINFO restricted",
                                NULL, NULL, NULL, NULL, NULL, NULL))
            {
              if (verbose)
                log_info (_("connection to the agent is in restricted mode\n"));
              err = 0;
            }
        }
    }
  if (err)
    {
      assuan_release (ctx);
      return err;
    }

  *r_ctx = ctx;
  return 0;
}


/* Try to connect tothe agent or start a new one.  */
gpg_error_t
start_new_gpg_agent (assuan_context_t *r_ctx,
                     gpg_err_source_t errsource,
                     const char *agent_program,
                     const char *opt_lc_ctype,
                     const char *opt_lc_messages,
                     session_env_t session_env,
                     int autostart, int verbose, int debug,
                     gpg_error_t (*status_cb)(ctrl_t, int, ...),
                     ctrl_t status_cb_arg)
{
  return start_new_service (r_ctx, GNUPG_MODULE_NAME_AGENT,
                            errsource, agent_program,
                            opt_lc_ctype, opt_lc_messages, session_env,
                            autostart, verbose, debug,
                            status_cb, status_cb_arg);
}


/* Try to connect to the dirmngr via a socket.  On platforms
   supporting it, start it up if needed and if AUTOSTART is true.
   Returns a new assuan context at R_CTX or an error code. */
gpg_error_t
start_new_keyboxd (assuan_context_t *r_ctx,
                   gpg_err_source_t errsource,
                   const char *keyboxd_program,
                   int autostart, int verbose, int debug,
                   gpg_error_t (*status_cb)(ctrl_t, int, ...),
                   ctrl_t status_cb_arg)
{
  return start_new_service (r_ctx, GNUPG_MODULE_NAME_KEYBOXD,
                            errsource, keyboxd_program,
                            NULL, NULL, NULL,
                            autostart, verbose, debug,
                            status_cb, status_cb_arg);
}


/* Try to connect to the dirmngr via a socket.  On platforms
   supporting it, start it up if needed and if AUTOSTART is true.
   Returns a new assuan context at R_CTX or an error code. */
gpg_error_t
start_new_dirmngr (assuan_context_t *r_ctx,
                   gpg_err_source_t errsource,
                   const char *dirmngr_program,
                   int autostart, int verbose, int debug,
                   gpg_error_t (*status_cb)(ctrl_t, int, ...),
                   ctrl_t status_cb_arg)
{
#ifdef USE_DIRMNGR_AUTO_START
<<<<<<< HEAD
  if (err && autostart)
    {
      lock_spawn_t lock;
      const char *argv[4];
      char *abs_homedir;

      /* No connection: Try start a new Dirmngr.  */
      if (!dirmngr_program || !*dirmngr_program)
        dirmngr_program = gnupg_module_name (GNUPG_MODULE_NAME_DIRMNGR);

      if (verbose)
        log_info (_("no running dirmngr - starting '%s'\n"),
                  dirmngr_program);

      if (status_cb)
        status_cb (status_cb_arg, STATUS_PROGRESS,
                   "starting_dirmngr ? 0 0", NULL);

      abs_homedir = make_absfilename (gnupg_homedir (), NULL);
      if (!abs_homedir)
        {
          gpg_error_t tmperr = gpg_err_make (errsource,
                                             gpg_err_code_from_syserror ());
          log_error ("error building filename: %s\n",gpg_strerror (tmperr));
          assuan_release (ctx);
          return tmperr;
        }

      if (fflush (NULL))
        {
          gpg_error_t tmperr = gpg_err_make (errsource,
                                             gpg_err_code_from_syserror ());
          log_error ("error flushing pending output: %s\n",
                     strerror (errno));
          assuan_release (ctx);
          return tmperr;
        }

      argv[0] = "--daemon";
      /* Try starting the daemon.  Versions of dirmngr < 2.1.15 do
       * this only if the home directory is given on the command line.  */
      argv[1] = "--homedir";
      argv[2] = abs_homedir;
      argv[3] = NULL;

      if (!(err = lock_spawning (&lock, gnupg_homedir (), "dirmngr", verbose))
          && assuan_socket_connect (ctx, sockname, 0, 0))
        {
#ifdef HAVE_W32_SYSTEM
          err = gnupg_spawn_process_detached (dirmngr_program, argv, NULL);
#else
          pid_t pid;

          err = gnupg_spawn_process_fd (dirmngr_program, argv,
                                        -1, -1, -1, &pid);
          if (!err)
            err = gnupg_wait_process (dirmngr_program, pid, 1, NULL);
#endif
          if (err)
            log_error ("failed to start the dirmngr '%s': %s\n",
                       dirmngr_program, gpg_strerror (err));
          else
            err = wait_for_sock (SECS_TO_WAIT_FOR_DIRMNGR, 1,
                                 sockname, verbose, ctx, &did_success_msg);
        }

      unlock_spawning (&lock, "dirmngr");
      xfree (abs_homedir);
    }
#else
  (void)dirmngr_program;
  (void)verbose;
  (void)status_cb;
  (void)status_cb_arg;
#endif /*USE_DIRMNGR_AUTO_START*/

  if (err)
    {
      if (autostart || gpg_err_code (err) != GPG_ERR_ASS_CONNECT_FAILED)
        log_error ("connecting dirmngr at '%s' failed: %s\n",
                   sockname, gpg_strerror (err));
      assuan_release (ctx);
      return gpg_err_make (errsource, GPG_ERR_NO_DIRMNGR);
    }

  if (debug && !did_success_msg)
    log_debug ("connection to the dirmngr established\n");

  *r_ctx = ctx;
  return 0;
=======
  autostart = 0;
#endif
  return start_new_service (r_ctx, GNUPG_MODULE_NAME_DIRMNGR,
                            errsource, dirmngr_program,
                            NULL, NULL, NULL,
                            autostart, verbose, debug,
                            status_cb, status_cb_arg);
>>>>>>> 8e574130
}


/* Return the version of a server using "GETINFO version".  On success
   0 is returned and R_VERSION receives a malloced string with the
   version which must be freed by the caller.  On error NULL is stored
   at R_VERSION and an error code returned.  Mode is in general 0 but
   certain values may be used to modify the used version command:

      MODE == 0 = Use "GETINFO version"
      MODE == 2 - Use "SCD GETINFO version"
 */
gpg_error_t
get_assuan_server_version (assuan_context_t ctx, int mode, char **r_version)
{
  gpg_error_t err;
  membuf_t data;

  init_membuf (&data, 64);
  err = assuan_transact (ctx,
                         mode == 2? "SCD GETINFO version"
                         /**/     : "GETINFO version",
                         put_membuf_cb, &data,
                         NULL, NULL, NULL, NULL);
  if (err)
    {
      xfree (get_membuf (&data, NULL));
      *r_version = NULL;
    }
  else
    {
      put_membuf (&data, "", 1);
      *r_version = get_membuf (&data, NULL);
      if (!*r_version)
        err = gpg_error_from_syserror ();
    }
  return err;
}<|MERGE_RESOLUTION|>--- conflicted
+++ resolved
@@ -527,22 +527,18 @@
       if (!(err = lock_spawning (&lock, gnupg_homedir (), lock_name, verbose))
           && assuan_socket_connect (ctx, sockname, 0, connect_flags))
         {
-<<<<<<< HEAD
 #ifdef HAVE_W32_SYSTEM
-          err = gnupg_spawn_process_detached (program? program : agent_program,
-=======
           err = gnupg_spawn_process_detached (program? program : program_name,
->>>>>>> 8e574130
                                               argv, NULL);
-#else
+#else /*!W32*/
           pid_t pid;
 
-          err = gnupg_spawn_process_fd (program? program : agent_program,
+          err = gnupg_spawn_process_fd (program? program : program_name,
                                         argv, -1, -1, -1, &pid);
           if (!err)
-            err = gnupg_wait_process (program? program : agent_program,
+            err = gnupg_wait_process (program? program : program_name,
                                       pid, 1, NULL);
-#endif
+#endif /*!W32*/
           if (err)
             log_error ("failed to start %s '%s': %s\n",
                        printed_name, program? program : program_name,
@@ -654,99 +650,7 @@
                    gpg_error_t (*status_cb)(ctrl_t, int, ...),
                    ctrl_t status_cb_arg)
 {
-#ifdef USE_DIRMNGR_AUTO_START
-<<<<<<< HEAD
-  if (err && autostart)
-    {
-      lock_spawn_t lock;
-      const char *argv[4];
-      char *abs_homedir;
-
-      /* No connection: Try start a new Dirmngr.  */
-      if (!dirmngr_program || !*dirmngr_program)
-        dirmngr_program = gnupg_module_name (GNUPG_MODULE_NAME_DIRMNGR);
-
-      if (verbose)
-        log_info (_("no running dirmngr - starting '%s'\n"),
-                  dirmngr_program);
-
-      if (status_cb)
-        status_cb (status_cb_arg, STATUS_PROGRESS,
-                   "starting_dirmngr ? 0 0", NULL);
-
-      abs_homedir = make_absfilename (gnupg_homedir (), NULL);
-      if (!abs_homedir)
-        {
-          gpg_error_t tmperr = gpg_err_make (errsource,
-                                             gpg_err_code_from_syserror ());
-          log_error ("error building filename: %s\n",gpg_strerror (tmperr));
-          assuan_release (ctx);
-          return tmperr;
-        }
-
-      if (fflush (NULL))
-        {
-          gpg_error_t tmperr = gpg_err_make (errsource,
-                                             gpg_err_code_from_syserror ());
-          log_error ("error flushing pending output: %s\n",
-                     strerror (errno));
-          assuan_release (ctx);
-          return tmperr;
-        }
-
-      argv[0] = "--daemon";
-      /* Try starting the daemon.  Versions of dirmngr < 2.1.15 do
-       * this only if the home directory is given on the command line.  */
-      argv[1] = "--homedir";
-      argv[2] = abs_homedir;
-      argv[3] = NULL;
-
-      if (!(err = lock_spawning (&lock, gnupg_homedir (), "dirmngr", verbose))
-          && assuan_socket_connect (ctx, sockname, 0, 0))
-        {
-#ifdef HAVE_W32_SYSTEM
-          err = gnupg_spawn_process_detached (dirmngr_program, argv, NULL);
-#else
-          pid_t pid;
-
-          err = gnupg_spawn_process_fd (dirmngr_program, argv,
-                                        -1, -1, -1, &pid);
-          if (!err)
-            err = gnupg_wait_process (dirmngr_program, pid, 1, NULL);
-#endif
-          if (err)
-            log_error ("failed to start the dirmngr '%s': %s\n",
-                       dirmngr_program, gpg_strerror (err));
-          else
-            err = wait_for_sock (SECS_TO_WAIT_FOR_DIRMNGR, 1,
-                                 sockname, verbose, ctx, &did_success_msg);
-        }
-
-      unlock_spawning (&lock, "dirmngr");
-      xfree (abs_homedir);
-    }
-#else
-  (void)dirmngr_program;
-  (void)verbose;
-  (void)status_cb;
-  (void)status_cb_arg;
-#endif /*USE_DIRMNGR_AUTO_START*/
-
-  if (err)
-    {
-      if (autostart || gpg_err_code (err) != GPG_ERR_ASS_CONNECT_FAILED)
-        log_error ("connecting dirmngr at '%s' failed: %s\n",
-                   sockname, gpg_strerror (err));
-      assuan_release (ctx);
-      return gpg_err_make (errsource, GPG_ERR_NO_DIRMNGR);
-    }
-
-  if (debug && !did_success_msg)
-    log_debug ("connection to the dirmngr established\n");
-
-  *r_ctx = ctx;
-  return 0;
-=======
+#ifndef USE_DIRMNGR_AUTO_START
   autostart = 0;
 #endif
   return start_new_service (r_ctx, GNUPG_MODULE_NAME_DIRMNGR,
@@ -754,7 +658,6 @@
                             NULL, NULL, NULL,
                             autostart, verbose, debug,
                             status_cb, status_cb_arg);
->>>>>>> 8e574130
 }
 
 
