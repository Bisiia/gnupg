/* sign.c - Sign a message
 * Copyright (C) 2001, 2002, 2003, 2008,
 *               2010 Free Software Foundation, Inc.
 * Copyright (C) 2003-2012, 2016-2017, 2019,
 *               2020, 2022-2023 g10 Code GmbH
 *
 * This file is part of GnuPG.
 *
 * GnuPG is free software; you can redistribute it and/or modify
 * it under the terms of the GNU General Public License as published by
 * the Free Software Foundation; either version 3 of the License, or
 * (at your option) any later version.
 *
 * GnuPG is distributed in the hope that it will be useful,
 * but WITHOUT ANY WARRANTY; without even the implied warranty of
 * MERCHANTABILITY or FITNESS FOR A PARTICULAR PURPOSE.  See the
 * GNU General Public License for more details.
 *
 * You should have received a copy of the GNU General Public License
 * along with this program; if not, see <https://www.gnu.org/licenses/>.
 * SPDX-License-Identifier: GPL-3.0-or-later
 */

#include <config.h>
#include <stdio.h>
#include <stdlib.h>
#include <string.h>
#include <errno.h>
#include <unistd.h>
#include <time.h>

#include "gpgsm.h"
#include <gcrypt.h>
#include <ksba.h>

#include "keydb.h"
#include "../common/i18n.h"
#include "../common/tlv.h"


/* Hash the data and return if something was hashed.  Return -1 on error.  */
static int
hash_data (estream_t fp, gcry_md_hd_t md)
{
  char buffer[4096];
  int nread;
  int rc = 0;

  do
    {
      nread = es_fread (buffer, 1, DIM(buffer), fp);
      gcry_md_write (md, buffer, nread);
    }
  while (nread);
  if (es_ferror (fp))
    {
      log_error ("read error on fd %p: %s\n", fp, strerror (errno));
      rc = -1;
    }
  return rc;
}


static int
hash_and_copy_data (estream_t fp, gcry_md_hd_t md, ksba_writer_t writer)
{
  gpg_error_t err;
  char buffer[4096];
  int nread;
  int rc = 0;
  int any = 0;

  do
    {
      nread = es_fread (buffer, 1, DIM(buffer), fp);
      if (nread)
        {
          any = 1;
          gcry_md_write (md, buffer, nread);
          err = ksba_writer_write_octet_string (writer, buffer, nread, 0);
          if (err)
            {
              log_error ("write failed: %s\n", gpg_strerror (err));
              rc = err;
            }
        }
    }
  while (nread && !rc);
  if (es_ferror (fp))
    {
      rc = gpg_error_from_syserror ();
      log_error ("read error on fp %p: %s\n", fp, strerror (errno));
    }

  if (!any)
    {
      /* We can't allow signing an empty message because it does not
         make much sense and more seriously, ksba_cms_build has
         already written the tag for data and now expects an octet
         string and an octet string of size 0 is illegal.  */
      log_error ("cannot sign an empty message\n");
      rc = gpg_error (GPG_ERR_NO_DATA);
    }
  if (!rc)
    {
      err = ksba_writer_write_octet_string (writer, NULL, 0, 1);
      if (err)
        {
          log_error ("write failed: %s\n", gpg_strerror (err));
          rc = err;
        }
    }

  return rc;
}


/* Get the default certificate which is defined as the first
   certificate capable of signing returned by the keyDB and has a
   secret key available. */
int
gpgsm_get_default_cert (ctrl_t ctrl, ksba_cert_t *r_cert)
{
  KEYDB_HANDLE hd;
  ksba_cert_t cert = NULL;
  int rc;
  char *p;

  hd = keydb_new (ctrl);
  if (!hd)
    return gpg_error (GPG_ERR_GENERAL);
  rc = keydb_search_first (ctrl, hd);
  if (rc)
    {
      keydb_release (hd);
      return rc;
    }

  do
    {
      rc = keydb_get_cert (hd, &cert);
      if (rc)
        {
          log_error ("keydb_get_cert failed: %s\n", gpg_strerror (rc));
          keydb_release (hd);
          return rc;
        }

      if (!gpgsm_cert_use_sign_p (cert, 1))
        {
          p = gpgsm_get_keygrip_hexstring (cert);
          if (p)
            {
              if (!gpgsm_agent_havekey (ctrl, p))
                {
                  xfree (p);
                  keydb_release (hd);
                  *r_cert = cert;
                  return 0; /* got it */
                }
              xfree (p);
            }
        }

      ksba_cert_release (cert);
      cert = NULL;
    }
  while (!(rc = keydb_search_next (ctrl, hd)));
  if (rc && rc != -1)
    log_error ("keydb_search_next failed: %s\n", gpg_strerror (rc));

  ksba_cert_release (cert);
  keydb_release (hd);
  return rc;
}


static ksba_cert_t
get_default_signer (ctrl_t ctrl)
{
  KEYDB_SEARCH_DESC desc;
  ksba_cert_t cert = NULL;
  KEYDB_HANDLE kh = NULL;
  int rc;

  if (!opt.local_user)
    {
      rc = gpgsm_get_default_cert (ctrl, &cert);
      if (rc)
        {
          if (rc != -1)
            log_debug ("failed to find default certificate: %s\n",
                       gpg_strerror (rc));
          return NULL;
        }
      return cert;
    }

  rc = classify_user_id (opt.local_user, &desc, 0);
  if (rc)
    {
      log_error ("failed to find default signer: %s\n", gpg_strerror (rc));
      return NULL;
    }

  kh = keydb_new (ctrl);
  if (!kh)
    return NULL;

  rc = keydb_search (ctrl, kh, &desc, 1);
  if (rc)
    {
      log_debug ("failed to find default certificate: rc=%d\n", rc);
    }
  else
    {
      rc = keydb_get_cert (kh, &cert);
      if (rc)
        {
          log_debug ("failed to get cert: rc=%d\n", rc);
        }
    }

  keydb_release (kh);
  return cert;
}

/* Depending on the options in CTRL add the certificate CERT as well as
   other certificate up in the chain to the Root-CA to the CMS
   object. */
static int
add_certificate_list (ctrl_t ctrl, ksba_cms_t cms, ksba_cert_t cert)
{
  gpg_error_t err;
  int rc = 0;
  ksba_cert_t next = NULL;
  int n;
  int not_root = 0;

  ksba_cert_ref (cert);

  n = ctrl->include_certs;
  if (n == -2)
    {
      not_root = 1;
      n = -1;
    }
  if (n < 0 || n > 50)
    n = 50; /* We better apply an upper bound */

  /* First add my own certificate unless we don't want any certificate
     included at all. */
  if (n)
    {
      if (not_root && gpgsm_is_root_cert (cert))
        err = 0;
      else
        err = ksba_cms_add_cert (cms, cert);
      if (err)
        goto ksba_failure;
      if (n>0)
        n--;
    }
  /* Walk the chain to include all other certificates.  Note that a -1
     used for N makes sure that there is no limit and all certs get
     included. */
  while ( n-- && !(rc = gpgsm_walk_cert_chain (ctrl, cert, &next)) )
    {
      if (not_root && gpgsm_is_root_cert (next))
        err = 0;
      else
        err = ksba_cms_add_cert (cms, next);
      ksba_cert_release (cert);
      cert = next; next = NULL;
      if (err)
        goto ksba_failure;
    }
  ksba_cert_release (cert);

  return gpg_err_code (rc) == GPG_ERR_NOT_FOUND? 0 : rc;

 ksba_failure:
  ksba_cert_release (cert);
  log_error ("ksba_cms_add_cert failed: %s\n", gpg_strerror (err));
  return err;
}


static gpg_error_t
add_signed_attribute (ksba_cms_t cms, const char *attrstr)
{
  gpg_error_t err;
  char **fields = NULL;
  const char *s;
  int i;
  unsigned char *der = NULL;
  size_t derlen;

  fields = strtokenize (attrstr, ":");
  if (!fields)
    {
      err = gpg_error_from_syserror ();
      log_error ("strtokenize failed: %s\n", gpg_strerror (err));
      goto leave;
    }

  for (i=0; fields[i]; i++)
    ;
  if (i != 3)
    {
      err = gpg_error (GPG_ERR_SYNTAX);
      log_error ("invalid attribute specification '%s': %s\n",
                 attrstr, i < 3 ? "not enough fields":"too many fields");
      goto leave;
    }
  if (!ascii_strcasecmp (fields[1], "u"))
    {
      err = 0;
      goto leave; /* Skip unsigned attributes.  */
    }
  if (ascii_strcasecmp (fields[1], "s"))
    {
      err = gpg_error (GPG_ERR_SYNTAX);
      log_error ("invalid attribute specification '%s': %s\n",
                 attrstr, "type is not 's' or 'u'");
      goto leave;
    }
  /* Check that the OID is valid.  */
  err = ksba_oid_from_str (fields[0], &der, &derlen);
  if (err)
    {
      log_error ("invalid attribute specification '%s': %s\n",
                 attrstr, gpg_strerror (err));
      goto leave;
    }
  xfree (der);
  der = NULL;

  if (strchr (fields[2], '/'))
    {
      /* FIXME: read from file. */
    }
  else /* Directly given in hex.  */
    {
      for (i=0, s = fields[2]; hexdigitp (s); s++, i++)
        ;
      if (*s || !i || (i&1))
        {
          log_error ("invalid attribute specification '%s': %s\n",
                     attrstr, "invalid hex encoding of the data");
          err = gpg_error (GPG_ERR_SYNTAX);
          goto leave;
        }
      der = xtrystrdup (fields[2]);
      if (!der)
        {
          err = gpg_error_from_syserror ();
          log_error ("malloc failed: %s\n", gpg_strerror (err));
          goto leave;
        }
      for (s=fields[2], derlen=0; s[0] && s[1]; s += 2)
        der[derlen++] = xtoi_2 (s);
    }

  /* Store the data in the CMS object for all signers.  */
#if 0
  err = ksba_cms_add_attribute (cms, -1, fields[0], 0, der, derlen);
#else
  (void)cms;
  err = gpg_error (GPG_ERR_NOT_IMPLEMENTED);
#endif
  if (err)
    {
      log_error ("invalid attribute specification '%s': %s\n",
                 attrstr, gpg_strerror (err));
      goto leave;
    }

 leave:
  xfree (der);
  xfree (fields);
  return err;
}



/* This function takes a binary detached signature in (BLOB,BLOBLEN)
 * and writes it to OUT_FP.  The core of the function is to replace
 * NDEF length sequences in the input to those with fixed inputs.
 * This helps certain other implementations to properly verify
 * detached signature.  Moreover, it allows our own trailing zero
 * stripping code - which we need for PDF signatures - to work
 * correctly.
 *
 * Example start of a detached signature as created by us:
 *   0 NDEF: SEQUENCE {      -- 1st sequence
 *   2    9:   OBJECT IDENTIFIER signedData (1 2 840 113549 1 7 2)
 *  13 NDEF:   [0] {         -- 2nd sequence
 *  15 NDEF:     SEQUENCE {  -- 3rd sequence
 *  17    1:       INTEGER 1 -- version
 *  20   15:       SET {     -- set of algorithms
 *  22   13:         SEQUENCE {
 *  24    9:           OBJECT IDENTIFIER sha-256 (2 16 840 1 101 3 4 2 1)
 *  35    0:           NULL
 *         :           }
 *         :         }
 *  37 NDEF:       SEQUENCE { -- 4th pretty short sequence
 *  39    9:         OBJECT IDENTIFIER data (1 2 840 113549 1 7 1)
 *         :         }
 *  52  869:       [0] {
 * Our goal is to replace the NDEF by fixed length tags.
 */
static gpg_error_t
write_detached_signature (ctrl_t ctrl, const void *blob, size_t bloblen,
                          estream_t out_fp)
{
  gpg_error_t err;
  const unsigned char *p;
  size_t n, objlen, hdrlen;
  int class, tag, cons, ndef;
  const unsigned char *p_ctoid, *p_version, *p_algoset, *p_dataoid;
  size_t               n_ctoid,  n_version,  n_algoset,  n_dataoid;
  const unsigned char *p_certset, *p_signerinfos;
  size_t               n_certset,  n_signerinfos;
  int i;
  ksba_der_t dbld;
  unsigned char *finalder = NULL;
  size_t finalderlen;

  (void)ctrl;

  p = blob;
  n = bloblen;
  if ((err=parse_ber_header (&p,&n,&class,&tag,&cons,&ndef,&objlen,&hdrlen)))
    return err;
  if (!(class == CLASS_UNIVERSAL && tag == TAG_SEQUENCE && cons))
    return gpg_error (GPG_ERR_INV_CMS_OBJ); /* No 1st sequence.  */

  if ((err=parse_ber_header (&p,&n,&class,&tag,&cons,&ndef,&objlen,&hdrlen)))
    return err;
  if (!(class == CLASS_UNIVERSAL && tag == TAG_OBJECT_ID && !cons))
    return gpg_error (GPG_ERR_INV_CMS_OBJ); /* No signedData OID.  */
  if (objlen > n)
    return gpg_error (GPG_ERR_BAD_BER);     /* Object larger than data. */
  p_ctoid = p;
  n_ctoid = objlen;
  p += objlen;
  n -= objlen;

  if ((err=parse_ber_header (&p,&n,&class,&tag,&cons,&ndef,&objlen,&hdrlen)))
    return err;
  if (!(class == CLASS_CONTEXT && tag == 0 && cons))
    return gpg_error (GPG_ERR_INV_CMS_OBJ); /* No 2nd sequence.  */

  if ((err=parse_ber_header (&p,&n,&class,&tag,&cons,&ndef,&objlen,&hdrlen)))
    return err;
  if (!(class == CLASS_UNIVERSAL && tag == TAG_SEQUENCE && cons))
    return gpg_error (GPG_ERR_INV_CMS_OBJ); /* No 3rd sequence.  */

  if ((err=parse_ber_header (&p,&n,&class,&tag,&cons,&ndef,&objlen,&hdrlen)))
    return err;
  if (!(class == CLASS_UNIVERSAL && tag == TAG_INTEGER))
    return gpg_error (GPG_ERR_INV_CMS_OBJ); /* No version.  */
  if (objlen > n)
    return gpg_error (GPG_ERR_BAD_BER);     /* Object larger than data. */
  p_version = p;
  n_version = objlen;
  p += objlen;
  n -= objlen;

  p_algoset = p;
  if ((err=parse_ber_header (&p,&n,&class,&tag,&cons,&ndef,&objlen,&hdrlen)))
    return err;
  if (!(class == CLASS_UNIVERSAL && tag == TAG_SET && cons && !ndef))
    return gpg_error (GPG_ERR_INV_CMS_OBJ); /* No set of algorithms.  */
  if (objlen > n)
    return gpg_error (GPG_ERR_BAD_BER);     /* Object larger than data. */
  n_algoset = hdrlen + objlen;
  p += objlen;
  n -= objlen;

  if ((err=parse_ber_header (&p,&n,&class,&tag,&cons,&ndef,&objlen,&hdrlen)))
    return err;
  if (!(class == CLASS_UNIVERSAL && tag == TAG_SEQUENCE && cons))
    return gpg_error (GPG_ERR_INV_CMS_OBJ); /* No 4th sequence.  */

  if ((err=parse_ber_header (&p,&n,&class,&tag,&cons,&ndef,&objlen,&hdrlen)))
    return err;
  if (!(class == CLASS_UNIVERSAL && tag == TAG_OBJECT_ID && !cons))
    return gpg_error (GPG_ERR_INV_CMS_OBJ); /* No data OID.  */
  if (objlen > n)
    return gpg_error (GPG_ERR_BAD_BER);     /* Object larger than data. */
  p_dataoid = p;
  n_dataoid = objlen;
  p += objlen;
  n -= objlen;

  if ((err=parse_ber_header (&p,&n,&class,&tag,&cons,&ndef,&objlen,&hdrlen)))
    return err;
  if (!(class == CLASS_UNIVERSAL && tag == TAG_NONE && !cons && !objlen))
    return gpg_error (GPG_ERR_INV_CMS_OBJ); /* No End tag.  */

  /* certificates [0] IMPLICIT CertificateSet OPTIONAL,
   * Note: We ignore the following
   *       crls [1] IMPLICIT CertificateRevocationLists OPTIONAL
   * because gpgsm does not create them.   */
  if ((err=parse_ber_header (&p,&n,&class,&tag,&cons,&ndef,&objlen,&hdrlen)))
    return err;
  if (class == CLASS_CONTEXT && tag == 0 && cons)
    {
      if (objlen > n)
        return gpg_error (GPG_ERR_BAD_BER);     /* Object larger than data. */
      p_certset = p;
      n_certset = objlen;
      p += objlen;
      n -= objlen;
      if ((err=parse_ber_header (&p,&n,&class,&tag,&cons,&ndef,
                                 &objlen,&hdrlen)))
        return err;
    }
  else
    {
      p_certset = NULL;
      n_certset = 0;
    }

  /*  SignerInfos ::= SET OF SignerInfo  */
  if (!(class == CLASS_UNIVERSAL && tag == TAG_SET && cons && !ndef))
    return gpg_error (GPG_ERR_INV_CMS_OBJ); /* No set of signerInfos.  */
  if (objlen > n)
    return gpg_error (GPG_ERR_BAD_BER);     /* Object larger than data. */
  p_signerinfos = p;
  n_signerinfos = objlen;
  p += objlen;
  n -= objlen;

  /* For the fun of it check the 3 end tags.  */
  for (i=0; i < 3; i++)
    {
      if ((err=parse_ber_header (&p,&n,&class,&tag,&cons,&ndef,
                                 &objlen,&hdrlen)))
        return err;
      if (!(class == CLASS_UNIVERSAL && tag == TAG_NONE && !cons && !objlen))
        return gpg_error (GPG_ERR_INV_CMS_OBJ); /* No End tag.  */
    }
  if (n)
    return gpg_error (GPG_ERR_INV_CMS_OBJ); /* Garbage */

  /*---- From here on we jump to leave on error.  ----*/

  /* Now create a new object from the collected data.  */
  dbld = ksba_der_builder_new (16);  /* (pre-allocate 16 items)  */
  if (!dbld)
    {
      err = gpg_error_from_syserror ();
      goto leave;
    }
  ksba_der_add_tag (dbld, 0, KSBA_TYPE_SEQUENCE);
  ksba_der_add_val ( dbld, 0, KSBA_TYPE_OBJECT_ID, p_ctoid, n_ctoid);
  ksba_der_add_tag ( dbld, KSBA_CLASS_CONTEXT, 0);
  ksba_der_add_tag (  dbld, 0, KSBA_TYPE_SEQUENCE);
  ksba_der_add_val (   dbld, 0, KSBA_TYPE_INTEGER, p_version, n_version);
  ksba_der_add_der (   dbld, p_algoset, n_algoset);
  ksba_der_add_tag (   dbld, 0, KSBA_TYPE_SEQUENCE);
  ksba_der_add_val (    dbld, 0, KSBA_TYPE_OBJECT_ID, p_dataoid, n_dataoid);
  ksba_der_add_end (   dbld);
  if (p_certset)
    {
      ksba_der_add_tag (   dbld, KSBA_CLASS_CONTEXT, 0);
      ksba_der_add_der (    dbld, p_certset, n_certset);
      ksba_der_add_end (   dbld);
    }
  ksba_der_add_tag (   dbld, 0, KSBA_TYPE_SET);
  ksba_der_add_der (    dbld, p_signerinfos, n_signerinfos);
  ksba_der_add_end (   dbld);
  ksba_der_add_end (  dbld);
  ksba_der_add_end ( dbld);
  ksba_der_add_end (dbld);

  err = ksba_der_builder_get (dbld, &finalder, &finalderlen);
  if (err)
    goto leave;

  if (es_fwrite (finalder, finalderlen, 1, out_fp) != 1)
    {
      err = gpg_error_from_syserror ();
      goto leave;
    }


 leave:
  ksba_der_release (dbld);
  ksba_free (finalder);
  return err;
}



/* Perform a sign operation.

   Sign the data received on DATA-FD in embedded mode or in detached
   mode when DETACHED is true.  Write the signature to OUT_FP.  The
   keys used to sign are taken from SIGNERLIST or the default one will
   be used if the value of this argument is NULL. */
int
gpgsm_sign (ctrl_t ctrl, certlist_t signerlist,
            estream_t data_fp, int detached, estream_t out_fp)
{
  gpg_error_t err;
  int i;
  gnupg_ksba_io_t b64writer = NULL;
  ksba_writer_t writer;
  estream_t sig_fp = NULL;  /* Used for detached signatures.  */
  ksba_cms_t cms = NULL;
  ksba_stop_reason_t stopreason;
  KEYDB_HANDLE kh = NULL;
  gcry_md_hd_t data_md = NULL;
  int signer;
  const char *algoid;
  int algo;
  ksba_isotime_t signed_at;
  certlist_t cl;
  int release_signerlist = 0;
  int binary_detached = detached && !ctrl->create_pem && !ctrl->create_base64;
  char *curve = NULL;

  audit_set_type (ctrl->audit, AUDIT_TYPE_SIGN);

  kh = keydb_new (ctrl);
  if (!kh)
    {
      log_error (_("failed to allocate keyDB handle\n"));
      err = gpg_error (GPG_ERR_GENERAL);
      goto leave;
    }

  if (!gnupg_rng_is_compliant (opt.compliance))
    {
      err = gpg_error (GPG_ERR_FORBIDDEN);
      log_error (_("%s is not compliant with %s mode\n"),
                 "RNG",
                 gnupg_compliance_option_string (opt.compliance));
      gpgsm_status_with_error (ctrl, STATUS_ERROR,
                               "random-compliance", err);
      goto leave;
    }

  /* Note that in detached mode the b64 write is actually a binary
   * writer because we need to fixup the created signature later.
   * Note that we do this only for binary output because we have no
   * PEM writer interface outside of the ksba create writer code.  */
  ctrl->pem_name = "SIGNED MESSAGE";
  if (binary_detached)
    {
      sig_fp = es_fopenmem (0, "w+");
      err = sig_fp? 0 : gpg_error_from_syserror ();
      if (!err)
        err = gnupg_ksba_create_writer (&b64writer, 0, NULL, sig_fp, &writer);
    }
  else
    {
      err = gnupg_ksba_create_writer
        (&b64writer, ((ctrl->create_pem? GNUPG_KSBA_IO_PEM : 0)
                      | (ctrl->create_base64? GNUPG_KSBA_IO_BASE64 : 0)),
         ctrl->pem_name, out_fp, &writer);
    }
  if (err)
    {
      log_error ("can't create writer: %s\n", gpg_strerror (err));
      goto leave;
    }

  gnupg_ksba_set_progress_cb (b64writer, gpgsm_progress_cb, ctrl);
  if (ctrl->input_size_hint)
    gnupg_ksba_set_total (b64writer, ctrl->input_size_hint);

  err = ksba_cms_new (&cms);
  if (err)
    goto leave;

  err = ksba_cms_set_reader_writer (cms, NULL, writer);
  if (err)
    {
      log_debug ("ksba_cms_set_reader_writer failed: %s\n",
                 gpg_strerror (err));
      goto leave;
    }

  /* We are going to create signed data with data as encap. content.
   * In authenticode mode we use spcIndirectDataContext instead.  */
  err = ksba_cms_set_content_type (cms, 0, KSBA_CT_SIGNED_DATA);
  if (!err)
    err = ksba_cms_set_content_type
      (cms, 1,
       opt.authenticode? KSBA_CT_SPC_IND_DATA_CTX :
       KSBA_CT_DATA
       );
  if (err)
    {
      log_debug ("ksba_cms_set_content_type failed: %s\n",
                 gpg_strerror (err));
      goto leave;
    }

  /* If no list of signers is given, use the default certificate. */
  if (!signerlist)
    {
      ksba_cert_t cert = get_default_signer (ctrl);
      if (!cert)
        {
          log_error ("no default signer found\n");
          gpgsm_status2 (ctrl, STATUS_INV_SGNR,
                         get_inv_recpsgnr_code (GPG_ERR_NO_SECKEY), NULL);
          err = gpg_error (GPG_ERR_GENERAL);
          goto leave;
        }

      /* Although we don't check for ambiguous specification we will
         check that the signer's certificate is usable and valid.  */
      err = gpgsm_cert_use_sign_p (cert, 0);
      if (!err)
        err = gpgsm_validate_chain (ctrl, cert,
                                   GNUPG_ISOTIME_NONE, NULL, 0, NULL, 0, NULL);
      if (err)
        {
          char *tmpfpr;

          tmpfpr = gpgsm_get_fingerprint_hexstring (cert, 0);
          gpgsm_status2 (ctrl, STATUS_INV_SGNR,
                         get_inv_recpsgnr_code (err), tmpfpr, NULL);
          xfree (tmpfpr);
          goto leave;
        }

      /* That one is fine - create signerlist. */
      signerlist = xtrycalloc (1, sizeof *signerlist);
      if (!signerlist)
        {
          err = gpg_error_from_syserror ();
          ksba_cert_release (cert);
          goto leave;
        }
      signerlist->cert = cert;
      release_signerlist = 1;
    }


  /* Figure out the hash algorithm to use. We do not want to use the
     one for the certificate but if possible an OID for the plain
     algorithm.  */
  if (opt.forced_digest_algo && opt.verbose)
    log_info ("user requested hash algorithm %d\n", opt.forced_digest_algo);
  for (i=0, cl=signerlist; cl; cl = cl->next, i++)
    {
      const char *oid;
      unsigned int nbits;
      int pk_algo;

      xfree (curve);
      pk_algo = gpgsm_get_key_algo_info (cl->cert, &nbits, &curve);
      cl->pk_algo = pk_algo;

      if (opt.forced_digest_algo)
        {
          oid = NULL;
          cl->hash_algo = opt.forced_digest_algo;
        }
      else
        {
          if (pk_algo == GCRY_PK_ECC)
            {
              /* Map the Curve to a corresponding hash algo.  */
              if (nbits <= 256)
                oid = "2.16.840.1.101.3.4.2.1"; /* sha256 */
              else if (nbits <= 384)
                oid = "2.16.840.1.101.3.4.2.2"; /* sha384 */
              else
                oid = "2.16.840.1.101.3.4.2.3"; /* sha512 */
            }
          else
            {
              /* For RSA we reuse the hash algo used by the certificate.  */
              oid = ksba_cert_get_digest_algo (cl->cert);
            }
          cl->hash_algo = oid ? gcry_md_map_name (oid) : 0;
        }
      switch (cl->hash_algo)
        {
        case GCRY_MD_SHA1:   oid = "1.3.14.3.2.26"; break;
        case GCRY_MD_RMD160: oid = "1.3.36.3.2.1"; break;
        case GCRY_MD_SHA224: oid = "2.16.840.1.101.3.4.2.4"; break;
        case GCRY_MD_SHA256: oid = "2.16.840.1.101.3.4.2.1"; break;
        case GCRY_MD_SHA384: oid = "2.16.840.1.101.3.4.2.2"; break;
        case GCRY_MD_SHA512: oid = "2.16.840.1.101.3.4.2.3"; break;
/*         case GCRY_MD_WHIRLPOOL: oid = "No OID yet"; break; */

        case GCRY_MD_MD5:  /* We don't want to use MD5.  */
        case 0:            /* No algorithm found in cert.  */
        default:           /* Other algorithms.  */
          log_info (_("hash algorithm %d (%s) for signer %d not supported;"
                      " using %s\n"),
                    cl->hash_algo, oid? oid: "?", i,
                    gcry_md_algo_name (GCRY_MD_SHA1));
          cl->hash_algo = GCRY_MD_SHA1;
          oid = "1.3.14.3.2.26";
          break;
        }
      cl->hash_algo_oid = oid;

      /* Check compliance.  */
      if (! gnupg_digest_is_allowed (opt.compliance, 1, cl->hash_algo))
        {
          log_error (_("digest algorithm '%s' may not be used in %s mode\n"),
                     gcry_md_algo_name (cl->hash_algo),
                     gnupg_compliance_option_string (opt.compliance));
          err = gpg_error (GPG_ERR_DIGEST_ALGO);
          goto leave;
        }

      if (!gnupg_pk_is_allowed (opt.compliance, PK_USE_SIGNING, pk_algo,
                                PK_ALGO_FLAG_ECC18, NULL, nbits, curve))
        {
          char  kidstr[10+1];

          snprintf (kidstr, sizeof kidstr, "0x%08lX",
                    gpgsm_get_short_fingerprint (cl->cert, NULL));
          log_error (_("key %s may not be used for signing in %s mode\n"),
                     kidstr,
                     gnupg_compliance_option_string (opt.compliance));
          err = gpg_error (GPG_ERR_PUBKEY_ALGO);
          goto leave;
        }

    }

  if (opt.verbose > 1 || opt.debug)
    {
      for (i=0, cl=signerlist; cl; cl = cl->next, i++)
        log_info (_("hash algorithm used for signer %d: %s (%s)\n"),
                  i, gcry_md_algo_name (cl->hash_algo), cl->hash_algo_oid);
    }


  /* Gather certificates of signers and store them in the CMS object. */
  for (cl=signerlist; cl; cl = cl->next)
    {
      err = gpgsm_cert_use_sign_p (cl->cert, 0);
      if (err)
        goto leave;

      err = ksba_cms_add_signer (cms, cl->cert);
      if (err)
        {
          log_error ("ksba_cms_add_signer failed: %s\n", gpg_strerror (err));
          goto leave;
        }
      err = add_certificate_list (ctrl, cms, cl->cert);
      if (err)
        {
          log_error ("failed to store list of certificates: %s\n",
                     gpg_strerror (err));
          goto leave;
        }
      /* Set the hash algorithm we are going to use */
      err = ksba_cms_add_digest_algo (cms, cl->hash_algo_oid);
      if (err)
        {
          log_debug ("ksba_cms_add_digest_algo failed: %s\n",
                     gpg_strerror (err));
          goto leave;
        }
    }


  /* Check whether one of the certificates is qualified.  Note that we
     already validated the certificate and thus the user data stored
     flag must be available. */
  if (!opt.no_chain_validation)
    {
      for (cl=signerlist; cl; cl = cl->next)
        {
          size_t buflen;
          char buffer[1];

          err = ksba_cert_get_user_data (cl->cert, "is_qualified",
                                         &buffer, sizeof (buffer), &buflen);
          if (err || !buflen)
            {
              log_error (_("checking for qualified certificate failed: %s\n"),
                         gpg_strerror (err));
              goto leave;
            }
          if (*buffer)
            err = gpgsm_qualified_consent (ctrl, cl->cert);
          else
            err = gpgsm_not_qualified_warning (ctrl, cl->cert);
          if (err)
            goto leave;
        }
    }

  /* Prepare hashing (actually we are figuring out what we have set
     above). */
  err = gcry_md_open (&data_md, 0, 0);
  if (err)
    {
      log_error ("md_open failed: %s\n", gpg_strerror (err));
      goto leave;
    }
  if (DBG_HASHING)
    gcry_md_debug (data_md, "sign.data");

  for (i=0; (algoid=ksba_cms_get_digest_algo_list (cms, i)); i++)
    {
      algo = gcry_md_map_name (algoid);
      if (!algo)
        {
          log_error ("unknown hash algorithm '%s'\n", algoid? algoid:"?");
          err = gpg_error (GPG_ERR_BUG);
          goto leave;
        }
      gcry_md_enable (data_md, algo);
      audit_log_i (ctrl->audit, AUDIT_DATA_HASH_ALGO, algo);
    }

  audit_log (ctrl->audit, AUDIT_SETUP_READY);

  if (detached)
    { /* We hash the data right now so that we can store the message
         digest.  ksba_cms_build() takes this as an flag that detached
         data is expected. */
      unsigned char *digest;
      size_t digest_len;

      if (!hash_data (data_fp, data_md))
        audit_log (ctrl->audit, AUDIT_GOT_DATA);
      for (cl=signerlist,signer=0; cl; cl = cl->next, signer++)
        {
          digest = gcry_md_read (data_md, cl->hash_algo);
          digest_len = gcry_md_get_algo_dlen (cl->hash_algo);
          if ( !digest || !digest_len )
            {
              log_error ("problem getting the hash of the data\n");
              err = gpg_error (GPG_ERR_BUG);
              goto leave;
            }
          err = ksba_cms_set_message_digest (cms, signer, digest, digest_len);
          if (err)
            {
              log_error ("ksba_cms_set_message_digest failed: %s\n",
                         gpg_strerror (err));
              goto leave;
            }
        }
    }

  gnupg_get_isotime (signed_at);
  for (cl=signerlist,signer=0; cl; cl = cl->next, signer++)
    {
      err = ksba_cms_set_signing_time (cms, signer, signed_at);
      if (err)
        {
          log_error ("ksba_cms_set_signing_time failed: %s\n",
                     gpg_strerror (err));
          goto leave;
        }
    }

  {
    strlist_t sl;

    for (sl = opt.attributes; sl; sl = sl->next)
      if ((err = add_signed_attribute (cms, sl->d)))
        goto leave;
  }


  /* We need to write at least a minimal list of our capabilities to
   * try to convince some MUAs to use 3DES and not the crippled
   * RC2. Our list is:
   *
   *   aes256-CBC
   *   aes128-CBC
   *   des-EDE3-CBC
   */
  err = ksba_cms_add_smime_capability (cms, "2.16.840.1.101.3.4.1.42", NULL,0);
  if (!err)
    err = ksba_cms_add_smime_capability (cms, "2.16.840.1.101.3.4.1.2", NULL,0);
  if (!err)
    err = ksba_cms_add_smime_capability (cms, "1.2.840.113549.3.7", NULL, 0);
  if (err)
    {
      log_error ("ksba_cms_add_smime_capability failed: %s\n",
                 gpg_strerror (err));
      goto leave;
    }


  /* Main building loop. */
  do
    {
      err = ksba_cms_build (cms, &stopreason);
      if (err)
        {
          log_error ("creating CMS object failed: %s\n", gpg_strerror (err));
          goto leave;
        }

      if (stopreason == KSBA_SR_BEGIN_DATA)
        {
          /* Hash the data and store the message digest. */
          unsigned char *digest;
          size_t digest_len;

          log_assert (!detached);

<<<<<<< HEAD
          rc = hash_and_copy_data (data_fp, data_md, writer);
          if (rc)
=======
          err = hash_and_copy_data (data_fd, data_md, writer);
          if (err)
>>>>>>> 431239b8
            goto leave;
          audit_log (ctrl->audit, AUDIT_GOT_DATA);
          for (cl=signerlist,signer=0; cl; cl = cl->next, signer++)
            {
              digest = gcry_md_read (data_md, cl->hash_algo);
              digest_len = gcry_md_get_algo_dlen (cl->hash_algo);
              if ( !digest || !digest_len )
                {
                  log_error ("problem getting the hash of the data\n");
                  err = gpg_error (GPG_ERR_BUG);
                  goto leave;
                }
              err = ksba_cms_set_message_digest (cms, signer,
                                                 digest, digest_len);
              if (err)
                {
                  log_error ("ksba_cms_set_message_digest failed: %s\n",
                             gpg_strerror (err));
                  goto leave;
                }
            }
        }
      else if (stopreason == KSBA_SR_NEED_SIG)
        {
          /* Compute the signature for all signers.  */
          gcry_md_hd_t md;

          err = gcry_md_open (&md, 0, 0);
          if (err)
            {
              log_error ("md_open failed: %s\n", gpg_strerror (err));
              goto leave;
            }
          if (DBG_HASHING)
            gcry_md_debug (md, "sign.attr");
          ksba_cms_set_hash_function (cms, HASH_FNC, md);
          for (cl=signerlist,signer=0; cl; cl = cl->next, signer++)
            {
              unsigned char *sigval = NULL;
              char *buf, *fpr;

              audit_log_i (ctrl->audit, AUDIT_NEW_SIG, signer);
              if (signer)
                gcry_md_reset (md);
              {
                certlist_t cl_tmp;

                for (cl_tmp=signerlist; cl_tmp; cl_tmp = cl_tmp->next)
                  {
                    gcry_md_enable (md, cl_tmp->hash_algo);
                    audit_log_i (ctrl->audit, AUDIT_ATTR_HASH_ALGO,
                                 cl_tmp->hash_algo);
                  }
              }

              err = ksba_cms_hash_signed_attrs (cms, signer);
              if (err)
                {
                  log_debug ("hashing signed attrs failed: %s\n",
                             gpg_strerror (err));
                  gcry_md_close (md);
                  goto leave;
                }

              err = gpgsm_create_cms_signature (ctrl, cl->cert,
                                                md, cl->hash_algo, &sigval);
              if (err)
                {
                  audit_log_cert (ctrl->audit, AUDIT_SIGNED_BY, cl->cert, err);
                  gcry_md_close (md);
                  goto leave;
                }

              err = ksba_cms_set_sig_val (cms, signer, sigval);
              xfree (sigval);
              if (err)
                {
                  audit_log_cert (ctrl->audit, AUDIT_SIGNED_BY, cl->cert, err);
                  log_error ("failed to store the signature: %s\n",
                             gpg_strerror (err));
                  gcry_md_close (md);
                  goto leave;
                }

              /* write a status message */
              fpr = gpgsm_get_fingerprint_hexstring (cl->cert, GCRY_MD_SHA1);
              if (!fpr)
                {
                  err = gpg_error (GPG_ERR_ENOMEM);
                  gcry_md_close (md);
                  goto leave;
                }
              if (opt.verbose)
                {
                  char *pkalgostr = gpgsm_pubkey_algo_string (cl->cert, NULL);
                  log_info (_("%s/%s signature using %s key %s\n"),
                            pubkey_algo_to_string (cl->pk_algo),
                            gcry_md_algo_name (cl->hash_algo),
                            pkalgostr, fpr);
                  xfree (pkalgostr);
                }
              buf = xtryasprintf ("%c %d %d 00 %s %s",
                                  detached? 'D':'S',
                                  cl->pk_algo,
                                  cl->hash_algo,
                                  signed_at,
                                  fpr);
              if (!buf)
                err = gpg_error_from_syserror ();
              xfree (fpr);
              if (err)
                {
                  gcry_md_close (md);
                  goto leave;
                }
              gpgsm_status (ctrl, STATUS_SIG_CREATED, buf);
              xfree (buf);
              audit_log_cert (ctrl->audit, AUDIT_SIGNED_BY, cl->cert, 0);
            }
          gcry_md_close (md);
        }
    }
  while (stopreason != KSBA_SR_READY);

  err = gnupg_ksba_finish_writer (b64writer);
  if (err)
    {
      log_error ("write failed: %s\n", gpg_strerror (err));
      goto leave;
    }

  if (binary_detached)
    {
      void *blob = NULL;
      size_t bloblen;

      err = (es_fclose_snatch (sig_fp, &blob, &bloblen)?
             gpg_error_from_syserror () : 0);
      sig_fp = NULL;
      if (err)
        goto leave;
      err = write_detached_signature (ctrl, blob, bloblen, out_fp);
      xfree (blob);
      if (err)
        goto leave;
    }


  audit_log (ctrl->audit, AUDIT_SIGNING_DONE);
  log_info ("signature created\n");

 leave:
  if (err)
    log_error ("error creating signature: %s <%s>\n",
               gpg_strerror (err), gpg_strsource (err) );
  if (release_signerlist)
    gpgsm_release_certlist (signerlist);
  xfree (curve);
  ksba_cms_release (cms);
  gnupg_ksba_destroy_writer (b64writer);
  keydb_release (kh);
  gcry_md_close (data_md);
  es_fclose (sig_fp);
  return err;
}<|MERGE_RESOLUTION|>--- conflicted
+++ resolved
@@ -1016,13 +1016,8 @@
 
           log_assert (!detached);
 
-<<<<<<< HEAD
-          rc = hash_and_copy_data (data_fp, data_md, writer);
-          if (rc)
-=======
-          err = hash_and_copy_data (data_fd, data_md, writer);
+          err = hash_and_copy_data (data_fp, data_md, writer);
           if (err)
->>>>>>> 431239b8
             goto leave;
           audit_log (ctrl->audit, AUDIT_GOT_DATA);
           for (cl=signerlist,signer=0; cl; cl = cl->next, signer++)
