--- conflicted
+++ resolved
@@ -1674,7 +1674,6 @@
                    fi])
 
 #
-<<<<<<< HEAD
 # log_debug has certain requirements which might hamper portability.
 # Thus we use an option to enable it.
 #
@@ -1688,7 +1687,6 @@
   AC_DEFINE(ENABLE_LOG_CLOCK,1,[Defined to use log_clock timestamps])
 fi
 
-=======
 # Add -Werror to CFLAGS.  This hack can be used to avoid problems with
 # misbehaving autoconf tests in case the user supplied -Werror.
 #
@@ -1698,7 +1696,6 @@
                   [if test $enableval = yes ; then
                       CFLAGS="$CFLAGS -Werror"
                    fi])
->>>>>>> 05cb8727
 
 #
 # Configure option --enable-all-tests
