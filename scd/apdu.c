--- conflicted
+++ resolved
@@ -3410,22 +3410,16 @@
     pininfo->fixedlen = 0;
 
   if (reader_table[slot].check_keypad)
-<<<<<<< HEAD
-    return reader_table[slot].check_keypad (slot, command, pininfo);
-=======
     {
       int sw;
 
       if ((sw = lock_slot (slot)))
         return sw;
 
-      sw = reader_table[slot].check_keypad (slot, command,
-                                            pin_mode, pinlen_min, pinlen_max,
-                                            pin_padlen);
+      sw = reader_table[slot].check_keypad (slot, command, pininfo);
       unlock_slot (slot);
       return sw;
     }
->>>>>>> 4dddf32c
   else
     return SW_HOST_NOT_SUPPORTED;
 }
@@ -3439,10 +3433,6 @@
     return SW_HOST_NO_DRIVER;
 
   if (reader_table[slot].keypad_verify)
-<<<<<<< HEAD
-    return reader_table[slot].keypad_verify (slot, class, ins, p0, p1,
-					     pininfo);
-=======
     {
       int sw;
 
@@ -3450,11 +3440,10 @@
         return sw;
 
       sw = reader_table[slot].keypad_verify (slot, class, ins, p0, p1,
-                                             &pininfo);
+                                             pininfo);
       unlock_slot (slot);
       return sw;
     }
->>>>>>> 4dddf32c
   else
     return SW_HOST_NOT_SUPPORTED;
 }
@@ -3468,10 +3457,6 @@
     return SW_HOST_NO_DRIVER;
 
   if (reader_table[slot].keypad_modify)
-<<<<<<< HEAD
-    return reader_table[slot].keypad_modify (slot, class, ins, p0, p1,
-                                             pininfo);
-=======
     {
       int sw;
 
@@ -3479,11 +3464,10 @@
         return sw;
 
       sw = reader_table[slot].keypad_modify (slot, class, ins, p0, p1,
-                                             &pininfo);
+                                             pininfo);
       unlock_slot (slot);
       return sw;
     }
->>>>>>> 4dddf32c
   else
     return SW_HOST_NOT_SUPPORTED;
 }
