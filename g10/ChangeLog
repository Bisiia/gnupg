<<<<<<< HEAD
2011-04-29  Marcus Brinkmann  <marcus@g10code.com>

	* import.c (import_secret_one): Leave all checks to import_one.
	Cancel secret key import if public key was skipped due to
	merge-only request.  Fix import status for non-new secret key
	import by checking stat counter.

2011-04-29  Marcus Brinkmann  <marcus@g10code.com>

	* delkey.c (do_delete_key): Access public keyblock even for secret
	key operations.  But deleting secret key is not supported yet, so
	give an error.  Limit secret-key-exists error case to public keys.
=======
2011-04-29  Werner Koch  <wk@g10code.com>

	* keydb.c (keydb_get_keyblock, keydb_add_resource): Use gpg_error.
	(keydb_get_keyblock): Return VALUE_NOT_FOUND instead of -1.
	(keydb_update_keyblock, keydb_insert_keyblock)
	(keydb_delete_keyblock): Ditto.
	(keydb_locate_writable): Ditto.
	(keydb_search_reset): Ditto.
	(keydb_search2): Return GPG_ERR_NOT_FOUND instead of -1.  Change
	all callers.
	(keydb_search_first, keydb_search_next, keydb_search_kid)
	(keydb_search_fpr): Ditto.
>>>>>>> afe5c1a3

2011-04-28  Werner Koch  <wk@g10code.com>

	* ecdh.c (pk_ecdh_encrypt_with_shared_point): Remove memory leak
	of SECRET_X in the error case.  Replace an assert by an error
	return.

2011-04-26  Werner Koch  <wk@g10code.com>

	* export.c (transfer_format_to_openpgp): Do not apply
	encode_s2k_iterations to S2K_COUNT.

2011-04-25  Werner Koch  <wk@g10code.com>

	* delkey.c (do_delete_key): Mark classify_user_id for use with
	OpenPGP.
	* trustdb.c (register_trusted_key): Ditto.
	* revoke.c (gen_revoke): Ditto.
	* keyserver.c (keyserver_export, keyidlist, keyserver_export): Ditto.
	* getkey.c (key_byname): Ditto.
	* export.c (do_export_stream): Ditto.

2011-04-20  Marcus Brinkmann  <mb@g10code.com>

	* keylist.c (list_keyblock_colon): Use get_ownertrust_info, not
	get_ownertrust (which lead to binary zeroes in the output!).

2011-03-23  Werner Koch  <wk@g10code.com>

	* parse-packet.c (read_rest): Drop unsed PARTIAL arg.  Rewrite to
	detect premature EOF.  Suggested by Timo Schulz.

2011-03-10  Werner Koch  <wk@g10code.com>

	* passphrase.c (hash_passphrase): Remove.
	(passphrase_to_dek_ext): Use gcry_kdf_derive.

2011-03-03  Werner Koch  <wk@g10code.com>

	* keylist.c (print_card_key_info): Re-implement using the agent.
	* card-util.c (card_status) [GNUPG_MAJOR_VERSION!=1]: Call
	print_card_key_info.

	* keyid.c (hash_public_key): Remove shadowing NBITS.

	* misc.c (pubkey_nbits): Replace GCRY_PK_ by PUBKEY_ALGO_.
	(get_signature_count): Remove warning.

	* armor.c (armor_filter): Don't take a copy of radbuf while
	writing the checksum.  This works around a faulty gcc 4.4 warning.

2011-03-02  Werner Koch  <wk@g10code.com>

	* call-agent.c (agent_scd_pksign, agent_scd_pkdecrypt)
	(hash_algo_option): Remove these unused functions.

2011-02-10  Werner Koch  <wk@g10code.com>

	* seskey.c (encode_md_value): Change last fix to avoid a
	regression for DSA with SHA-2 hashes.

2011-02-09  Werner Koch  <wk@g10code.com>

	* keyserver.c: Replace all printf by es_printf.

2011-02-08  Werner Koch  <wk@g10code.com>

	* call-dirmngr.c (gpg_dirmngr_ks_fetch): New.
	* keyserver.c (keyserver_fetch): Rewrite to use dirmngr.

2011-02-07  Werner Koch  <wk@g10code.com>

	* seskey.c (encode_md_value): Truncate to MDLEN and not to QBYTES
	which makes a difference with 521 bit ECC keys.  For clarity
	rename QBYTES to QBITS and adjust accordingly.

2011-02-04  Werner Koch  <wk@g10code.com>

	* sig-check.c (do_check_messages): Remove the long deprecated
	SIGEXPIRED status line.

2011-02-03  Werner Koch  <wk@g10code.com>

	* export.c (transfer_format_to_openpgp) [!HAVE_GCRY_PK_GET_CURVE]:
	Fix syntax error.

	* decrypt-data.c: Include status.h.
	(decrypt_data): Emit a DECRYPTION_INFO status line.

	* misc.c (has_invalid_email_chars): Relax mailbox name checking.
	Fixes bug#1315.

	* sign.c (do_sign): Use openpgp_pk_algo_name.

	* keygen.c (ask_algo): Show ECC algos only in expert mode.  Add
	non-combined menu entries for ECDSA and ECDH.
	(ask_key_flags): Use openpgp_pk_algo_name.

2011-02-03  Werner Koch  <wk@g10code.com>

	Finished ECC integration.
	Wrote change description for 2011-01-13.

2011-02-02  Werner Koch  <wk@g10code.com>

	* encrypt.c (write_pubkey_enc_from_list): Don't compute the
	fingerprint.
	* pkglue.c (pk_encrypt): Replace PK_FP by PK and compute the
	fingerprint only when needed.
	* pkglue.h: Include packet.h.

	* import.c (transfer_secret_keys): Make sure keyids are available.

	* keyid.c (hash_public_key): Adjust for the ECC case.

2011-02-01  Werner Koch  <wk@g10code.com>

	* gpg.c (main): Call setup_libgcrypt_logging.

	* import.c (transfer_secret_keys): Implement ECC case.
	(one_mpi_from_pkey): New.
	* export.c (transfer_format_to_openpgp): Ditto.
	* keygen.c (gpg_curve_to_oid): New.
	(ecckey_from_sexp): Factor curve name mapping out to new function.

2011-01-31  Werner Koch  <wk@g10code.com>

	* ecdh.c (pk_ecdh_encrypt_with_shared_point): Return an opaque MPI.

	* build-packet.c (mpi_write): Rename to gpg_mpi_write and make global.

2011-01-30  Werner Koch  <wk@g10code.com>

	* keyid.c (keygrip_from_pk): Adjust ECC cases.
	* pkglue.c (pk_verify): Ditto.

	* parse-packet.c (parse_key): Simply ECC case.
	(parse_pubkeyenc): Ditto.

	* misc.c (pubkey_get_npkey): Special case ECC.
	(pubkey_get_nskey): Ditto.
	(mpi_print): Support printing of opaque values.
	(openpgp_oid_to_str): New.
	(pubkey_nbits): For ECC pass curve parameter.

	* ecdh.c (pk_ecdh_default_params): Change to return an opaque MPI.

	* build-packet.c (do_key): Automatically handle real and opaque
	key parameters.
	(write_fake_data): Return an error code.
	(mpi_write): Support writing opaque MPIs.
	(do_pubkey_enc): Simplify ECC handling.

2011-01-28  Werner Koch  <wk@g10code.com>

	* keygen.c (gen_ecc): Rewrite.  Select a named curve and create a
	keyspec based on that.
	(pk_ecc_build_key_params): Remove.
	(get_parameter_algo): Map algo number.
	(ecckey_from_sexp): New.
	* misc.c (map_pk_gcry_to_openpgp): New.

2011-01-25  Werner Koch  <wk@g10code.com>

	* ecdh.c (pk_ecdh_default_params_to_mpi): Remove.
	(pk_ecdh_default_params): Rewrite.  Factor KEK table out to ..
	(kek_params_table): .. here.
	(pk_ecdh_generate_ephemeral_key): New.
	(pk_ecdh_encrypt): Remove.
	(pk_ecdh_encrypt_with_shared_point): Make public.

	* pubkey-enc.c (get_it): Fix assertion.  Use GPG_ERR_WRONG_SECKEY
	instead of log_fatal.  Add safety checks for NFRAME.

	* keygen.c (pk_ecc_keypair_gen): Make static.
	(ask_keysize): Use proper rounding for ECC.
	(pk_ecc_build_key_params): Remove NBITSSTR.

2011-01-20  Werner Koch  <wk@g10code.com>

	* keyserver.c: Rewrite most stuff for use with dirmngr.  Get rid
	of all spawn code.  More work pending.

	* export.c (export_pubkeys_buffer): New.

	* import.c (import_keys_es_stream): New.

	* call-dirmngr.c, call-dirmngr.h: New.
	* gpg.h (server_control_s): Add DIRMNGR_LOCAL.
	* gpg.c: Include call-dirmngr.h.
	(gpg_deinit_default_ctrl): Call gpg_dirmngr_deinit_session_data.

2011-01-13  Andrey Jivsov  <openpgp@brainhub.org>  (wk)

	Integrated ECC support.  Below are the changes finally merged into
	the git master after some cleanup by wk until 2011-02-03.

	* ecdh.c: New.

	* sign.c (mpi_from_sexp): Remove.
	(match_dsa_hash): Uses SHA-512 for ECDSA with 521 bits.
	(hash_for): Support ECDSA.
	(make_keysig_packet): Ditto.

	* seskey.c (encode_session_key): Add arg OPENPGP_PK_ALGO.  Support
	ECDH.
	(encode_md_value): Map pkalgo.  Extend size checks to ECDSA.

	* pubkey-enc.c (get_it): Support ECDH.

	* pkglue.c (mpi_from_sexp): Make global.
	(pk_verify, pk_encrypt, pk_check_secret_key): Support ECC.

	* parse-packet.c (read_size_body): New.
	(parse_pubkeyenc): Support ECC.
	(parse_key): Ditto.

	* misc.c (map_pk_openpgp_to_gcry, map_pk_gcry_to_openpgp): New.
	(openpgp_pk_test_algo, openpgp_pk_test_algo2): Map algo numbers.
	(openpgp_pk_algo_usage): Support ECDH and ECDSA.
	(openpgp_pk_algo_name): Simplify.
	(ecdsa_qbits_from_Q): New.

	* mainproc.c (proc_pubkey_enc): Support ECC.

	* keyid.c (pubkey_letter): Add 'E' and 'e'.
	(keygrip_from_pk): Supporf ECC.

	* keygen.c: Include pkglue.h.
	(ask_algo): Add option 9 for ECDSA and ECDH.
	(ask_keysize): Support ECDSA and ECDH.
	(do_create): Ditto.
	(gen_ecc): New.
	(pk_ecc_build_key_params): New.

	* getkey.c (cache_public_key): Support ECC.

	* encrypt.c (write_pubkey_enc_from_list): Pass PK to PK_ENCRYPT
	and the pkalgo to encode_session_key.

	* build-packet.c (do_key, do_pubkey_enc): Support ECC.
	(write_size_body_mpi): New.

2011-01-06  Werner Koch  <wk@g10code.com>

	* gpg.c (main): Use keyserver_spec_t.

	* options.h (struct opt): Factor definition of struct keyserver
	out to ../common/keyserver.h.
	(keyserver_spec_t): New.

2011-01-21  Werner Koch  <wk@g10code.com>

	* seskey.c (encode_md_value): Truncate the DSA hash again.

	* misc.c (openpgp_pk_algo_name): Always use the gcrypt function.

2010-12-09  Werner Koch  <wk@g10code.com>

	* tdbio.c (tdbio_set_dbname) [W32CE]: Take care of missing errno.
	(strerror) [W32CE]: Dummy replacement.
	(open_db) [W32CE]: Use CreateFile.

2010-12-02  Werner Koch  <wk@g10code.com>

	* misc.c (openpgp_cipher_algo_name): Use gnupg_cipher_algo_name.

2010-11-23  Werner Koch  <wk@g10code.com>

	* Makefile.am (gpg2_LDFLAGS, gpgv2_LDFLAGS): Add extra_bin_ldflags.

	* plaintext.c (handle_plaintext): Change to use estream.
	s/rc/err/.  Replace some xmalloc by xtrymalloc.  Use more
	gpg_strerror.
	* options.h (struct): Change type of OUTFP to estream_t.
	* decrypt.c (decrypt_message_fd): Adjust accordingly.

2010-11-17  Werner Koch  <wk@g10code.com>

	* keyedit.c (find_pk_from_sknode): Remove.
	* misc.c (get_signature_count): Call agent.
	* keygen.c (gen_card_key): Rework.  Remove arg PARA.
	(generate_keypair): Change arg BACKUP_ENCRYPTION_DIR to the flag
	CARD_BACKUP_KEY.
	(pBACKUPENCDIR): Change to pCARDBACKUPKEY.
	(struct output_control_s): Remove struct SEC.  Remove all usages
	of it.
	(gen_card_key_with_backup): Remove arg BACKUP_DIR.

	* call-agent.c (agent_scd_genkey): Remove extra memset.

2010-11-16  Werner Koch  <wk@g10code.com>

	* keygen.c (generate_card_subkeypair): Remove arg SEC_KEYBLOCK and
	change to return an error code.  Rework for removed secring code.
	* card-util.c (card_generate_subkey): Remove arg SEC_KEYBLOCK.
	Return an error code instead of a success flag. Change caller.

2010-10-29  David Shaw  <dshaw@jabberwocky.com>

	* pkclist.c (select_algo_from_prefs): Make sure the scores can't
	overflow when picking an algorithm (not a security issue since we
	can't pick something not present in all preference lists, but we
	might pick something that isn't scored first choice).

	* pkclist.c (select_algo_from_prefs): Slightly improve the
	handling of MD5 in preference lists.  Instead of replacing MD5
	with SHA-1, just remove MD5 from the list altogether, and let the
	next-highest ranked algorithm be chosen.

2010-10-27  Werner Koch  <wk@g10code.com>

	* keygen.c (ask_expire_interval): Do not print the y2038 if we
	have an unsigned time_t.
	* keyid.c (IS_INVALID_TIME_T): New.
	(mk_datestr): Use it to detect the y2038 problem.

2010-10-26  Werner Koch  <wk@g10code.com>

	* keyedit.c (change_passphrase): Handle the passwd_nonce.
	* call-agent.c (cache_nonce_parm_s): New.
	(cache_nonce_status_cb): Use that new struct.
	(agent_genkey, agent_import_key, agent_export_key, agent_passwd):
	Adjust for that change.

2010-10-25  Werner Koch  <wk@g10code.com>

	* passphrase.c (gpg_format_keydesc): Fix printing of main keyid.

	* keyedit.c (JNLIB_NEED_LOG_LOGV): Define.
	* call-agent.c (agent_passwd): New.

2010-10-21  Werner Koch  <wk@g10code.com>

	* keyedit.c (keyedit_passwd): Simplify.
	(change_passphrase): Return an error code and not the change
	flag.  Remove editing of the keyring.

	* seckey-cert.c: Remove.
	* Makefile.am (gpg2_SOURCES): Remove seckey-cert.c

	* revoke.c (gen_revoke): Check that the secret key is available.

2010-10-20  Werner Koch  <wk@g10code.com>

	* verify.c (verify_signatures): Use gpg_strerror on open failure
	for consistency of error messages.

	* packet.h (PKT_public_key): s/mdc_feature/flags.mdc/.  Change all
	users.
	(PKT_public_key): Split is_disabled into flags.disabled_valid and
	flags.disabled.  Change all users.
	(pk_is_disabled): Adjust for change.
	(PKT_public_key): s/is_primary/flags.primary/. Change all users.
	(PKT_public_key): s/is_revoked/flags.revoked/. Change all users.
	(PKT_public_key): s/maybe_revoked/flags.maybe_revoked/. Change all
	users.
	(PKT_public_key): s/is_valid/flags.valid/. Change all users.
	(PKT_public_key): s/dont_cache/flags.dont_cache/. Change all users.
	(PKT_public_key): s/backsig/flags.backsig/. Change all users.

	* sign.c (openpgp_card_v1_p): New.
	(hash_for): Re-implement test for v1 cards.
	* packet.h (PKT_public_key): Add field serialno and
	flags.serialno_valid.
	* free-packet.c (release_public_key_parts): Free serialno.

	* parse-packet.c (parse_key): Cast -1 to size_t.
	* trustdb.c (validate_keys): Cast -1 to size_t.  Suggested by
	Steven M. Schweda.

2010-10-18  Werner Koch  <wk@g10code.com>

	* call-agent.c (agent_scd_pksign): Replace sprintf by bin2hex.
	(agent_scd_pkdecrypt, agent_pksign): Ditto.

	* sign.c (do_sign): Remove warning and commented old code.

2010-10-14  Werner Koch  <wk@g10code.com>

	* call-agent.c (agent_genkey): Add arg NO_PROTECTION.
	* keygen.c (do_create, gen_elg, gen_dsa, gen_rsa, common_gen): Add
	arg KEYGEN_FLAGS.
	(read_parameter_file): Add options no-protection and transient-key.
	(KEYGEN_FLAG_NO_PROTECTION, KEYGEN_FLAG_TRANSIENT_KEY): New.
	(gen_rsa, gen_dsa, gen_elg): Use transient-key.

2010-10-13  Werner Koch  <wk@g10code.com>

	* call-agent.c (start_agent): Send option agent-awareness.
	(status_sc_op_failure): Take care of GPG_ERR_FULLY_CANCELED.
	* passphrase.c (passphrase_get): Ditto.
	* import.c (transfer_secret_keys): Ditto.
	* card-util.c (write_sc_op_status): Ditto.

	* getkey.c (enum_secret_keys): Rewrite.

	* pubkey-enc.c (get_session_key): Skip keys without an encryption
	capability.  Handle GPG_ERR_FULLY_CANCELED.
	* gpg.c: Add option --try-secret-key.
	* options.h (struct opt): Add field secret_keys_to_try.

	* passphrase.c (next_to_last_passphrase): Remove.

2010-10-12  Werner Koch  <wk@g10code.com>

	* keygen.c (generate_subkeypair): Check availibility of secret parts.

	* keylist.c (print_card_serialno): Change to take a hexified serialno.
	(list_keyblock_print): Print serialno and stub key indicators.
	(list_keyblock_colon): Ditto.

	* getkey.c (have_any_secret_key): Remove.  Replace all calls by
	agent_probe_any_secret_key.
	* gpgv.c (agent_probe_any_secret_key): New.
	(agent_get_keyinfo): New.

2010-10-08  Werner Koch  <wk@g10code.com>

	* gpg.c: Add option --with-keygrip.
	* options.h (struct opt): Add WITH_KEYGRIP.
	* keylist.c (list_keyblock_print, list_keyblock_colon): Implement
	new option.

2010-10-06  Werner Koch  <wk@g10code.com>

	* import.c (transfer_secret_keys): Ignore missing key parameters.
	Provide dummy IV.  Ignore stub keys.

2010-10-01  Werner Koch  <wk@g10code.com>

	* export.c (do_export_stream): Rewrite to take the secret keys
	from the agent.
	(canon_pubkey_algo, transfer_format_to_openpgp): New.

2010-09-29  Werner Koch  <wk@g10code.com>

	* keygen.c (key_from_sexp): Fix memory leak in the error case.

	* call-agent.c (agent_export_key): New.

2010-09-29  Werner Koch  <wk@g10code.com>

	* build-packet.c (build_packet): Fix up the pkttype.

	* keyid.c (keystr_with_sub): Make SUB_KID optional.
	(keystr_from_pk_with_sub): Ditto.

	* call-agent.c (agent_scd_pksign): Add missing space.

	* mainproc.c (struct mainproc_context): Add field CTRL.
	(proc_packets): Add arg CTRL.  Change all callers.
	(proc_signature_packets, proc_signature_packets_by_fd)
	(proc_encryption_packets): Add arg CTRL.  Change all callers.
	* compress.c (handle_compressed): Ditto.
	* getkey.c (get_pubkey_byname): Ditto.
	* keyserver.c (keyserver_spawn, keyserver_work): Ditto.
	(show_prompt, keyserver_export, keyserver_import)
	(keyserver_import_fprint, keyserver_import_keyid)
	(keyserver_refresh, keyserver_search, keyserver_fetch)
	(keyserver_import_name, keyserver_search_prompt)
	(keyserver_import_pka, keyserver_import_cert): Ditto.
	callers.
	* verify.c (verify_signatures, verify_files): Ditto.
	* sign.c (sign_file): Ditto.
	* encrypt.c (encrypt_crypt, encrypt_crypt_files): Ditto.
	* pkclist.c (find_and_check_key, build_pk_list): Ditto.
	* keylist.c (locate_one, public_key_list, secret_key_list): Ditto.
	* card-util.c (fetch_url, card_edit): Ditto.
	* import.c (check_prefs, import_one, revocation_present): Ditto.
	* keyedit.c (menu_addrevoker, keyedit_menu): Ditto.
	* decrypt-data.c (decrypt_data): Ditto.
	* decrypt.c (decrypt_message, decrypt_messages)
	(decrypt_message_fd): Ditto.
	* gpgv.c (main): Add CTRL structure.

2010-09-28  Werner Koch  <wk@g10code.com>

	* options.h (struct opt): Remove SIMPLE_SK_CHECKSUM.

	* export.c (parse_export_options): Remove option
	export-resert-subkey-passwd.
	(do_export_stream, do_export, export_pubkeys)
	(export_pubkeys_stream, export_seckeys, export_secsubkeys): Add
	arg CTRL.  Change all callers.

	* call-agent.c (hash_algo_option): New.
	(agent_scd_pksign): Use it.

2010-09-17  Werner Koch  <wk@g10code.com>

	* call-agent.c (agent_probe_any_secret_key): New.

2010-09-28  David Shaw  <dshaw@jabberwocky.com>

	* options.skel: Make the example for force-v3-sigs match
	reality (it has defaulted to off since 2007-10-25).

2010-09-06  Werner Koch  <wk@g10code.com>

	* card-util.c (card_status): Remove stub creation for GnuPG >= 2.
	(card_store_subkey): Temporary disable this code.

	* keyedit.c (show_key_with_all_names): Merge secret and public key
	parts.
	(show_basic_key_info): Ditto.
	* delkey.c (do_delete_key): Ditto.
	* export.c (subkey_in_list_p, exact_subkey_match_p): Ditto.
	(new_subkey_list_item): Ditto.
	* keyid.c (keystr_from_sk, keystr_from_sk_with_sub)
	(keyid_from_sk, nbits_from_sk, datestr_from_sk)
	(expirestr_from_sk, colon_datestr_from_sk, fingerprint_from_sk)
	(serialno_and_fpr_from_sk, do_fingerprint_md_sk): Remove.
	* import.c (print_import_ok): Remove arg SK.
	(import_secret_one): Adjust for seckey_info format.
	(transfer_secret_keys): Ditto.  Use gpg_format_keydesc.
	(sec_to_pub_keyblock): Simplify.
	(pub_to_sec_keyblock): Remove.
	(auto_create_card_key_stub): Remove - not anymore needed.
	(update_sec_keyblock_with_cardinfo): Remove.
	(import_secret_one): Use arg option instead of the global option.
	* free-packet.c (copy_public_key): Adjust for seckey_info format.
	(copy_public_parts_to_secret_key, copy_secret_key)
	(cmp_secret_keys, cmp_public_secret_key): Remove.
	* passphrase.c (gpg_format_keydesc): Add arg MODE and change all
	callers.
	* keyring.c (keyring_search): Remove special case for secret keys.
	* mainproc.c (struct mainproc_context): Remove unused field
	LAST_SECKEY.
	* parse-packet.c (parse_key): Rewrite to cope with new seckey_info
	format.
	* build-packet.c (do_public_key, do_secret_key): Merge code into ...
	(do_key): .. new.  Cope with seckey_info format.

2010-09-03  Werner Koch  <wk@g10code.com>

	* packet.h (struct seckey_info): New.
	(PKT_public_key): Increase size of PKEY to allow storing of secret
	keys.  Add field SECKEY_INFO.
	(PKT_secret_key): Remove.
	* free-packet.c (release_public_key_parts): Take care of change.
	(release_secret_key_parts, free_secret_key): Remove.

2010-09-02  Werner Koch  <wk@g10code.com>

	* import.c (transfer_secret_keys, import_secret_one): Enable stats.
	(import_secret_one): Enable secret key merging.

2010-09-01  Werner Koch  <wk@g10code.com>

	* sign.c (do_sign, write_signature_packets, complete_sig): Add arg
	CACHE_NONCE.
	(make_keysig_packet): Ditto.
	* keygen.c (make_backsig, write_direct_sig, write_selfsigs)
	(write_keybinding): Add arg CACHE_NONCE.
	(do_generate_keypair): Use cache_nonce to avoid a pinentry for the
	self-signatures.

	* passphrase.c (gpg_format_keydesc): Remove now superfluous
	algo_name fallback.

	* keygen.c (gen_elg, gen_dsa, gen_rsa, do_create, common_gen): Add
	arg CACHE_NONCE_ADDR.
	(generate_subkeypair): Pass NULL for CACHE_NONCE_ADDR.
	(do_generate_keypair): Add cache nonce handling.

	* import.c (transfer_secret_keys): Support a cache nonce.
	* call-agent.c (cache_nonce_status_cb): New.
	(agent_genkey, agent_import_key): Add arg CACHE_NONCE_ADDR.
	(agent_pksign): Ditto.

2010-08-30  Werner Koch  <wk@g10code.com>

	* keyid.c (KEYID_STR_SIZE): New
	(keystr): Use snprintf and new macro.
	(keystr_with_sub): New.
	(keystr_from_sk_with_sub): New.
	(keystr_from_pk_with_sub): New.

2010-08-27  Werner Koch  <wk@g10code.com>

	* gpg.c (main): Change scope of CTRL to the entire function.

	* import.c (import_secret_one, import, import_keys_internal)
	(import_keys, import_keys_stream): Add arg CTRL.
	* call-agent.c (agent_keywrap_key): New.
	(agent_import_key, inq_import_key_parms): New.

2010-08-26  Werner Koch  <wk@g10code.com>

	* misc.c (openpgp_pk_algo_name): New.
	(openpgp_md_algo_name): New.

2010-08-24  Werner Koch  <wk@g10code.com>

	* options.h (IMPORT_SK2PK): Remove.
	* import.c (parse_import_options): Turn convert-sk-to-pk into a
	dummy option.
	(sec_to_pub_keyblock): Use modern functions.

2010-08-16  Werner Koch  <wk@g10code.com>

	* gpg.c (list_config, gpgconf_list): Use es_printf.
	(print_hex, print_hashline, print_algo_numbers)
	(print_algo_names): Use es_printf.

2010-07-20  Werner Koch  <wk@g10code.com>

	* mainproc.c (print_pkenc_list): Write a STATUS_ERROR.  Fixes
	bug#1255.

2010-06-17  Werner Koch  <wk@g10code.com>

	* gpg.c (main): Use CAST5 as default s2k algo.  The macro
	USE_CAST5 was only used with GnuPG 1.x.

2010-06-07  Werner Koch  <wk@g10code.com>

	* cpr.c: Use estream for status output.

2010-05-12  Werner Koch  <wk@g10code.com>

	* armor.c (radix64_read): Extended 2006-04-28 fix to fix bug#1179.

	* plaintext.c (handle_plaintext): Check return code of fflush.
	Fixes bug#1207.

2010-05-07  Werner Koch  <wk@g10code.com>

	* import.c (fix_bad_direct_key_sigs): New.
	(import_one): Call it.
	(chk_self_sigs): Re-indent, slighly re-arrange code, use test
	macros for the sig class.  Check direct key signatures.  Fixes
	bug#1223.

2010-04-27  Werner Koch  <wk@g10code.com>

	* passphrase.c (gpg_format_keydesc): New.
	* pubkey-enc.c (get_it): Use it.
	* sign.c (do_sign): Use it.

2010-04-26  Werner Koch  <wk@g10code.com>

	* keygen.c (keygen_set_std_prefs): Explicitly include Z0 in the
	default preferences if no compression algorithms are available.
	Remove a possible trailing space in the dummy_string.

2010-04-23  Werner Koch  <wk@g10code.com>

	* pubkey-enc.c (get_it): Use the agent for decryption.
	* call-agent.c (agent_pkdecrypt, inq_ciphertext_cb): New.

2010-04-22  Werner Koch  <wk@g10code.com>

	* photoid.c (show_photos): Remove arg SK.

	* pubkey-enc.c (get_session_key, get_it): Change to use the public
	key object.
	(get_it):  Remove card related stuff.  Now automagically handled
	by the agent.

	* skclist.c (build_sk_list): Remove UNLOCK arg.

	* keylist.c (print_fingerprint): Remove arg SK.
	* mainproc.c (list_node): Disable listing of secret key packets.

	* keyring.c (struct keyring_name, struct keyring_handle): Remove
	field SECRET.
	(keyring_register_filename, keyring_new, orename_tmp_file)
	(do_copy): Remove arg SECRET.
	* keydb.c (struct resource_item): Remove field SECRET.
	(keydb_add_resource): Remove arg SECRET.
	(keydb_new): Remove code fro secret keyrings.

	* gpg.c (main): Ignore --secret-keyring.  Remove all secret
	keyring related code.

2010-04-21  Werner Koch  <wk@g10code.com>

	* pkclist.c (default_recipient): Change to use public keys.

	* keydb.c (keydb_new): Remove arg SECRET.  Change all callers.

	* getkey.c (get_seckey): Change to take a public key.
	(have_secret_key): Rename to have_any_secret_key and make use of
	the agent.
	(key_byname): Rmemove unused arg SK.
	(get_seckey_byname2): Remove and move code to
	(get_seckey_byname): .. here.  Remove INLOCK arg.
	(get_seckey_bynames): Remove.
	(get_seckey_next): Remove.
	(get_seckey_end): Remove.  Use get_pubkey_end instead.
	(get_seckey_byfprint, get_seckeyblock_byfprint): Change to use
	public keys.
	(seckey_available): Rename to ..
	(have_secret_key_with_kid): .. this and change to employ the
	agent.  Change all callers.
	(sk_from_block): Remove.

	* call-agent.c (agent_probe_secret_key): New.
	(agent_havekey): Remove.
	* gpgv.c (agent_probe_secret_key): New.

	* keyedit.c (keyedit_menu)
	(sign_uids, menu_adduid, menu_deluid, menu_delkey)
	(menu_addrevoker, menu_expire, menu_backsign)
	(menu_set_primary_uid, menu_set_preferences)
	(menu_set_keyserver_url, menu_set_notation, menu_revsig)
	(menu_revuid, menu_revkey, menu_revsubkey): Remove all code to
	manage the secret keyring.

2010-04-20  Werner Koch  <wk@g10code.com>

	* keylist.c (list_keyblock_colon): Print the keygrip.

	* sign.c (do_sign): Call the agent to create the signature.
	(mpi_from_sexp): New.
	* keyid.c (keygrip_from_pk, hexkeygrip_from_pk): New.
	* call-agent.c (agent_pksign): New.

	* pkglue.c (pk_sign): Remove.

	* keygen.c (generate_keypair): Do not ask for a passphrase.

2010-04-15  Werner Koch  <wk@g10code.com>

	* keygen.c (gen_dsa, gen_elg, gen_rsa): Remove args SEC_ROOT, DEK,
	S2K and RET_SK.  Change to use the gpg-agent based key generation.
	Factor common code out to ...
	(common_gen): New.
	(do_create): Remove args SEC_ROOT, DEK, S2K and RET_SK.
	(do_generate_keypair, write_selfsigs, write_direct_sig)
	(write_keybinding, make_backsig): Adjust for above changes.
	(generate_subkeypair): Remove arg SEC_KEYBLOCK.
	(genhelp_protect, genhelp_factors): Remove.
	(get_parameter_dek, get_parameter_s2k): Remove.

	* call-agent.c (start_agent): Add dummy arg CTRL.
	(agent_havekey, keyinfo_status_cb, agent_get_keyinfo)
	(agent_genkey): New.

	* seckey-cert.c (check_secret_key): Remove
	(is_secret_key_protected): Take a public key as arg.
	(protect_secret_key): Remove.

	* seskey.c (encode_md_value): Remove SK arg.

2010-04-14  Werner Koch  <wk@g10code.com>

	* cpr.c (myread) [W32CE]: Do not use raise.

	* misc.c (check_compress_algo): Rewrite to handle the new HAVE_ZIP.
	* compress.c (push_compress_filter2): Ditto.
	(init_compress, do_compress, init_uncompress, do_uncompress)
	(compress_filter) [!HAVE_ZIP]: Do not build.
	* main.h (DEFAULT_COMPRESS_ALGO): Depend on HAVE_ZIP.
	* keygen.c (keygen_set_std_prefs): Use check_compress_algo also
	for ZIP and ZLIB.

	* Makefile.am (install-exec-hook) [W32CE]: New.
	(bin_PROGRAMS) [W32CE]: Do not build gpgv2.
	(gpg2_LDADD): Add extra_syslibs.

2010-04-06  Werner Koch  <wk@g10code.com>

	* openfile.c (mkdir): Remove.
	(try_make_homedir): Use gnupg_mkdir.

2010-04-01  Werner Koch  <wk@g10code.com>

	Use gpg_err_set_errno to set ERRNO.

2010-03-26  Werner Koch  <wk@g10code.com>

	* signal.c (pause_on_sigusr): Remove.  It was used in ancient gpg
	version with shared memory IPC.  Last caller removed on	2006-04-18.

2010-03-24  Werner Koch  <wk@g10code.com>

	* openfile.c (CMP_FILENAME): Depend on HAVE_DOSISH_SYSTEM instead
	of HAVE_DRIVE_LETTERS.

2010-03-15  Werner Koch  <wk@g10code.com>

	* card-util.c: Replace stdio by estream.
	* keylist.c: Ditto.

2010-03-12  Werner Koch  <wk@g10code.com>

	* plaintext.c (setup_plaintext_name): Do not encode pipe like
	filenames.  This helps with bug#1201.

	* seckey-cert.c (do_check): Return GPG_ERR_CANCELED.
	* keyedit.c (change_passphrase): Add arg R_ERR.
	(keyedit_passwd): Return the correct error or emit a success
	status message.

2010-03-11  Werner Koch  <wk@g10code.com>

	* misc.c (mpi_print): Change to take a estream_t arg.

	* parse-packet.c (listfp): Change to an estream_t.  Change all
	users to use estream functions.

	* kbnode.c (dump_kbnode): Change to use log functions.
	* pkclist.c (do_show_revocation_reason): Ditto

	* armor.c (parse_header_line): Replace print_string by
	es_print_sanitized.
	(fake_packet): Ditto.
	* keyedit.c (print_and_check_one_sig_colon): Ditto.
	(show_key_with_all_names_colon): Ditto.
	(ask_revoke_sig): Ditto.
	* keylist.c (list_keyblock_colon): Ditto.
	* mainproc.c (print_userid, list_node): Ditto.
	* trustdb.c (dump_key_array): Ditto.
	* gpg.c (list_config): ditto.

	* gpg.c: Include "asshelp.h".
	(main): Remove assuan_set_assuan_log_prefix.  Add
	assuan_set_log_cb.
	* server.c (gpg_server): Remove assuan_set_log_stream.

2010-03-10  Werner Koch  <wk@g10code.com>

	* Makefile.am (needed_libs): Remove libjnlib.a.

	* main.h: Remove "estream.h".

2010-03-08  Werner Koch  <wk@g10code.com>

	* main.h: Include "estream.h"
	* openfile.c (open_outfile): Replace dup/iobuf_fdopen by
	iobuf_fdopen_nc.
	* mainproc.c (proc_signature_packets_by_fd): Return error on
	memory failure.
	* plaintext.c (hash_datafile_by_fd): Ditto.
	* verify.c (gpg_verify): Use iobuf_fdopen_nc.  Change OUT_FP to an
	estream_t.
	* server.c (cmd_verify): Do not dup the fds.

	Use macros for iobuf_ioctl commands.

2010-02-17  Werner Koch  <wk@g10code.com>

	* keygen.c (ask_user_id): Avoid infinite loop in case of invalid
	data.  Fixes bug#1186.

2010-02-02  Werner Koch  <wk@g10code.com>

	* keyedit.c (keyedit_menu): Change prompt to "gpg".
	* card-util.c (card_edit): Change prompt to "gpg/card".

2010-01-11  Werner Koch  <wk@g10code.com>

	* sign.c (only_old_style, write_onepass_sig_packets, hash_for)
	(write_signature_packets, print_status_sig_created)
	(clearsign_file, make_keysig_packet, mk_notation_policy_etc)
	(complete_sig, do_sign, update_keysig_packet): Replace all
	secret key access by the matching public key.
	* keylist.c (print_seckey_info): Ditto.
	* revoke.c (gen_desig_revoke): Ditto.
	* skclist.c (release_sk_list): Ditto.
	* keyedit.c (sign_uids): Ditto.
	* misc.c (get_signature_count): Ditto.
	* main.h (struct expand_args): s/sk/pksk/.  Change all users.

	* keyedit.c (keyedit_passwd): Finish implementation.

2010-01-10  Werner Koch  <wk@g10code.com>

	* skclist.c (GCRYCTL_FAKED_RANDOM_P): Remove because we require
	libgcrypt 1.4.
	(is_insecure, key_present_in_sk_list): Work with public keys.
	(build_sk_list): Change to work on public keys.
	* keydb.h (struct sk_list): Replace field SK by a PK field.

	* keylist.c (list_keyblock_print): Always look for the public key
	and ignore all secret key packets.
	(list_keyblock_colon): Ditto.
	(print_capabilities): Remove arg SK and all secret key stuff.
	Adjust all callers.
	(dump_attribs): Ditto.

	* getkey.c (getkey_bynames, getkey_next, get_pubkey_end): New.
	(getkey_byname): New.
	(getkey_ctx_s): Add WANT_SECRET.
	(key_byname): Set it.
	(merge_keys_and_selfsig): Remove all the secret key merging.
	(lookup): Simplify by removing secret key code.

	* keylist.c (list_all): Scan public keys and use have_secret_key
	to filter secret keys.
	(list_one): Use the new get_key functions.

	* gpg.h (kbnode_t): Add as alias for KBNODE.
	* keydb.h (getkey_ctx_t): Add as alias for GETKEY_CTX.

2010-01-09  Werner Koch  <wk@g10code.com>

	* getkey.c, keylist.c: Re-indent.

2010-01-08  Werner Koch  <wk@g10code.com>

	* cpr.c (write_status_error): Rename to write_status_errcode.
	Change all callers.
	(write_status_error): New.

	* gpg.c: Add option --passwd.
	(aPasswd): New.
	(main): Implement.
	* keyedit.c (keyedit_passwd): New.

	* gpg.c (oPasswd, oPasswdFD, oPasswdFile, oPasswdRepeat): Change
	to oPassphrase, oPassphraseFD, oPassphraseFile, oPassphraseRepeat.
	* options.h (struct): s/passwd_repeat/passphrase_repeat/.
	* gpg.c (main): Ditto.
	* passphrase.c (passphrase_to_dek_ext): Ditto.

2009-12-21  Werner Koch  <wk@g10code.com>

	* call-agent.c (agent_get_s2k_count): New.
	* gpg.c (main):  Set s2k_count to 0.
	* (encode_s2k_iterations): Move ...
	* passphrase.c (encode_s2k_iterations): ... here.  Call
	agent_get_s2k_count if called with a 0 arg.
	(passphrase_to_dek_ext): Set S2K_COUNT via encode_s2k_iterations.

2009-12-17  Werner Koch  <wk@g10code.com>

	* sig-check.c (do_check_messages): Evaluate the HAS_EXPIRED flag.
	Fixes bug#1059.

	* gpg.c: Add new option --faked-system-time.

2009-12-15  Werner Koch  <wk@g10code.com>

	* keydb.c (keydb_add_resource): s/readonly/read_only/g.
	* keyring.c (keyring_register_filename): Ditto.

	* tdbio.c (tdbio_set_dbname): Do not call log_fatal after creating
	the directory.  Fixes bug#1169.  Reported by Daniel Leidert.

2009-12-08  Werner Koch  <wk@g10code.com>

	* keyring.h: Include userids.h.
	* gpg.h (KEYDB_SEARCH_DESC): Remove.
	* packet.h: Include userids.h.
	(PKT_user_id): Declare using gpg_pkt_user_id_s.
	* keydb.h (KeydbSearchMode, struct keydb_search_desc): Remove.  We
	now use those in ../kbx.
	* getkey.c (classify_user_id): Remove.  It is now in common/.
	(key_byname): Adjust for changed classify_user_id.
	* delkey.c (do_delete_key): Ditto.
	* trustdb.c (register_trusted_key): Ditto.
	* revoke.c (gen_desig_revoke, gen_revoke): Ditto.
	* keyserver.c (parse_keyrec, keyserver_export, keyserver_import)
	(keyidlist): Ditto.
	* export.c (do_export_stream): Ditto.

	* pkclist.c (find_and_check_key): Replace GPG_ERR_INV_NAME by
	GPG_ERR_INV_USER_ID.

2009-12-04  Werner Koch  <wk@g10code.com>

	* keygen.c (DEFAULT_STD_ALGO, DEFAULT_STD_KEYSIZE): New.
	(ask_keysize): Use new macro.
	(gen_rsa): Set default size if NBITS is 0.
	(get_parameter_algo): Add algo name "default".  Add arg	R_DEFAULT.
	(proc_parameter_file): Process default flag.

2009-12-03  Werner Koch  <wk@g10code.com>

	* gpg.c (set_debug): Allow for numerical debug leveles.  Print
	active debug flags.

2009-11-27  Werner Koch  <wk@g10code.com>

	* keyedit.c (cmds, keyedit_menu): New command "checkbkupkey".

2009-11-25  Marcus Brinkmann  <marcus@g10code.de>

	* server.c (gpg_server): Use assuan_fd_t and assuan_fdopen on fds.

2009-11-23  Werner Koch  <wk@g10code.com>

	* gpg.c (gpgconf_list): Add key "default_pubkey_algo".

2009-11-18  Werner Koch  <wk@g10code.com>

	* gpg.c: Add option --skip-hidden-recipients and no- variant.
	* options.h (struct opt): Add field SKIP_HIDDEN_RECIPIENTS.
	* pubkey-enc.c (get_session_key): Implement that option.

2009-11-04  Werner Koch  <wk@g10code.com>

	* server.c (register_commands): Add NULL arg to
	assuan_register_command.

2009-11-02  Marcus Brinkmann  <marcus@g10code.de>

	* server.c (reset_notify, input_notify, output_notify): Update to
	new assuan interface.
	(register_commands): Use assuan_handler_t.

2009-10-19  Werner Koch  <wk@g10code.com>

	* options.h (glo_ctrl): Add field LASTERR.
	* mainproc.c (proc_encrypted): Set LASTERR.
	* server.c (cmd_decrypt): Check LASTERR.

2009-10-02  Werner Koch  <wk@g10code.com>

	* server.c (cmd_encrypt, cmd_decrypt): Implement.
	* decrypt.c (decrypt_message_fd): New.
	* options.h (struct opt): Add field OUTFP.
	* plaintext.c (handle_plaintext): Support opt.outfp.

	* encr-data.c: Rename to decrypt-data.c to reflect the action and
	not the processed packet type.

2009-10-02  Werner Koch  <wk@g10code.com>

	* encr-data.c (decode_filter_context_s): Add fields PARTIAL and
	LENGTH.
	(decrypt_data): Set them.  Simplify premature EOF detection.
	(mdc_decode_filter): Take fixed length packets in account.
	(decode_filter): Ditto.  Better EOF detection.
	* parse-packet.c (parse_encrypted): Store ed->LEN without the MDC
	version byte.

2009-09-30  Werner Koch  <wk@g10code.com>

	* parse-packet.c (skip_packet, parse_gpg_control) <list_mode>: Take
	care of premature EOFs.

	* gpg.c (main): Remove obsolete GCRYCTL_DISABLE_INTERNAL_LOCKING.

2009-09-29  Werner Koch  <wk@g10code.com>

	* openfile.c (open_outfile): Re-indent.  Use xstrconcat.
	(NAME_OF_DEV_NULL): New.
	(open_outfile): Use it.
	(overwrite_filep): Use it.  Also use case insensitive compare
	when needed.  Re-indent.
	(open_outfile): Add arg INP_FD.  Change all callers.

	* encrypt.c (encrypt_crypt): Add new args FILEFD, OUTPUTFD and
	PROVIDED_KEYS.  Change all callers.

2009-09-28  Werner Koch  <wk@g10code.com>

	* server.c (skip_options, has_option): New.
	(cmd_recipient): Implement.

	* keydb.h (pk_list_t): New.

	* pkclist.c (send_status_inv_recp): New.  Replace direct calls.
	(build_pk_list): Factor some code out to ...
	(find_and_check_key): ... new.

	* encode.c: Rename to encrypt.c.  Re-indent all.
	* encrypt.c (encode_symmetric, encode_store, encode_seskey)
	(encode_simple, encode_crypt, encode_filter)
	(encode_crypt_files): Rename all to encrypt_*.  Change all callers.

	* trustdb.c (get_validity_info): Take care of a NULL PK.  Fixes
	bug#1138.
	(get_validity_string): Ditto.

2009-09-25  Werner Koch  <wk@g10code.com>

	* pkglue.c (pk_sign, pk_verify, pk_encrypt, pk_decrypt)
	(pk_check_secret_key): Allow deprecated RSA identifiers 2 and 3.
	Fixes bug#1139.

2009-09-23  Marcus Brinkmann  <marcus@g10code.de>

	* call-agent.c: Include "scdaemon.h" before <assuan.h> because of
	GPG_ERR_SOURCE_DEFAULT check.
	(learn_status_cb, dummy_data_cb, get_serialno_cb, default_inq_cb)
	(learn_status_cb, inq_writecert_parms, inq_writekey_parms)
	(scd_genkey_cb, membuf_data_cb): Return gpg_error_t instead of
	int.
	* gpg.c: Include "scdaemon.h" before <assuan.h> because of
	GPG_ERR_SOURCE_DEFAULT check.
	(main): Update to new Assuan API.
	* server.c: Include "scdaemon.h" before <assuan.h> because of
	GPG_ERR_SOURCE_DEFAULT check.
	(option_handler, cmd_recipient, cmd_signer, cmd_encrypt)
	(cmd_decrypt, cmd_verify, cmd_sign, cmd_import, cmd_export)
	(cmd_delkeys, cmd_message, do_listkeys, cmd_listkeys)
	(cmd_listsecretkeys, cmd_genkey, cmd_getinfo): Return gpg_error_t
	instead of int.
	(register_commands): Allocate assuan context before starting
	server.
	(gpg_server): Allocate assuan_context before starting server.

2009-09-04  Werner Koch  <wk@g10code.com>

	* keyedit.c (menu_select_uid): Use IDX ==-1 t select all.
	(menu_select_key): Ditto.
	(keyedit_menu) <cmdSELKEY, cmdSELUID>: Allow '*' to select all.

2009-09-03  Werner Koch  <wk@g10code.com>

	* keyedit.c (menu_adduid): Pass keyblock to generate_user_id.
	* keygen.c (generate_user_id): Add arg KEYBLOCK.  Factor code out
	to ...
	(uid_from_string): ... new.
	(ask_user_id): Add arg KEYBLOCK and check for duplicates.  Fix
	bug#1122.

	* Makefile.am (uninstall-local): New.

	* compress-bz2.c (do_uncompress): Detect unexpected EOF.  Fix
	bug#1011.

2009-08-26  Werner Koch  <wk@g10code.com>

	* keyedit.c (menu_revsig): Check for signature right away.  Fix
	Debian-bug#543530.

2009-08-20  Daiki Ueno  <ueno@unixuser.org>

	* mainproc.c (proc_encrypted): Clear passphrase cached with S2K
	cache ID if decryption failed.
	* passphrase.c (passphrase_to_dek_ext): Set dek->s2k_cacheid.
	* gpgv.c (passphrase_clear_cache): New stub.

2009-08-11  Werner Koch  <wk@g10code.com>

	* call-agent.c (get_serialno_cb): New.  From ../agent/call-scd.c.
	(gpg_agent_get_confirmation): New.
	(select_openpgp): New.
	(agent_scd_pkdecrypt, agent_scd_pksign): Use it here.

2009-08-06  Werner Koch  <wk@g10code.com>

	* skclist.c (build_sk_list): Print INV_SGNR status line.
	* seckey-cert.c (do_check): Return G10ERR_UNU_SECKEY instead of
	general error.

2009-08-05  Werner Koch  <wk@g10code.com>

	* card-util.c: Enable readline support also in GnuPG-2.

	* call-agent.c (agent_learn): Always select the card first.

	* gpg.c: Add --key-edit alias.

	* call-agent.c (scd_genkey_cb): Forward progress status lines.

	* card-util.c (generate_card_keys): Remove special case for
	GnuPG-2.  Ask for the keysize and change it.
	(card_generate_subkey): Ask for the keysize and change it.
	(get_info_for_key_operation): Read KEY-ATTR.
	(show_keysize_warning, ask_card_keysize): New.
	(do_change_keysize): New.

2009-07-31  David Shaw  <dshaw@jabberwocky.com>

	* gpg.c (main): --pgp6 includes --disable-mdc.

2009-07-23  David Shaw  <dshaw@jabberwocky.com>

	* keyserver.c (keyserver_import_ldap): Try a DNS-SD lookup to find
	a domain-specific LDAP server before resorting to keys.{domain}.

2009-07-22  Werner Koch  <wk@g10code.com>

	* card-util.c (generate_card_keys): Ask for off-card keys only if
	the card supports it.
	(get_info_for_key_operation): Read EXTCAP.
	(card_store_subkey): Check for non matching sizes.

	* call-agent.h (struct agent_card_info_s): Add field EXTCAP.
	* call-agent.c (agent_learn): Use a direct SCD command.
	(did_early_card_test): New.
	(start_agent): Perform an early test for the card.  Add arg FOR_CARD.
	(status_sc_op_failure): New.
	(agent_scd_setattr, agent_scd_writekey, agent_scd_genkey)
	(agent_scd_pksign, agent_scd_pkdecrypt, agent_scd_change_pin)
	(agent_scd_checkpin): Call new function.
	(learn_status_cb): Parse KEY_TIME and EXTCAP.

	* gpg.c (main) <aFixTrustDB>: Show commands to run.
	* trustdb.c (how_to_fix_the_trustdb): New.
	* tdbio.c (tdbio_invalid): Show commands to re-create the trustdb.
	Fixes bug#929.

2009-07-20  Werner Koch  <wk@g10code.com>

	* keygen.c (generate_keypair): Allow Elgamal > 3072 in BOTH mode.
	Reported by Jeroen Schot.  Fixes bug#1091.

2009-07-17  Werner Koch  <wk@g10code.com>

	* keyring.c (keyring_rebuild_cache): Replace the assert by a
	proper error message and allow to delete a bad keyblock.

2009-07-13  Werner Koch  <wk@g10code.com>

	* exec.c: Fix function name indentation.
	(expand_args): Simplify by using membuf functions.
	(exec_write): Fix memory leak on error.
	(w32_system): Use DETACHED_PROCESS so that a new console is not
	created.

2009-07-09  Werner Koch  <wk@g10code.com>

	* card-util.c (card_store_subkey): Do not restrict to 1024 bit keys.
	Print an error message on write errors.

	* gpg.c (main): Remove the SHA-1 default from the personal digest
	list.  This was used in the past as a hack to avoid preferring
	RMD-160.

	* keygen.c (keygen_set_std_prefs): Remove RMD-160 from the list.
	Change order to SHA-256, SHA-1, SHA-384, SHA-512, SHA-224.
	(gen_dsa): Use a 256 bit Q for 2048 bit P.  Round to FIPS allowed
	values in non-expert mode.

2009-07-07  Werner Koch  <wk@g10code.com>

	* gpg.c (set_opt_session_env): New.
	(main): Allocate opt.session_env.  Use it for oDisplay, oTTYname,
	oTTYtype and oXauthority.

	* options.h: Include session_env.h.
	(opt): Add field SESSION_ENV, remove obsolete fields.

	* call-agent.c (start_agent): Adjust start_new_gpg_agent for
	changed args.

2009-06-24  Werner Koch  <wk@g10code.com>

	* keyedit.c (menu_select_key): Remove dead assign to I.
	(menu_select_uid): Ditto.
	* keyring.c (keyring_search): Remove dead assign to NAME.
	* card-util.c (card_edit): Remove useless DID_CHECKPIN.
	* call-agent.c (unhexify_fpr): Remove dead op on N.
	* passphrase.c (passphrase_to_dek_ext): Do not deref a NULL PW.
	* revoke.c (gen_revoke): Remove unused malloc of PK.
	* parse-packet.c (mpi_read): Init NREAD.
	Reported by Fabian Keil.

2009-06-17  Werner Koch  <wk@g10code.com>

	* parse-packet.c (parse): Use a casted -1 instead of a 32 bit
	constant to check for a garbled package.  Fixes bug#1040.

	* card-util.c (put_data_to_file, read_cert): New.
	(card_edit): Add command "readcert".
	(fetch_url): Allow code also for this gnupg major version 2.
	* call-agent.c (agent_scd_readcert): New.

2009-06-15  Werner Koch  <wk@g10code.com>

	* keyserver.c (keyserver_search_prompt): No prompt in batch+colons
	mode.

2009-06-09  Werner Koch  <wk@g10code.com>

	* card-util.c (write_sc_op_status): New.
	(change_pin): Use it.
	(change_url, change_login, change_private_do, change_cert)
	(change_lang, change_sex, change_cafpr, toggle_forcesig)
	(check_pin_for_key_operation): Ditto.

2009-06-05  David Shaw  <dshaw@jabberwocky.com>

	* gpg.c (main), misc.c (openpgp_cipher_test_algo): Remove Camellia
	restriction.

	* misc.c (map_cipher_openpgp_to_gcry), main.h: Add macros for
	openpgp_cipher_open, openpgp_cipher_get_algo_keylen, and
	openpgp_cipher_get_algo_blklen to wrap around the corresponding
	gcry_* functions, but pass the algorithm number through
	map_cipher_openpgp_to_gcry.  This is needed in case the gcry
	algorithm number doesn't match the OpenPGP number (c.f. Camellia).

	* encr-data.c, pubkey-enc.c, mainproc.c, cipher.c, encode.c,
	seskey.c, passphrase.c, seckey-cert.c: Use new openpgp_cipher_*
	macros here.

2009-06-02  Werner Koch  <wk@g10code.com>

	* card-util.c (get_manufacturer): Add new manufacturer.

2009-05-26  Werner Koch  <wk@g10code.com>

	* parse-packet.c (mpi_read): Workaround for zero-length MPI bug in
	libgcrypt<1.5.0.

2009-05-22  Werner Koch  <wk@g10code.com>

	* signal.c (got_fatal_signal): Call new function
	tty_cleanup_after_signal.

2009-05-20  Werner Koch  <wk@g10code.com>

	* gpg.c (main): Fix --fingerprint/--with-fingerprint command
	detection.  Fixes bug#1044.

	* keygen.c (ask_keysize): Allow selection of DSA key size even
	without --enable-dsa2.
	(gen_dsa): Remove size check.

	* keygen.c (ask_key_flags): Fix bug in the translation check.
	Fixes bug#1056.

2009-05-18  Daiki Ueno  <ueno@unixuser.org>  (wk)

	* encode.c (encode_simple): Tell passphrase_to_dek to cache
	the passphrase.
	(setup_symkey): Ditto.
	* mainproc.c (proc_symkey_enc): Tell passphrase_to_dek to cache
	the passphrase.
	(proc_encrypted): Ditto.
	* passphrase.c (hash_passphrase): Remove arg CREATE.
	(passphrase_to_dek): New mode 3 and 4 for caching passphrase for
	symmetric encryption.

2009-05-17  Werner Koch  <wk@g10code.com>

	* keygen.c (ask_algo): Add arg R_SUBKEY_ALGO.  Change return value
	semantics.  Change presented order of algorithms.  Make RSA+RSA
	the default.
	(generate_keypair): Adjust for change.
	(ask_keysize): Add arg PRIMARY_KEYSIZE for subkey creation.
	Change callers.

2009-05-15  Werner Koch  <wk@g10code.com>

	* keygen.c (gen_card_key_with_backup): Get the size of the key
	from the card.
	* call-agent.h (struct agent_card_info_s): Add field KEY_ATTR.
	* call-agent.c (learn_status_cb): Support KEY-ATTR.
	* card-util.c (card_status): Print key attributes.

2009-05-15  Marcus Brinkmann  <marcus@g10code.de>

	* gpg.c (gpgconf_list): Remove dead entry "allow-pka-lookup" (a
	verify option for a couple of years now).

2009-05-14  Werner Koch  <wk@g10code.com>

	* call-agent.c (agent_get_passphrase): Add arg CHECK.
	* passphrase.c (passphrase_get): Pass new arg.

	* keygen.c (gen_card_key_with_backup): Print a status error.
	(do_generate_keypair): Ditto.
	(do_ask_passphrase): Add arg MODE.
	(generate_raw_key): Call with mode 1.
	* passphrase.c (ask_passphrase): Remove becuase it is not used.
	(passphrase_to_dek): Factor code out to ...
	(passphrase_to_dek_ext): .. New.  Add args CUSTDESC and CUSTPROMPT.

2009-05-13  Werner Koch  <wk@g10code.com>

	* keygen.c (parse_expire_string): Base ISO date string at noon.
	Also allow full ISO timestamp.

2009-05-11  Werner Koch  <wk@g10code.com>

	* parse-packet.c (parse_key): Print the key id in list mode.

	* skclist.c (build_sk_list): Use log_info for "duplicated entry".
	Fixes bug#1045.

	* encode.c (encode_simple): Print empty file warning only in
	verbose mode.  Closes bug#1039.
	(encode_crypt): Ditto.
	* sign.c (write_plaintext_packet): Ditto.

2009-05-10  David Shaw  <dshaw@jabberwocky.com>

	* keyserver.c (keyserver_typemap): gpgkeys_hkp handles hkps as
	well.  From 1.4.

2009-05-06  Werner Koch  <wk@g10code.com>

	* getkey.c (finish_lookup): Remove dead code.

	* keyring.c (keyring_get_keyblock): Fix memory leak due to ring
	trust packets.  Fixes bug#1034.

2009-04-03  Werner Koch  <wk@g10code.com>

	* gpgv.c (main): Open keyrings readonly.
	* keydb.c (keydb_add_resource): Add readonly flag bit.
	(keydb_rebuild_caches): Don't act on readonly resources.

	* keyring.c (keyring_register_filename): Add arg READONLY.
	(struct keyring_name): Add field READONLY.
	(keyring_is_writable): Implement readonly feature.
	(keyring_update_keyblock): Return GPG_ERR_EACCES for readonly
	keyrings.
	(keyring_insert_keyblock, keyring_delete_keyblock): Ditto.

2009-04-01  Werner Koch  <wk@g10code.com>

	* gpg.c (main): Properly handle UTF8 usernames with --sign-key and
	--lsign-key.  From 1.4, David 2008-12-21.

2009-03-20  David Shaw  <dshaw@jabberwocky.com>  (wk)

	* keyring.c (rename_tmp_file): Force a fsync (via iobuf_ioctl) on
	secret keyring files to be extra safe on filesystems that may not
	sync data and metadata together (ext4).  Also check return code
	from the cache invalidation to make sure we're safe over NFS and
	similar.

2009-03-31  Werner Koch  <wk@g10code.com>

	* passphrase.c (ask_passphrase): Use percent_plus_unescape.
	* misc.c (unescape_percent_string): Remove.

	* call-agent.c (unescape_status_string): Chnage to use
	percent_plus_unescape.

2009-03-25  Werner Koch  <wk@g10code.com>

	* mainproc.c (print_pkenc_list): Use snprintf.

2009-03-17  Werner Koch  <wk@g10code.com>

	* call-agent.c (my_percent_plus_escape): Remove.
	(agent_get_passphrase): Rewrite using percent_plus_escape.

2009-03-17  Daiki Ueno  <ueno@unixuser.org>

	* passphrase.c (passphrase_get): Add extra arg REPEAT and adjust
	callers; remove special treatment for MODE==2.
	(passphrase_to_dek): Move --passphrase-repeat handling to
	gpg-agent.

	* call-agent.c (agent_get_passphrase): Add extra arg REPEAT.
	* call-agent.h: Ditto.

2009-03-16  Werner Koch  <wk@g10code.com>

	* gpg.c (my_strusage): Revert last change.  Systems w/o a gpg1 may,
	and actually do, install gpg2 as gpg.
	* gpgv.c (my_strusage): Ditto.

2009-03-14  David Shaw  <dshaw@jabberwocky.com>

	* gpg.c (my_strusage): gpg2 and gpgv2 (not gpg and gpgv).
	* gpgv.c (my_strusage): Same.

	* gpgv.c (my_strusage): Fix name of program in "Syntax" line.

2009-02-27  Werner Koch  <wk@g10code.com>

	* call-agent.c (agent_scd_pksign, agent_scd_pkdecrypt): First send
	the SERIALNO command.

2009-02-24  Werner Koch  <wk@g10code.com>

	* pkglue.c (pk_verify): Return an error for improper DATA instead
	of calling BUG().

2009-02-09  Werner Koch  <wk@g10code.com>

	* keylist.c (print_capabilities): Take care of cert-only keys.
	Fixes bug#998.
	* keyedit.c (show_key_with_all_names_colon): Print the capabilities.

2009-01-26  Werner Koch  <wk@g10code.com>

	* card-util.c (card_status): Detect a Geldkarte.

2009-01-13  Werner Koch  <wk@g10code.com>

	* call-agent.c (dummy_data_cb): New.
	(agent_learn): Use it.
	* card-util.c (card_status): Print type of non-OpenPGP card.
	* call-agent.h (agent_card_info_s): Add field APPTYPE.

2009-01-12  Werner Koch  <wk@g10code.com>

	* getkey.c (finish_lookup): Take care of keys with a zero
	timestamp.  Reported by Peter Gutmann.

2009-01-08  Werner Koch  <wk@g10code.com>

	* misc.c (has_invalid_email_chars): Let non-ascii pass through.

	* cpr.c [USE_SHM_COPROCESSING]: Remove this code.

2008-12-12  Werner Koch  <wk@g10code.com>

	* passphrase.c (passphrase_get): Write a STATUS_ERROR.
	* cpr.c (write_status_error): New.

	* Makefile.am (common_source): Add rmd160.h.

2008-12-11  Werner Koch  <wk@g10code.com>

	* sig-check.c (signature_check2): Change algorithm used to compute
	the SIG_ID.
	(check_revocation_keys): Close message digest.

	* rmd160.c, rmd160.h: New.  Based on code from GnuPG-1.4.
	* t-rmd160.c: New.
	* Makefile.am: Add support to run tests.
	* keyid.c (namehash_from_uid): Use rmd160_hash_buffer.

2008-12-10  Werner Koch  <wk@g10code.com>

	* trustdb.h (NAMEHASH_HASH): Remove unsued constant.

	* gpg.c (print_mds): Print RMD160 only is enabled.

	* keygen.c (keygen_set_std_prefs): Include RMD160 only if
	available.

2008-12-09  Werner Koch  <wk@g10code.com>

	* gpg.c (main) [IS_DEVELOPMENT_VERSION]: Fix strusage use.

2008-12-09  Werner Koch  <wk@g10code.com>

	* keygen.c (proc_parameter_file): Check that key and subkey usages
	are allowed.

2008-12-09  David Shaw  <dshaw@jabberwocky.com>  (wk)

	* trustdb.c (validate_one_keyblock): Fix the trust signature
	calculations so that we lower the trust depth of signatures to fit
	within the current chain, rather than discarding any signature
	that does not fit within the trust depth.

2008-12-09  Werner Koch  <wk@g10code.com>

	* keyserver.c (show_prompt): Flush stdout.

	* gpg.c (open_info_file): Add arg BINARY and adjust callers.

	* gpg.c (main): Call i18n_init before init_common_subsystems.
	* gpgv.c (main): Ditto.

	* keylist.c (set_attrib_fd): Do not close ATTRIB_FP if it is the
	log stream.
	(set_attrib_fd) [W32]: Set to binary mode.
	(dump_attribs): Flush the stream after writing.

2008-12-05  Werner Koch  <wk@g10code.com>

	* call-agent.c (percent_plus_escape): Rename to
	my_percent_plus_escape and also escape the percent character.
	Change all callers.

2008-11-18  Werner Koch  <wk@g10code.com>

	* gpg.c (build_lib_list): Remove.
	(make_libversion): New.
	(my_strusage): Use it.
	* gpgv.c (make_libversion): New.
	(my_strusage): Print libgcrypt version.

2008-11-13  Werner Koch  <wk@g10code.com>

	* gpgv.c: Use new ARGPARSE macros and re-indent.

2008-11-11  Werner Koch  <wk@g10code.com>

	* gpg.c (opts): Use new ARGPARSE macros for clarity.

2008-10-24  Werner Koch  <wk@g10code.com>

	* keyedit.c (change_passphrase): Clear passphrase cache.

2008-10-20  Werner Koch  <wk@g10code.com>

	* gpgv.c: Mark all args of the stub fucntions as unused.

	* card-util.c (generate_card_keys): Remove unused arg SERIALNO and
	adjust caller.

	* build-packet.c (write_sign_packet_header): Mark unused arg.
	* gpg.c (gpg_init_default_ctrl, gpg_deinit_default_ctrl): Ditto.
	* getkey.c (skip_unusable): Ditto.
	(write_version): Ditto.
	* keydb.c (keydb_locate_writable): Ditto.
	* keyring.c (update_offset_hash_table): Ditto.
	(keyring_lock): Ditto.
	* misc.c (register_secured_file): Ditto.
	(unregister_secured_file): Ditto.
	(is_secured_file): Ditto.
	(is_secured_filename): Ditto.
	* parse-packet.c (parse_marker): Ditto.
	(parse_key, parse_attribute): Ditto.
	(parse_trust, parse_compressed, parse_mdc, parse_gpg_control): Ditto.
	* cpr.c (progress_cb): Ditto.
	* passphrase.c (passphrase_clear_cache): Ditto.
	(ask_passphrase): Ditto.
	* keyedit.c (keyedit_completion): Ditto.
	* import.c (import_revoke_cert): Ditto.
	(chk_self_sigs, delete_inv_parts, append_uid): Ditto.
	(merge_sigs, merge_keysigs, append_key): Ditto.
	* trustdb.c (list_trust_path): Ditto.
	(enum_cert_paths, enum_cert_paths_print): Ditto.
	* tdbdump.c (list_trustdb): Ditto.
	* keygen.c (keygen_upd_std_prefs): Ditto.
	(genhelp_factors): Ditto.
	* call-agent.c (agent_scd_setattr): Ditto.
	(agent_scd_writekey, agent_scd_change_pin, agent_scd_genkey): Ditto.
	(agent_clear_pin_cache): Ditto.

	* server.c (option_handler): Mark non yet used arg.
	(input_notify, output_notify): Ditto.
	(cmd_recipient, cmd_signer, cmd_encrypt, cmd_decrypt, cmd_verify)
	(cmd_sign, cmd_import, cmd_export, cmd_delkeys, do_listkeys)
	(cmd_genkey): Ditto.
	* verify.c (gpg_verify): Ditto.

2008-10-17  Werner Koch  <wk@g10code.com>

	* main.h (idea_cipher_warn): Use do while construct in place of an
	empty definition.

2008-10-03  David Shaw  <dshaw@jabberwocky.com>

	* main.h, mainproc.c (check_sig_and_print)
	* keylist.c (list_keyblock_print)
	* pkclist.c (do_edit_ownertrust)
	* keyedit.c (menu_showphoto)
	* photoid.c (generate_photo_id, show_photos)
	* misc.c (pct_expando): Add %v and %V expandos so
	 that displaying photo IDs can show the attribute validity
	 tag (%v) and string (%V).  Originally by Daniel Gillmor.

2008-09-29  Werner Koch  <wk@g10code.com>

	* gpg.c (main): Remove -sat kludge.  Note that we printed a
	warning for two years.

	* seskey.c (encode_md_value): Remove extra gcry_md_test_algo since
	it is not needed with Libgcrypt 1.4.
	* skclist.c (random_is_faked): Simplify.
	* sign.c (match_dsa_hash): Remove runtime check for SHA224.
	* gpg.c (print_mds): Use GCRY_MD_SHA224 constant.

2008-09-25  David Shaw  <dshaw@jabberwocky.com>

	* keyedit.c (keyedit_menu): Fix bug where a modified keyring loses
	its modified status after a "clean" or "minimize" that doesn't
	need to do anything.

2008-09-25  Werner Koch  <wk@g10code.com>

	* parse-packet.c (parse): Remove special treatment for compressed
	new style packets.  Fixes bug#931.

	* card-util.c (change_pin): Support setting of the reset code.

2008-09-24  Werner Koch  <wk@g10code.com>

	* call-agent.h (struct agent_card_info_s): Add field IS_V2.
	* call-agent.c (learn_status_cb): That that field.

	* card-util.c (change_pin): Rename first arg to UNBLOCK_v2 and use
	it this way.
	(card_edit): Add new command UNBLOCK.

2008-09-23  David Shaw  <dshaw@jabberwocky.com>

	* pkclist.c (select_algo_from_prefs): Redo function to rank prefs
	and pick a consensus winner across all keys.

2008-09-16  Werner Koch  <wk@g10code.com>

	* card-util.c (fpr_is_ff): New.
	(card_status): Do not print general key info for an all-ff fpr.
	(change_login, change_private_do): Factor common code out to ...
	(get_data_from_file): .. new.
	(change_cert): New.
	(card_edit): Add command "writecert".
	* call-agent.c (writecert_parm_s): New.
	(inq_writecert_parms, agent_scd_writecert): New.

2008-09-04  David Shaw  <dshaw@jabberwocky.com>

	* keyserver.c (keyserver_import_cert): Allow keyserver URLs in
	addition to full URLs in CERT records.

2008-08-11  Werner Koch  <wk@g10code.com>

	* keygen.c (ask_expire_interval): Check for time overflow of an
	u32.  Fixes bug #947.

2008-08-01  Werner Koch  <wk@g10code.com>

	* tdbio.c (open_db) [!EROFS]: Move closing parens out of the
	ifdef.  Reported by Ken Takusagawa.

2008-06-25  Marcus Brinkmann  <marcus@g10code.de>

	* gpg.c (enum cmd_and_opt_values): Remove option
	oEnableW32HandleTranslation.
	(opts): Remove option --enable-w32-handle-translation.
	(main): Remove variable w32_handle_translation.

2008-06-19  Werner Koch  <wk@g10code.com>

	* gpg.c (gpgconf_list): Add "group".

2008-06-18  Marcus Brinkmann  <marcus@g10code.de>

	* gpg.c (enum cmd_and_opt_values): New option
	oEnableW32HandleTranslation.
	(opts): New option --enable-w32-handle-translation.
	(main): New variable w32_handle_translation to keep track of
	option.

2008-06-16  Werner Koch  <wk@g10code.com>

	* keygen.c (output_control_s): Add ASK_PASSPHRASE.
	(read_parameter_file): Add commands %ask-passphrase and
	%no-ask-passphrase.

2008-06-11  Werner Koch  <wk@g10code.com>

	* gpg.c: Make --fixed-list-mode a dummy.
	* options.h (struct): Removed FIXED_LIST_MODE.
	* keyid.c (colon_strtime, colon_datestr_from_pk)
	(colon_datestr_from_sk, colon_datestr_from_sig)
	(colon_expirestr_from_sig): Remove fixed_list_mode case.
	* keylist.c (list_keyblock_colon): Ditto.  Remove all now unsed
	code and reindent.

2008-05-31  Werner Koch  <wk@g10code.com>

	* keygen.c (ask_user_id): Change the string printed as header of
	the user ID generation.  Use code to not break existing
	translations.  Suggested by Eric Tetz.

2008-05-08  Werner Koch  <wk@g10code.com>

	* sig-check.c (do_check_messages): Print a revocation diagnostic
	in verbose mode.

2008-05-07  Werner Koch  <wk@g10code.com>

	* gpg.c: New command --locate-keys.  New options --with-sig-list
	and --with-sig-check.
	* keylist.c (locate_one): New.
	(public_key_list): Add arg LOCATE_MODE and use locate_one.
	* getkey.c (get_pubkey_byname): Fix nodefault case.  Add option
	RETCTX, change all callers.
	(struct getkey_ctx_s): Add field extra_ptr;
	(get_pubkey_end): Free it.

2008-04-18  Werner Koch  <wk@g10code.com>

	* misc.c (map_cipher_openpgp_to_gcry, map_cipher_gcry_to_openpgp)
	(openpgp_cipher_test_algo): Add camellia-192.
	(openpgp_cipher_blocklen): New.
	* parse-packet.c (parse_key): Use new function here.

2008-04-15  David Shaw  <dshaw@jabberwocky.com>

	* getkey.c (merge_selfsigs_subkey): If there are multiple 0x19
	backsigs, take the most recent one.

2008-04-08  Werner Koch  <wk@g10code.com>

	* options.h (opt): Add AKL_NODEFAULT and AKL_LOCAL.
	* getkey.c (parse_auto_key_locate): Parse them.
	(get_pubkey_byname): Implement them.  Add arg NO_AKL and use that
	in all cases where a local key is expected.
	* import.c (import_one): Fill in the fingerprint in all cases.
	Use log_get_stream.
	* keyserver.c (keyserver_import_pka): Set FPR to NULL on error.
	Return G10ERR_NO_PUBKEY if no PKA info is available or no key URI
	is given in the PKA record..
	(keyserver_import_cert): Return G10ERR_NO_PUBKEY if a CERT record
	was not found.

	* getkey.c (get_pubkey_byname): Release FPR in the error case.
	Continue with next mechanism on error.  Better diagnostics.

2008-04-07  Werner Koch  <wk@g10code.com>

	* keyserver.c (parse_keyserver_uri): Allow a default host name.

	* getkey.c (get_pubkey_byname): Replace sprintf by bin2hex.

2008-04-02  Werner Koch  <wk@g10code.com>

	* gpg.c (main): Do not allow DSA2 with a too old Libgcrypt.

2008-03-26  Werner Koch  <wk@g10code.com>

	* tdbio.c (lookup_hashtable): Make cmp args const.
	(cmp_trec_fpr): Make FPR const.
	(tdbio_search_trust_byfpr): Remove cast.

2008-03-25  Werner Koch  <wk@g10code.com>

	* keyserver.c (parse_keyrec): Take care of char defaulting to
	unsigned when using hextobyte.

2008-03-25  David Shaw  <dshaw@jabberwocky.com>  (wk)

	* import.c (collapse_uids): Fix bug 894: possible memory
	corruption around deduplication of user IDs.

2008-03-25  Werner Koch  <wk@g10code.com>

	* parse-packet.c (parse_key): Parse a secret key encrypted with
	Camellia.

	* options.skel: Make the default keyserver keys.gnupg.net.

2008-03-18  Werner Koch  <wk@g10code.com>

	* seckey-cert.c (do_check): Use GCRYMPI_FMT_PGP for v3 keys.
	Reported by Petr Cerny.

2008-03-13  Werner Koch  <wk@g10code.com>

	* passphrase.c (PROMPTSTRING): Change string to me more similar to
	the X.509 prompt.

2008-02-26  Werner Koch  <wk@g10code.com>

	* getkey.c (get_pubkey_byname): Fix comment.

2008-02-14  Werner Koch  <wk@g10code.com>

	* call-agent.c (default_inq_cb): New.
	(agent_learn, agent_scd_getattr, agent_scd_pksign)
	(agent_scd_pkdecrypt, agent_scd_change_pin, agent_scd_checkpin)
	(agent_get_passphrase, agent_clear_passphrase): Use new callback.
	(inq_writekey_parms): Fall back to the new callback for other
	inquiries.
	(start_agent): Tell agent that we accept pinentry notifications.

2008-02-11  Werner Koch  <wk@g10code.com>

	* server.c (cmd_getinfo): New.
	(register_commands): Register GETINFO.

2008-02-09  Marcus Brinkmann  <marcus@g10code.de>

	* gpg.c (main): New variable default_configname.  Use it if
	save_configname is NULL (can happen if default configfile does
	not exist).  Move default configname determination to ...
	(get_default_configname): ... this new function.

2008-01-30  Werner Koch  <wk@g10code.com>

	* keydb.c (maybe_create_keyring): Fixed last change.
	* tdbio.c (tdbio_set_dbname): Also test for forward slash.

2008-01-29  Werner Koch  <wk@g10code.com>

	* keydb.c (maybe_create_keyring): Take care of a missing slash.
	(maybe_create_keyring) [W32]: Also test for forward slash.

2008-01-26  Werner Koch  <wk@g10code.com>

	* card-util.c (get_manufacturer): Add vendor 0004.

2008-01-02  Werner Koch  <wk@g10code.com>

	* gpg.c: Add --logger-file as an alias for log-file.

2007-12-14  Werner Koch  <wk@g10code.com>

	* gpg.c (main): Set opt.no_homedir_creation during the first option
	parsing pass.

2007-12-12  Werner Koch  <wk@g10code.com>

	* misc.c (print_pubkey_algo_note): Print a warning if a type 20
	key is used.
	(openpgp_pk_test_algo, openpgp_pk_test_algo2)
	(openpgp_pk_algo_usage): Allow type 20 keys only in rfc2440 mode.

2007-12-12  David Shaw  <dshaw@jabberwocky.com>  (wk)

	* trustdb.c (sanitize_regexp): New.  Protect against dangerous
	regexps (malloc bombs) by force-commenting any characters aside
	from the ones we explicitly want.
	(check_regexp): Use it here before passing the regexp to
	regcomp().

2007-12-12  Werner Koch  <wk@g10code.com>

	* misc.c (map_cipher_openpgp_to_gcry): New.  Used to map Camellia
	algorithms to Gcrypt.
	(openpgp_cipher_test_algo): Call new map function.  Replace
	all remaining calls to gcry_cipher_test_algo by a call to this.
	(openpgp_cipher_algo_name): New.  Replace all remaining calls to
	gcry_cipher_algo_name by a call to this.
	(map_cipher_gcry_to_openpgp): New.
	(string_to_cipher_algo): Use it.
	* gpg.c	(main): Print a warning if Camellia support is build in.

	* gpg.c (print_algo_names): New.  From the 1.4 branch by David.
	(list_config): Use it here for the "ciphername" and "digestname"
	config items so we can get a script-parseable list of the names.

	* parse-packet.c (parse_onepass_sig): Sigclass is hex, so include
	the 0x.

	* sign.c (match_dsa_hash): Remove conditional builds dending on
	USE_SHAxxx.  We don't need this becuase it can be expected that
	libgcrypt provides it.  However we need to runtime test for SHA244
	becuase that is only available with libgcrypt 2.4.

2007-12-11  Werner Koch  <wk@g10code.com>

	* mainproc.c (proc_pubkey_enc): Allow type 20 Elgamal key for
	decryption.

2007-12-10  Werner Koch  <wk@g10code.com>

	* import.c (auto_create_card_key_stub): Do not clear the entire
	fingerprint.  This finally makes the stub creation work.  My past
	tests seemed to work because there was a key with a all zero
	fingerprint available (Elgamal signing keys).

2007-12-08  Werner Koch  <wk@g10code.com>

	* misc.c (openpgp_pk_algo_usage): Allow Elgamal type 20 for
	encryption.

2007-12-04  Werner Koch  <wk@g10code.com>

	* helptext.c (get_help_from_file): New.
	(display_online_help): Use it to geting the help through a file.
	(helptexts): Remove.

2007-12-03  Werner Koch  <wk@g10code.com>

	* keygen.c (ask_key_flags): Add a translation remark and implement
	a workaround.

	* gpg.c (reopen_std): Moved to ../common and renamed to
	gnupg_reopen_std.

	* gpg.c: Remove second inclusion of fcntl.h.

2007-11-19  Werner Koch  <wk@g10code.com>

	* keyedit.c (keyedit_menu): String grammar fix.

2007-11-15  Werner Koch  <wk@g10code.com>

	* gpg.c (main): New option --xauthority.
	* call-agent.c (start_agent): Adjust changed start_new_gpg_agent.

2007-11-12  Werner Koch  <wk@g10code.com>

	* cpr.c (do_get_from_fd): s/bool/getbool/ to overcome problems
	with Mac OS 10.5 which seems to include stdbool.h silently.

2007-11-07  Werner Koch  <wk@g10code.com>

	Replace all includes of errors.h by status.h (found in common/).

	* status.h: Remove.
	* status.h: Move prototypes to main.h.
	* status.c:  Rename to ..
	* cpr.c: .. this.
	(get_status_string): Remove.  We take this now from common/.

2007-10-25  David Shaw  <dshaw@jabberwocky.com>  (wk)

	From 1.4 (October):

	* gpg.c (main): Add --require-cross-certification to
	--openpgp/--rfc4880 mode.

	* gpg.c (main): Disable --rfc2440-text and --force-v3-sigs by
	default.  Enable --require-cross-certification by default.
	--openpgp (--rfc4880) is the same as --rfc2440 except with
	"--enable-dsa2 --no-rfc2440-text --escape-from-lines".

	* misc.c (compliance_option_string, compliance_failure): Minor
	cleanup.

	* armor.c (is_armor_header): Comment about 4880.

	* options.h, gpg.c (main): Add --rfc4880, and make --openpgp an
	alias to it.  --rfc2440 now stands alone.  For now, use the old
	2440 defaults for 4880.
	* misc.c (compliance_option_string): Ditto.

	* keyedit.c (keyedit_menu): Use compliance_option_string() instead
	of printing the compliance modes here.

2007-10-25  David Shaw  <dshaw@jabberwocky.com>  (wk)

	From 1.4 (September):

	* import.c (collapse_uids): Significant speedup for de-duping user
	IDs.

2007-10-25  David Shaw  <dshaw@jabberwocky.com>  (wk)

	From 1.4 (July):

	* armor.c (parse_header_line): Improve test so that the header
	test only allows "Hash" in the signed data section.

	* armor.c (is_armor_tag): New.  Detect if an armor header matches
	2440bis-21.
	(parse_header_line): Call it here, as bis-21 requires warning the
	user (but continuing to process the message) when seeing an
	unknown header.

	* encode.c (encode_crypt): Missed one call to
	setup_plaintext_name().  This is bug#809.

	* sign.c (mk_notation_policy_etc): Expect all sigs that this is
	called for are >=v4.
	(write_signature_packets, make_keysig_packet): Only call it for
	>=v4 sigs.  This allows --force-v3-sigs and --force-v4-certs to
	enable or disable notations, policies, and keyserver URLs.  This
	is bug#800.

2007-10-19  Werner Koch  <wk@g10code.com>

	* passphrase.c (passphrase_get): Use new utf8 switching fucntions.

2007-09-14  Werner Koch  <wk@g10code.com>

	* gpg.c (build_lib_list): New.
	(my_strusage): Print lib info.

2007-08-27  Werner Koch  <wk@g10code.com>

	* trustdb.c (USE_INTERNAL_REGEX): Remove support.

2007-08-24  Werner Koch  <wk@g10code.com>

	* keyring.c (keyring_register_filename): Use same_file_p().

2007-08-21  Werner Koch  <wk@g10code.com>

	* misc.c (openpgp_md_test_algo): Remove rfc2440bis hash algorithms.
	(openpgp_cipher_test_algo): Likewise for algos 5 and 6.

2007-08-02  Werner Koch  <wk@g10code.com>

	* gpg.c: Include gc-opt-flags.h and remove their definition here.

2007-07-17  Werner Koch  <wk@g10code.com>

	* gpg.c (gpgconf_list): Declare --encrypt-to and --default-key.

	* card-util.c (get_manufacturer): Add the unmanaged S/N range.

2007-07-12  Werner Koch  <wk@g10code.com>

	* gpg.c (main): Use translate_sys2libc_fd_int when passing an int
	value.
	* gpgv.c (main): Ditto.

2007-07-05  Werner Koch  <wk@g10code.com>

	* card-util.c (card_generate_subkey, card_store_subkey): Enable
	the code also for GnuPG-2.

	* keygen.c (make_backsig): Add arg TIMESTAMP.
	(write_keybinding): Add arg TIMESTAMP, pass it to make_backsig.
	(write_direct_sig, write_selfsigs): Add arg TIMESTAMP.
	(gen_elg, gen_dsa, gen_rsa): Add arg TIMESTAMP.
	(do_create): Ditto.
	(do_generate_keypair): Use the same timestamp for key creation
	time and all key signatures. Return an error if write_direct_sig
	for the secret key fails.
	(generate_subkeypair): Ditto.
	(gen_card_key): New arg TIMESTAMP.
	(generate_card_subkeypair): Pass current time to gen_card_key.
	(gen_card_key_with_backup): New arg TIMESTAMP.
	(read_parameter_file): Add option Creation-Date.
	(parse_creation_string): New.
	(do_generate_keypair): Use the Creation-Date if available.
	(save_unprotected_key_to_card): Use P for P and not D.
	* call-agent.c (agent_scd_genkey): Add arg CREATETIME.
	* keyedit.c (menu_backsign): Use the same timestamp for all backsigs.

2007-06-26  Werner Koch  <wk@g10code.com>

	* openfile.c (try_make_homedir): Support W32; use standard_homedir.

2007-06-25  Werner Koch  <wk@g10code.com>

	* gpg.c, gpgv.c: Include sysutils.h.
	(main): Replace iobuf_translate_file_handle by
	translate_sys2libc_fd.

2007-06-21  Werner Koch  <wk@g10code.com>

	* main.h: Include util.h.

	* call-agent.c (start_agent): Factored almost all code out to
	../common/asshelp.c.

	* gpg.h (ctrl_t): Remove.  It is now declared in ../common/util.h.

2007-06-20  Werner Koch  <wk@g10code.com>

	* misc.c (setsysinfo, trap_unaligned): Remove.  It is also in
	common/sysutils.c.
	(disable_core_dumps, get_session_marker):

	* sign.c (sleep): Remove sleep wrapper.

2007-06-18  Marcus Brinkmann  <marcus@g10code.de>

	* gpg.c (gpgconf_list): Percent escape output of --gpgconf-list.

2007-06-14  Werner Koch  <wk@g10code.com>

	* call-agent.c (start_agent): Use gnupg_module_name.

2007-06-12  Werner Koch  <wk@g10code.com>

	* openfile.c (copy_options_file): Use gnupg_datadir.
	* misc.c (get_libexecdir): Remove.  Changed all callers to use
	gnupg_libexecdir.
	* gpg.c (check_permissions): Use gnupg_libdir.

	* gpg.c (main): Replace some calls by init_common_subsystems.
	* gpgv.c (main): Ditto.

2007-06-11  Werner Koch  <wk@g10code.com>

	* Makefile.am (needed_libs): Use libcommonstd macro.

	* gpgv.c (main) [W32]: Call pth_init.
	* gpg.c (main) [W32]: Call pth_init.

2007-06-08  Werner Koch  <wk@g10code.com>

	* Makefile.am (gpg2_LDADD): Syntax fix.

2007-06-06  Werner Koch  <wk@g10code.com>

	* passphrase.c (passphrase_get) [!ENABLE_NLS]: Do not define
	orig_codeset.

	* Makefile.am (gpgv2_LDADD, gpg2_LDADD): Include LDADD before
	libgcrypt.

	* plaintext.c (handle_plaintext): Replace eof by eof_seen as W32's
	io.h has a symbol with that name.

	* misc.c: Do not include dynload.h.
	(w32_shgetfolderpath): Remove. It is now in common/homedir.c.

	* gpgv.c (i18n_init): Remove.
	* gpg.c (i18n_init): Remove.
	(main): Make --load-extension a dummy

2007-05-19  Marcus Brinkmann  <marcus@g10code.de>

	* passphrase.c (passphrase_get): Use PACKAGE_GT, not PACKAGE.

	* passphrase.c (passphrase_get): Free ORIG_CODESET on error.

2007-05-16  Werner Koch  <wk@g10code.com>

	* sig-check.c (check_backsig): Check the digest algorithm before
	using it.  Fixed bug 797.

2007-05-09  Werner Koch  <wk@g10code.com>

	* openfile.c (overwrite_filep, open_outfile) [W32]: Need to use
	just "nul".  Though, I am pretty sure that some MSDOS versions
	grok the extra /dev/.

2007-05-07  Werner Koch  <wk@g10code.com>

	* openfile.c (open_outfile, overwrite_filep) [W32]: Use "/dev/nul".

2007-05-02  David Shaw  <dshaw@jabberwocky.com>

	* packet.h, mainproc.c (reset_literals_seen): New function to
	reset the literals count.

	* verify.c (verify_one_file), decrypt.c (decrypt_messages): Call
	it here so we allow multiple literals in --multifile mode (in
	different files - not concatenated together).

2007-04-26  Marcus Brinkmann  <marcus@g10code.de>

	* passphrase.c (passphrase_to_dek): Write missing passphrase
	status message in case of cancellation.

2007-04-16  Werner Koch  <wk@g10code.com>

	* build-packet.c (mpi_write): Made buffer a bit larger.  Reported
	by Alexander Feigl.

2007-04-13  Werner Koch  <wk@g10code.com>

	* call-agent.c (start_agent): Don't use log_error when using the
	fallback hack to start the agent.  This is bug 782.

2007-04-05  David Shaw  <dshaw@jabberwocky.com>

	From STABLE-BRANCH-1-4

	* parse-packet.c (parse_marker): New.  Enforce that the marker
	contains 'P', 'G', 'P', and nothing but.
	(parse): Call it here.
	(skip_packet): No longer need to handle marker packets here.

2007-03-14  David Shaw  <dshaw@jabberwocky.com>

	From STABLE-BRANCH-1-4

	* keyserver.c: Windows Vista doesn't grok X_OK and so fails
	access() tests.  Previous versions interpreted X_OK as F_OK
	anyway, so we'll just use F_OK directly.

2007-03-09  David Shaw  <dshaw@jabberwocky.com>

	From STABLE-BRANCH-1-4

	* parse-packet.c (parse_signature): It's hex.

	* getkey.c (merge_selfsigs_subkey): Avoid listing the contents of
	a backsig when list mode is on.  Noted by Timo Schulz.

2007-03-08  Werner Koch  <wk@g10code.com>

	* plaintext.c (handle_plaintext): Add two extra fflush for stdout.

2007-03-08  David Shaw  <dshaw@jabberwocky.com>  (wk)

	* keyedit.c (keyedit_menu): If we modify the keyblock (via
	fix_keyblock() or collapse_uids()) make sure we reprocess the
	keyblock so the flags are correct.  Noted by Robin H. Johnson.

	* getkey.c (fixup_uidnode): Properly clear flags that don't apply
	to us (revoked, expired) so that we can reprocess a uid.

2007-03-05  Werner Koch  <wk@g10code.com>

	Converted this file to UTF-8.

	Ported David and my multiple messages changes from 1.4.7.

	* options.h, gpg.c (main), mainproc.c (check_sig_and_print): Allow
	multiple sig verification again as this is protected via the
	multiple-messages code.  New option --allow-multiple-messages and
	--no variant.
	* status.h (STATUS_ERROR): New status code.
	* status.c (get_status_string): Ditto.
	* mainproc.c (proc_plaintext): Emit it if multiple messages are
 	detected. Error out if more than one plaintext packet is
 	encountered.
	* mainproc.c (literals_seen): New.

2007-02-26  Werner Koch  <wk@g10code.com>

	* gpg.c (main): Add verify option show-primary-uid-only.
	* options.h (VERIFY_SHOW_PRIMARY_UID_ONLY): New.
	* mainproc.c (check_sig_and_print): Implement it.

2007-02-22  Werner Koch  <wk@g10code.com>

	* encr-data.c (decrypt_data): Correctly test for unknown algorithm.
	* import.c (check_prefs): Ditto.
	* keyedit.c (show_prefs): Ditto.
	* mainproc.c (proc_symkey_enc): Ditto.

2007-02-06  Werner Koch  <wk@g10code.com>

	* export.c (do_export_stream): Allow reset-subkey-passwd along
	with sexp-format.

2007-02-04  Werner Koch  <wk@g10code.com>

	* parse-packet.c (parse_signature): Limit bytes read for an
	unknown alogorithm.  Fixes Debian bug#402592.

2007-01-31  Werner Koch  <wk@g10code.com>

	* verify.c (verify_signatures): Do no dereference a NULL afx.

	* passphrase.c (passphrase_get): Set the cancel flag on all error
	from the agent.  Fixes a bug reported by Tom Duerbusch.

2007-01-30  Werner Koch  <wk@g10code.com>

	* status.c (write_status_begin_signing): New.
	* sign.c (sign_file, sign_symencrypt_file): Call it.
	* textfilter.c (copy_clearsig_text): Call it.

	* call-agent.c (agent_scd_pksign): Pass --hash-rmd160 to SCD if
	required.

	* gpg.c (main): Let --no-use-agent and --gpg-agent-info print a
	warning.
	* misc.c (obsolete_option): New.

2007-01-29  Werner Koch  <wk@g10code.com>

	* pkclist.c (do_we_trust_pre): Issue a user-id-hint status code.

2007-01-15  Werner Koch  <wk@g10code.com>

	* parse-packet.c (read_protected_v3_mpi): Make sure to stop
	reading even for corrupted packets.
	* keygen.c (generate_user_id): Need to allocate one byte more.
	Reported by Felix von Leitner.

2006-12-21  Werner Koch  <wk@g10code.com>

	* gpg.c (main): New command --server.
	* gpg.h (struct server_control_s, ctrl_t): New.
	* server.c: New.
	* verify.c (gpg_verify): New.
	* mainproc.c (mainproc_context): Made SIGNED_DATA a structure.
	(proc_signature_packets_by_fd): New.
	(proc_compressed_cb): Divert depending on SIGNED_DATA.
	* plaintext.c (hash_datafile_by_fd): New.
	* mainproc.c (proc_tree): Use it here.

	* verify.c (verify_signatures): Init AFX only when needed.
	Don't leak a context on error.
	(verify_one_file): Don't leak a context on error.

2006-12-07  Werner Koch  <wk@g10code.com>

	* openfile.c (copy_options_file): Use log_info instead of
	log_error to avoid an error return of gpg due to a missing
	skeleton file.

2006-12-07  David Shaw  <dshaw@jabberwocky.com>

	* Makefile.am: Link to iconv for jnlib dependency.

2006-12-05  Werner Koch  <wk@g10code.com>

	* passphrase.c (passphrase_to_dek): Handle a Cancel request
	correctly.  [Bug#737]
	* mainproc.c (proc_symkey_enc): Removed workaround for bogus cancel
	processing.
	* encode.c (encode_simple): Distinguish error message between
	cancel and invalid passphrase.
	(setup_symkey): Ditto.
	* sign.c (sign_symencrypt_file): Ditto
	* keyedit.c (change_passphrase): Allow cancellation.
	* keygen.c (do_ask_passphrase): New arg R_CANCELED.
	(generate_keypair): Handle a passphrase cancellation.
	(generate_raw_key): Ditto.
	(generate_subkeypair): Ditto.

2006-12-04  Werner Koch  <wk@g10code.com>

	* filter.h (armor_filter_context_t): New element REFCOUNT.
	* armor.c (armor_filter): Made static.
	(push_armor_filter, release_armor_context, new_armor_context): New.
	(armor_filter): Release the context.
	* gpg.c (main): Use new armor context functions and
	push_armor_filter.
	* export.c (do_export): Ditto.
	* encode.c (encode_simple, encode_crypt): Ditto.
	* decrypt.c (decrypt_message, decrypt_messages): Ditto.
	* dearmor.c (dearmor_file, enarmor_file): Ditto.
	* verify.c (verify_signatures, verify_one_file): Ditto.
	* sign.c (sign_file, clearsign_file, sign_symencrypt_file): Ditto.
	* revoke.c (gen_desig_revoke, gen_revoke): Ditto.
	* keyserver.c (keyserver_spawn): Ditto.
	* keygen.c (output_control_s): Turn AFX fields into pointers.
	(read_parameter_file): Allocate and release AFX fields.
	(do_generate_keypair): Use push_armor_filter.
	* import.c (import): Replace iobuf_push_filter2 hack by the new
	armor context stuff.

2006-12-03  Werner Koch  <wk@g10code.com>

	* filter.h: New element REFCOUNT.
	(handle_progress): Remove prototype.
	* progress.c (new_progress_context, release_progress_context): New.
	(progress_filter): Use new function to release context.  Made static.
	(handle_progress): Bumb reference counter.  No more check for
	enabled progress as this is handled by new_progress_context.
	* verify.c (verify_signatures, verify_one_file): Replace stack
	based progress context by a heap based one.
	* sign.c (sign_file, clearsign_file, sign_symencrypt_file): Ditto.
	* plaintext.c (ask_for_detached_datafile, hash_datafiles): Ditto.
	* encode.c (encode_simple, encode_crypt): Ditto.
	* decrypt.c (decrypt_message, decrypt_messages): Ditto.

	* keyedit.c (menu_clean): Made strings translatable.

2006-12-03  David Shaw  <dshaw@jabberwocky.com>

	* keyedit.c (menu_clean): Show "already minimized" rather than
	"already clean" when a minimized key is minimized again.  From
	Dirk Traulsen.

2006-12-02  David Shaw  <dshaw@jabberwocky.com>

	* options.h, gpg.c (main), passphrase.c (passphrase_to_dek): Add
	--passphrase-repeat option to control how many times gpg will
	re-prompt for a passphrase to ensure the user has typed it
	correctly.  Defaults to 1.

2006-12-02  Werner Koch  <wk@g10code.com>

	* encr-data.c: Allocate DFX context on the heap and not on the
	stack.  Changes at several places.  Fixes CVE-2006-6235.

2006-11-27  Werner Koch  <wk@g10code.com>

	* openfile.c (ask_outfile_name): Fixed buffer overflow occurring
	if make_printable_string returns a longer string.  Fixes bug 728.

2006-11-21  Werner Koch  <wk@g10code.com>

	* Makefile.am (needed_libs): libgnu needs to come after libcommon.

	* keygen.c (ask_expire_interval): Print y2038 warning only for 32
	bit time_t.
	(save_unprotected_key_to_card): Made RSA_N_LEN et al a size_t.
	Cast printf args.
	(get_parameter_algo): Allow "ELG" as alias for "ELG-E".

	* seckey-cert.c (do_check): Made NBYTES a size_t.
	(do_check): Made NDATA a size_t.
	(protect_secret_key): Made NARR a size_t.
	(protect_secret_key): Made NVYES a size_t.
	* pubkey-enc.c (get_it): Made INDATALEN a size_t.
	(get_it): Made NFRAME a size_t.
	* keyid.c (hash_public_key): Made NBITS an unsigned int.
	* misc.c (checksum_mpi): Made NBYTES a size_t.
	(openpgp_pk_test_algo2): Made USE_BUF a size_t.
	* seskey.c (encode_session_key): Made NFRAME a size_t.
	(do_encode_md): Ditto.
	(encode_md_value): Cast size_t argument of printf.
	(encode_md_value): Ditto.

2006-11-10  Werner Koch  <wk@g10code.com>

	* parse-packet.c (mpi_read): Changed NREAD to size_t to match the
	gcry_mpi-scan prototype.
	(mpi_read): Fixed double increment of bytes read to correctly
	detect overlong MPIs.

2006-11-05  Werner Koch  <wk@g10code.com>

	* gpg.c (main): Remove the default --require-cross-certification.
	* options.skel: Enable require-cross-certification.

2006-10-31  Werner Koch  <wk@g10code.com>

	* pkclist.c (warn_missing_aes_from_pklist): New.
	* encode.c (encrypt_filter, encode_crypt): Use it here.

2006-10-27  Werner Koch  <wk@g10code.com>

	* pkclist.c (warn_missing_mdc_from_pklist): New.
	* encode.c (use_mdc): Use it here.

2006-10-24  Marcus Brinkmann  <marcus@g10code.de>

	* Makefile.am (AM_CFLAGS): Add $(LIBASSUAN_CFLAGS).

2006-10-23  Werner Koch  <wk@g10code.com>

	* gpg.c (main): New command --gpgconf-test.

	* Makefile.am (bzip2_source): New.

2006-10-20  Werner Koch  <wk@g10code.com>

	* getkey.c (classify_user_id): Reserve '&' for search by keygrip.

2006-10-19  Werner Koch  <wk@g10code.com>

	* keygen.c (get_parameter_algo): Add special case for ELG_E which
	is not supported by libgcrypt's mapping function.

2006-10-18  Werner Koch  <wk@g10code.com>

	* keyid.c (v3_keyid): Don't use mempcy as we need to hold the
	keyids in the native endian format.

	* import.c (import_print_stats): Use log_printf.

	* build-packet.c (do_public_key): Care about mpi_write errors.
	(do_secret_key, do_pubkey_enc, do_signature): Ditto.
	(mpi_write): Print an extra warning on error.

2006-10-17  Werner Koch  <wk@g10code.com>

	* Makefile.am (LDADD): Replaced W32LIBS by NETLIBS.

2006-10-12  David Shaw  <dshaw@jabberwocky.com>

	* parse-packet.c (parse_symkeyenc): Show the unpacked as well as
	the packed s2k iteration count.

	* main.h, options.h, gpg.c (encode_s2k_iterations, main),
	passphrase.c (hash_passphrase): Add --s2k-count option to specify
	the number of s2k hash iterations.

2006-10-08  Werner Koch  <wk@g10code.com>

	* gpgv.c: Remove the tty stubs as we are now required to link to
	tty anyway (it is included in libcommand and has dependencies to
	other modules as well).

	* keyedit.c (keyedit_menu): Use keyedit_completion only if
	readline is available.  It would be better to move this code into
	gpgrlhelp.c

2006-10-06  Werner Koch  <wk@g10code.com>

	* Makefile.am (AM_CFLAGS): Use PTH version of libassuan.

2006-10-06  David Shaw  <dshaw@jabberwocky.com>

	* keyserver.c (keyserver_spawn): Write the 16-digit keyid rather
	than whatever key selector the user used on the command line.

2006-10-05  Werner Koch  <wk@g10code.com>

	* status.c (progress_cb): Changed to libgcrypt API.
	(set_status_fd): Register the progress cb.

	* seskey.c (encode_md_value): Check that the hash algo is valid
	before getting the OID.

2006-10-04  Werner Koch  <wk@g10code.com>

	* passphrase.c: Allow for a static passphrase in batch mode.

	* call-agent.c (agent_havekey): Removed.
	(percent_plus_escape): New.
	(agent_get_passphrase): New.
	(agent_clear_passphrase): New.

	* passphrase.c: Changed so that we always require the agent.
	(agent_send_option, agent_send_all_options, agent_open): Removed.
	(agent_get_passphrase): Cleaned up.  Does now use the call-agent
	functions.  Renamed to
	(passphrase_get): .. this.  Changed all callers.
	(passphrase_clear_cache): Rewritten.
	(passphrase_to_dek, hash_passphrase): Re-indented.

	* gpg.c (main): Made --use-agent a dummy option.
	* seckey-cert.c (check_secret_key): We require the agent, so always
	allow for 3 tries.

	* gpg.c (main): Print a warning if -sat has been used.
	(main): Removed the special treatment of the -k option. -k is now
	an alias for --list-keys.
	(main): Removed --list-ownertrust.

2006-10-02  Werner Koch  <wk@g10code.com>

	* encr-data.c (decrypt_data, mdc_decode_filter): Check the MDC
	right here and don't let parse-packet handle the MDC.

2006-09-29  Werner Koch  <wk@g10code.com>

	* compress.c (do_uncompress): Removed use of Z_PARTIAL_FLUSH.
	This is outdated and old zlib versions which still require it have
	security problems.

2006-09-27  Werner Koch  <wk@g10code.com>

	Replaced all STRLIST by strlist_t.

2006-09-21  Werner Koch  <wk@g10code.com>

	* signal.c (got_fatal_signal): Replaced readline stuff by a tty
	function.

	* Makefile.am (LDADD): Include libgpgrl.a.

	* gpg.c (main): Call gpg_rl_initialize.

	* keyedit.c: Removed double inclusion of stdio.h.

2006-09-20  Werner Koch  <wk@g10code.com>

	* call-agent.c: Include asshelp.h.
	(start_agent): Use send_pinentry_environment.

2006-09-14  Werner Koch  <wk@g10code.com>

 	Replaced all call gpg_error_from_errno(errno) by
	gpg_error_from_syserror().

2006-09-13  Werner Koch  <wk@g10code.com>

	* gpg.c (main): Made --require-cross-certification the default.

2006-09-06  Marcus Brinkmann  <marcus@g10code.de>

	* Makefile.am (gpg2_LDADD, gpgv2_LDADD): Replace -lassuan and
	-lgpg-error with $(LIBASSUAN_LIBS) and $(GPG_ERROR_LIBS).
	(AM_CFLAGS): Add $(LIBASSUAN_CFLAGS) and $(GPG_ERROR_CFLAGS).

2006-09-06  Werner Koch  <wk@g10code.com>

	* gpg.c (main): Enable new assuan API.
	* call-agent.c: Changed to new Assuan API.

2006-09-01  Werner Koch  <wk@g10code.com>

	* call-agent.c: Do not force using the pipe server.

	* gpg.c (main): Enable card related commands.

2006-08-22  Werner Koch  <wk@g10code.com>

	* mainproc.c (proc_plaintext): Fixed a #warning

2006-08-21  Werner Koch  <wk@g10code.com>

	* skclist.c (random_is_faked): Implemented.
	(is_insecure): Also test for the old uppercase version of the
	insecure string.
	* gpg.c (main): Renamed --quick-random to debug-quick-quick-random.

	* gpg.c (print_mds): Do not use the USE_SHA macros.

	* mainproc.c (proc_encrypted): Remove assign inside condition for
	better readibility.

	* packet.h: Moved consts to new header ../common/openpgpdefs.h.

2006-08-16  Werner Koch  <wk@g10code.com>

	* keyserver.c (GPGKEYS_PREFIX): Rename to gpg2keys_.  This is so
	that we can install helpers from 1.4 and 2 without conflicts and
	first of all don't get lost with weird bug reports.

	* keyid.c (serialno_and_fpr_from_sk): New. Actually lost during
	the last 1.4 to 1.9 merge.

	* gpg.c (list_config): Output ccid-reader-id only for gnupg 1.

	* call-agent.c (agent_scd_writekey): New.
	(inq_writekey_parms): New.

	* gpgv.c: Include call-agent.h for use by stubs.

	* misc.c: Include call-agent.h for use by get_signature_count.

2006-07-27  Werner Koch  <wk@g10code.com>

	* parse-packet.c (parse_comment): Cap comments at 65k.
	(parse_gpg_control): Skip too large control packets.

2006-07-24  David Shaw  <dshaw@jabberwocky.com>  (wk)

	* keydb.h, pkclist.c (select_algo_from_prefs, algo_available):
	Pass a union for preference hints rather than doing void * games.

	* sign.c (sign_file): Use it here.

	* sign.c (sign_file): When signing with multiple DSA keys, one
	being DSA1 and one being DSA2 and encrypting at the same time, if
	the recipient preferences give a hash that can work with the DSA2
	key, then allow the DSA1 key to be promoted rather than giving up
	and using hash_for().

	* pkclist.c (algo_available): Automatically enable DSA2 mode when
	handling a key that clearly isn't DSA1 (i.e. q!=160).

2006-06-30  Werner Koch  <wk@g10code.com>

	* misc.c (checksum_mpi): No need for nbits as they are alredy
	included in the buffer.

2006-06-29  Werner Koch  <wk@g10code.com>

	* parse-packet.c (parse_signature, parse_key): Need store the
	length of opaque data as number of bits.
	* card-util.c (card_store_subkey): Ditto.

	* mainproc.c (print_pkenc_list, check_sig_and_print): Replaced
	log_get_stream by calls to log_printf.  This avoids the extra LFs
	inserted by the logging function. They are a bit too smart
	sometimes.
	* pkclist.c (do_show_revocation_reason): Print final LF through
	log_printf to avoid extra LFs.
	* pubkey-enc.c (get_it): Ditto.

	* seskey.c (encode_md_value): Fix call to gcry.

2006-06-27  Werner Koch  <wk@g10code.com>

	Applied patches from 1.4.x (2006-05-22 to 2006-06-23) from David:

	* keygen.c (keygen_upd_std_prefs, keygen_add_std_prefs)
	(proc_parameter_file): Add --default-keyserver-url to specify a
	keyserver URL at key generation time, and "Keyserver:" keyword for
	doing the same through a batch file.
	* options.h, gpg.c (main): Ditto.

	* sign.c (do_sign): For now don't accept a truncated hash even
	for DSA1 keys (be liberal in what you accept, etc).

	* import.c (import_one): Add a flag (from_sk) so we don't check
	prefs on an autoconverted public key.  The check should only
	happen on the sk side.  Noted by Dirk Traulsen.

	* keygen.c (gen_card_key): Add optional argument to return a
	pointer (not a copy) of the stub secret key for the secret key we
	just generated on the card.
	(generate_card_subkeypair): Use it here so that the signing key on
	the card can use the card to generate the 0x19 backsig on the
	primary key.  Noted by Janko Heilgeist and Jonas Oberg.

	* parse-packet.c (parse_user_id): Cap the user ID size at 2048
	bytes.  This prevents a memory allocation attack with a very large
	user ID.  A very large packet length could even cause the
	allocation (a u32) to wrap around to a small number.  Noted by
	Evgeny Legerov on full-disclosure.

	* keygen.c (gen_dsa): Allow generating DSA2 keys.  Allow
	specifying sizes > 1024 when --enable-dsa2 is set.  The size of q
	is set automatically based on the key size.
	(ask_keysize, generate_keypair): Ask for DSA size when
	--enable-dsa2 is set.

	* exec.c (make_tempdir) [W32]: Fix bug with a temporary directory
	on W32 that is over 256 bytes long.  Noted by Israel G. Lugo.

	* gpg.c (reopen_std): New function to reopen fd 0, 1, or 2 if we
	are called with them closed.  This is to protect our
	keyring/trustdb files from corruption if they get attached to one
	of the standard fds.  Print a warning if possible that this has
	happened, and fail completely if we cannot reopen (should never
	happen).
	(main): Call it here.

	* parse-packet.c (dump_sig_subpkt, parse_signature): Fix meaning
	of key expiration and sig expiration subpackets - zero means
	"never expire" according to 2440, not "expire instantly".
	* build-packet.c (build_sig_subpkt_from_sig): Ditto.
	* getkey.c (fixup_uidnode, merge_selfsigs_main)
	(merge_selfsigs_subkey): Ditto.
	* keygen.c (keygen_add_key_expire): Ditto.

	* getkey.c (get_pubkey_byname)
	* import.c (import_one): Fix key selection problem when
	auto-key-locate returns a list of keys, not all of which are
	usable (revoked, expired, etc).  Noted by Simon Josefsson.

2006-05-24  Werner Koch  <wk@g10code.com>

	* keyid.c (hash_public_key): Do not double hash the length bytes,
	they are already included by mpi_print.

	* misc.c (openpgp_pk_test_algo2): Get test call right.

	* misc.c (string_to_cipher_algo, string_to_digest_algo): New.
	* keygen.c (keygen_set_std_prefs): use them here.
	* gpg.c (main): and here.

2006-05-23  Werner Koch  <wk@g10code.com>

	* card-util.c (generate_card_keys): Removed temporary kludge for
	generate_keypair.

	* call-agent.c (agent_scd_setattr): Add arg SERIALNO.
	(agent_scd_genkey): Ditto.
	(agent_scd_change_pin): Ditto.

	* call-agent.h (struct agent_card_info_s): Updated to match the
	one of 1.4.3.

	* Makefile.am (LDADD): Include ZLIBS.

	* gpgv.c: Removed stubs not anymore useful due to libgcrypt.

2006-05-22  Werner Koch  <wk@g10code.com>

	* keyserver.c (keyidlist): Replaced mpi_get_keyid by v3_keyid.
	* keydb.h (v3_keyid): Added.

	* import.c (import): Better initialize KEYBLOCK as to quiet
	compiler warning.

	* skclist.c (random_is_faked): New.

	* mainproc.c: Include pka.h.

2006-05-19  Werner Koch  <wk@g10code.com>

	* misc.c (openpgp_pk_test_algo2): Need to use gcry_pk_algo_info
	directly.
	(string_count_chr): New.

	* armor.c (parse_header_line): Use renamed function
	length_sans_trailing_ws.

	* options.h, gpg.c: Option --strict is not used thus removed code
	but kept option.

2006-04-28  David Shaw  <dshaw@jabberwocky.com>  (wk)

	* keyserver.c (direct_uri_map): New.
	(keyserver_spawn): Used here to add "_uri" to certain gpgkeys_xxx
	helpers when the meaning is different if a path is provided (i.e.
	ldap).
	(keyserver_import_cert): Show warning if there is a CERT
	fingerprint, but no --keyserver set.

	* keyserver.c: Fix build problem with platforms that stick libcurl
	in a place not in the regular include search path.

	* options.h, gpg.c (main): Add --enable-dsa2 and --disable-dsa2.
	Defaults to disable.

	* pkclist.c (algo_available): If --enable-dsa2 is set, we're
	allowed to truncate hashes to fit DSA keys.

	* sign.c (match_dsa_hash): New.  Return the best match hash for a
	given q size.
	(do_sign, hash_for, sign_file): When signing with a DSA key, if it
	has q==160, assume it is an old DSA key and don't allow truncation
	unless --enable-dsa2 is also set.  q!=160 always allows truncation
	since they must be DSA2 keys.
	(make_keysig_packet): If the user doesn't specify a
	--cert-digest-algo, use match_dsa_hash to pick the best hash for
	key signatures.

	* gpg.c (print_mds): Add SHA-224.
	* armor.c (armor_filter, parse_hash_header): Add SHA-224.

	* sign.c (write_plaintext_packet):
	Factor common literal packet setup code from here, to...
	* encode.c (encode_simple): .. there.

	* main.h, plaintext.c (setup_plaintext_name): Here. New. Make sure
	the literal packet filename field is UTF-8 encoded.

	* options.h, gpg.c (main): Make sure --set-filename is UTF-8
	encoded and note when filenames are already UTF-8.

	* keyedit.c (menu_backsign): Give some more verbose errors when we
	have no need to backsign.

	* getkey.c (parse_auto_key_locate): Fix dupe-removal code.

	* keyedit.c (menu_backsign): Allow backsigning even if the secret
	subkey doesn't have a binding signature.

	* armor.c (radix64_read): Don't report EOF when reading only a pad
	(=) character.  The EOF actually starts after the pad.

	* gpg.c (main): Make --export, --send-keys, --recv-keys,
	--refresh-keys, and --fetch-keys follow their arguments from left
	to right.  Suggested by Peter Palfrader.

2006-04-18  Werner Koch  <wk@g10code.com>

	* tdbio.c (open_db, migrate_from_v2): Removed feature to migration
	from old trustdb version 2.

	* gpg.c, mainproc.c: Removed pipemode feature.

	* status.c: Removed shared memory coprocess stuff

	Merged with current gpg 1.4.3 code.

	* keygen.c, keyid.c, misc.c, openfile.c, verify.c, trustdb.c
	* textfilter.c, tdbio.c, tdbdump.c, status.c, skclist.c, signal.c
	* sign.c, sig-check.c, seskey.c, seckey-cert.c, revoke.c
	* pubkey-enc.c, progress.c, plaintext.c, pkclist.c, photoid.c
	* passphrase.c, parse-packet.c, mdfilter.c, mainproc.c
	* keyserver.c, keyring.c, keylist.c, keyedit.c, keydb.c, kbnode.c
	* import.c, getkey.c, gpgv.c, helptext.c, free-packet.c
	* build-packet.c, cipher.c, compress.c, dearmor.c, decrypt.c
	* delkey.c, encr-data.c, encode.c, exec.c, export.c
	* gpg.c, armor.c: Updated from gnupg-1.4.3 and merged back gcry and
	gnupg-1.9 related changes.
	* trustdb.h, tdbio.h, status.h, photoid.h, packet.h, options.h
	* main.h, keyserver-internal.h, keyring.h, keydb.h, filter.h
	* exec.h: Ditto.
	* global.h: Removed after merging constants with gpg.h.
	* comment.c, pipemode.c: Removed.
	* card-util.c: Updated from gnupg-1.4.3.
	* compress-bz2.c: New.

2005-06-15  Werner Koch  <wk@g10code.com>

	* g10.c (print_hashline, add_group): Fixes for signed/unsigned
	pointer mismatch warnings.

2005-06-01  Werner Koch  <wk@g10code.com>

	* mkdtemp.c: Removed.
	* exec.c: Include mkdtemp.h

2004-12-21  Werner Koch  <wk@g10code.com>

	* gpgv.c, g10.c (main): Use default_hoemdir ().

2004-12-18  Werner Koch  <wk@g10code.com>

	* gpg.h (map_assuan_err): Define in terms of
	map_assuan_err_with_source.

2004-12-15  Werner Koch  <wk@g10code.com>

	* Makefile.am (LDADD): Remove ZLIBS.

2004-10-22  Werner Koch  <wk@g10code.com>

	* g10.c (main): Display a bit fat warning that this gpg should not
	be used.

	* card-util.c (fetch_url): Disable for gnupg 1.9
	(card_generate_subkey): Ditto.
	(card_store_subkey): Ditto.

2004-09-30  Werner Koch  <wk@g10code.com>

	* gpgv.c (i18n_init): Always use LC_ALL.

	* Makefile.am (LDADD): Adjusted for gettext 0.14.

2004-09-20  Werner Koch  <wk@g10code.com>

	* keyedit.c (show_key_with_all_names): Print the card S/N.

2004-09-11  Moritz Schulte  <moritz@g10code.com>

	* openfile.c (copy_options_file): Fixed last commit (added a `+').

2004-08-31  Werner Koch  <wk@g10code.de>

	* openfile.c (copy_options_file): Use gpg-conf.skel. Better take
	the length of SKELEXT into account, someone might make it larger.
	* Makefile.am: Install options.skel as gpg-conf.skel.

2004-08-18  Marcus Brinkmann  <marcus@g10code.de>

	* passphrase.c (agent_get_passphrase): Fix detection of gpg-agent
	cancellation.

2004-07-01  Werner Koch  <wk@gnupg.org>

	* card-util.c (change_login): Kludge to allow reading data from a
	file.
	(card_edit): Pass ARG_STRING to change_login.
	(card_status): Print CA fingerprints.
	(change_cafpr): New.
	(card_edit): New command CAFPR.

	* call-agent.h: Add members for CA fingerprints.
	* call-agent.c (agent_release_card_info): Invalid them.
	(learn_status_cb): Store them.

2004-04-30  Werner Koch  <wk@gnupg.org>

	* g10.c (main) <gpgconf>: Use gpg.conf and not /dev/null as
	default filename.

2004-04-28  Werner Koch  <wk@gnupg.org>

	* card-util.c (card_edit): Remove PIN verification.
	(generate_card_keys): New arg SERIALNO.  Do PIN verification here
	after resetting forced_chv1.

2004-04-26  Werner Koch  <wk@gnupg.org>

	* card-util.c (change_name): Check that the NAME is not too long.
	(change_url): Likewise.
	(change_login): Likewise.

2004-03-23  Werner Koch  <wk@gnupg.org>

	* g10.c: New options --gpgconf-list, --debug-level and --log-file
	(set_debug): Add arg DEBUG_LEVEL.
	(main): Look at less and less version specific config files.  From
	gnupg 1.3.

2004-02-17  Werner Koch  <wk@gnupg.org>

	* call-agent.c (start_agent): Ignore an empty GPG_AGENT_INFO.
	* passphrase.c (agent_open): Ditto.

2004-02-12  Werner Koch  <wk@gnupg.org>

	* gpgv.c: Removed g10defs.h.

	* Makefile.am: Include cmacros.am for common flags.

2004-02-11  Werner Koch  <wk@gnupg.org>

	* openfile.c (try_make_homedir): Use GNUPG_DEFAULT_HOMEDIR.
	* gpgv.c (main): Ditto.
	* g10.c (main): Ditto.

2004-01-19  Moritz Schulte  <mo@g10code.com>

	* keygen.c (do_generate_keypair): Print member fname, instead of
	newfname, again.
	(do_generate_keypair): Don't try to execute certain pieces of code
	in case an error occured.
	(gen_card_key): Don't print out a message, which is already
	printed by do_generate_keypair().

2004-01-18  Moritz Schulte  <mo@g10code.com>

	* keygen.c (do_generate_keypair): Print member fname, instead of
	newfname.

2003-12-17  Werner Koch  <wk@gnupg.org>

	* card-util.c (print_name): Fixed bad format string usage.
	(print_isoname): Ditto.

	* trustdb.c (check_regexp): s/exp/expr/.

	* keyedit.c (trustsig_prompt): Removed a "> 255" term; it is
	always false due to the data type.

	* passphrase.c (agent_get_passphrase): Use xasprintf and avoid
	non-literal format strings.

	* tdbio.c (upd_hashtable, drop_from_hashtable, lookup_hashtable):
	Fixed log_error format string bugs.  Kudos to the now working
	gcc-3.3 -Wformat-nonliteral and Florian Weimer's investigations in
	gnupg 1.2.3.

2003-12-15  Werner Koch  <wk@gnupg.org>

	* seckey-cert.c (protect_secret_key): Use gry_create_nonce for the
	IV; there is not need for real strong random here and it even
	better protect the random bits used for the key.

2003-11-16  Moritz Schulte  <mo@g10code.com>

	* signal.c: Removed unused file.

2003-11-10  Moritz Schulte  <mo@g10code.com>

	* Makefile.am (INCLUDES): Added: @LIBGCRYPT_CFLAGS@.

2003-10-25  Werner Koch  <wk@gnupg.org>

	* call-agent.c (learn_status_cb, scd_genkey_cb): Fixed faulty use
	of !spacep().

2003-10-20  Werner Koch  <wk@gnupg.org>

	* card-util.c (card_edit): New command "passwd".  Add logic to
	check the PIN in advance.
	(card_status): Add new args to return the serial number.  Changed
	all callers.
	* call-agent.c (agent_scd_checkpin): New.

2003-10-08  Werner Koch  <wk@gnupg.org>

	* call-agent.c (agent_scd_getattr): Don't clear the passed info
	structure, so that it can indeed be updated.

	* card-util.c (fpr_is_zero): New.
	(generate_card_keys): New.
	(card_edit): New command "generate".
	* keygen.c (generate_keypair): New arg CARD_SERIALNO, removed call
	to check_smartcard.
	(check_smartcard,show_smartcard): Removed.
	(show_sha1_fpr,fpr_is_zero): Removed.

2003-10-01  Werner Koch  <wk@gnupg.org>

	* card-util.c: Tweaked to use this source also under 1.3.

2003-09-30  Werner Koch  <wk@gnupg.org>

	* keylist.c (print_card_serialno): New.
	(list_keyblock_print): Use it here.

	* card-util.c (toggle_forcesig): New.
	(card_edit): New command "forcesig".

	* card-util.c (print_name, print_isoname): Use 0 and not LF fro
	the max_n arg of tty_print_utf8_string2.

	* call-agent.c (agent_scd_getattr): New.
	(learn_status_cb): Release values before assignment so that it can
	be used by getattr to update the structure.

	* card-util.c (change_pin): Simplified.  We now have only a PIN
	and an Admin PIN.

2003-09-27  Werner Koch  <wk@gnupg.org>

	* sign.c (do_sign): Removed disabled testcode.

2003-09-26  Timo Schulz  <twoaday@freakmail.de>

	* card_status (card_status): Do not use fputs since the fp
	parameter can be NULL. This fixes a segv.

2003-09-24  Werner Koch  <wk@gnupg.org>

	* card-util.c (print_isoname,card_status): Handle opt.with_colons.
	(print_sha1_fpr_colon): New.

2003-09-23  Werner Koch  <wk@gnupg.org>

	Merged most of David Shaw's changes in 1.3 since 2003-06-03.

	* Makefile.am: Include W32LIBS where appropriate.

	* armor.c (parse_hash_header,armor_filter): Drop TIGER/192 support.
	* g10.c (print_hex,print_mds): Ditto.
	* pkclist.c (algo_available): Ditto.

	* armor.c (armor_filter): Allow using --comment multiple times to
	get multiple Comment header lines.  --no-comments resets list.
	* options.h, g10.c (main): Ditto. Deprecate --default-comment in
	favor of --no-comments.

	* g10.c (main): Trim --help to commonly used options.  Remove -f.

	* g10.c (main): Add --multifile as an alias to turn --encrypt into
	--encrypt-files (plus --verify-files, --decrypt-files).  Error out
	if --multifile is used with the commands that don't support it yet.

	* encode.c (use_mdc), g10.c (main): Use RFC1991 and RFC2440
	directly to check for MDC usability.  Do not set the force_mdc or
	disable_mdc flags since there is no point any longer.

	* g10.c (main): Use "keyserver-url" instead of
	"preferred-keyserver" for the sake of short and simple commands.
	(add_keyserver_url): Clarify a few strings.  It's a
	"preferred keyserver URL".
	* keyedit.c (keyedit_menu): Ditto.
	* sign.c (mk_notation_policy_etc): Ditto.

	* main.h, keygen.c (keygen_add_keyserver_url): Signature callback
	for adding a keyserver URL.
	* keyedit.c (keyedit_menu, menu_set_keyserver_url): New command to
	set preferred keyserver to specified (or all) user IDs.
	* build-packet.c (build_sig_subpkt): Set preferred keyserver flag
	while building a preferred keyserver subpacket.

	* keylist.c (show_policy_url, show_keyserver_url): URLs might be
	UTF8.

	* keyedit.c (menu_addrevoker): Fix leaking a few bytes.

	* keyedit.c (show_key_with_all_names): Use list-option
	show-long-keyid in main --edit-key display.

	* keyedit.c (print_and_check_one_sig): Use list-option
	show-long-keyid in --edit-key "check" function.

	* passphrase.c (agent_send_all_options): Make use of $GPG_TTY.

	* g10.c (main): Disable use-agent if passphrase-fd is given
	later. Suggested by Kurt Garloff.

	* exec.c, g10.c, gpgv.c, passphrase.c, photoid.c:
	s/__MINGW32__/_WIN32/ to help building on native Windows
	compilers.  Requested by Brian Gladman.  From Werner on stable
	branch.

	* options.h, g10.c (main): Add list-option
	list-preferred-keyserver.

	* keyedit.c (change_passphrase): When responding 'no' to the blank
	passphrase question, re-prompt for a new passphrase.  This is bug
	#202.

	* mainproc.c (check_sig_and_print): Use two different preferred
	keyserver displays - one if the key is not present (to tell the
	user where to get the key), the other if it is present (to tell
	the user where the key can be refreshed).

	* packet.h, parse-packet.c (parse_signature): Set flag if a
	preferred keyserver is present.

	* keylist.c (list_keyblock_print): Show keyserver url in listings
	with list-option show-keyserver-url.

	* mainproc.c (check_sig_and_print): Get the uid validity before
	printing any sig results to avoid munging the output with trustdb
	warnings.

	* g10.c (main): Don't include --show-keyring in --help as it is
	deprecated.

	* options.skel: Note that keyserver.pgp.com isn't synchronized,
	and explain the roundrobin a bit better.

	* sig-check.c (check_key_signature2), import.c (import_one,
	import_revoke_cert, chk_self_sigs, delete_inv_parts,
	collapse_uids, merge_blocks): Make much quieter during import of
	slightly munged, but recoverable, keys. Use log_error for
	unrecoverable import failures.

	* keyring.c (keyring_rebuild_cache): Comment.

	* sign.c (mk_notation_and_policy): Making a v3 signature with
	notations or policy urls is an error, not an info (i.e. increment
	the errorcount). Don't print the notation or policy url to stdout
	since it can be mixed into the output stream when piping and munge
	the stream.

	* packet.h, sig-check.c (signature_check2, do_check,
	do_check_messages): Provide a signing-key-is-revoked flag.  Change
	all callers.

	* status.h, status.c (get_status_string): New REVKEYSIG status tag
	for a good signature from a revoked key.

	* mainproc.c (do_check_sig, check_sig_and_print): Use it here.

	* import.c (import_revoke_cert, merge_blocks, merge_sigs): Compare
	actual signatures on import rather than using keyid or class
	matching.  This does not change actual behavior with a key, but
	does mean that all sigs are imported whether they will be used or
	not.

	* parse-packet.c (parse_signature): Don't give "signature packet
	without xxxx" warnings for experimental pk algorithms.  An
	experimental algorithm may not have a notion of (for example) a
	keyid (i.e. PGP's x.509 stuff).

	* options.h, g10.c (main), keylist.c (list_keyblock_print),
	keyedit.c (print_and_check_one_sig): New "show-sig-expire"
	list-option to show signature expiration dates (if any).

	* options.h, g10.c (main, add_keyserver_url): Add
	--sig-preferred-keyserver to implant a "where to get my key"
	subpacket into a signature.

	* sign.c (mk_notation_and_policy): Rename to
	mk_notation_policy_etc and add preferred keyserver support for
	signatures.

	* keygen.c (do_add_key_flags): Don't set the certify flag for
	subkeys.
	(ask_algo): Provide key flags for DSA, Elgamal_e, and Elgamal
	subkeys.
	(generate_keypair): Provide key flags for the default DSA/Elgamal
	keys.

	* sig-check.c (signature_check, signature_check2,
	check_key_signature, check_key_signature2): Allow passing NULLs
	for unused parameters in the x2 form of each function to avoid the
	need for dummy variables. getkey.c, mainproc.c: Change all
	callers.

	* trustdb.h, trustdb.c (read_trust_options): New.  Returns items
	from the trustdb version record.
	* keylist.c (public_key_list): Use it here for the new "tru"
	record.
	* gpgv.c (read_trust_options): Stub.

	* keyedit.c (show_key_with_all_names): Use list-option
	show-validity in --edit-key interface as well.

	* options.h, g10.c (main), mainproc.c (check_sig_and_print): Add
	verify-options "show-validity" and "show-long-keyid" to show
	trustdb validity and long keyids during (file) signature
	verification.

	* packet.h, main.h, sig-check.c (signature_check2)
	(check_key_signature2, do_check): If ret_pk is set, fill in the pk
	used to verify the signature.  Change all callers in getkey.c,
	mainproc.c, and sig-check.c.

	* keylist.c (list_keyblock_colon): Use the ret_pk from above to
	put the fingerprint of the signing key in "sig" records during a
	--with-colons --check-sigs.  This requires --no-sig-cache as well
	since we don't cache fingerprints.

	* parse-packet.c (parse_signature): No need to reserve 8 bytes for
	the unhashed signature cache any longer.

	* misc.c (pct_expando): Add two new expandos - signer's
	fingerprint (%g), and signer's primary fingerprint (%p).

	* g10.c (main): Add --rfc2440 alias for --openpgp since in a few
	months, they won't be the same thing.

	* keyserver.c (parse_keyserver_uri): Accept "http" as an alias for
	"hkp", since it is occasionally written that way.
	(keyserver_spawn): Use ascii_isspace to avoid locale issues.

	* keygen.c (ask_user_id): Make --allow-freeform-uid apply to the
	email field as well as the name field, and allow mixing fields
	when it is set.

	* trustdb.c (validate_one_keyblock): Certifications on revoked or
	expired uids do not count in the web of trust.

	* signal.c (init_one_signal, pause_on_sigusr, do_block): Only use
	sigprocmask() if we have sigset_t, and only use sigaction() if we
	have struct sigaction.  This is for Forte c89 on Solaris which
	seems to define only the function call half of the two pairs by
	default.
	(pause_on_sigusr): Typo.
	(do_block): If we can't use sigprocmask() and sigset_t, try to get
	the number of signals from NSIG as well as MAXSIG, and if we
	can't, fail with an explanation.

	* signal.c, tdbio.c: Comment out the transaction code.  It was not
	used in this version, and was causing some build problems on
	quasi-posix platforms (Solaris and Forte c89).

	* keylist.c (list_keyblock_colon): Don't include validity values
	when listing secret keys since they can be incorrect and/or
	misleading.  This is a temporary kludge, and will be handled
	properly in 1.9/2.0.

	* mainproc.c (check_sig_and_print): Only show the "key available
	from" preferred keyserver line if the key is not currently
	present.

	* keyedit.c (sign_uids): Do not sign expired uids without --expert
	(same behavior as revoked uids).  Do not allow signing a user ID
	without a self-signature.  --expert overrides.  Add additional
	prompt to the signature level question.
	(menu_expire): When changing expiration dates, don't replace
	selfsigs on revoked uids since this would effectively unrevoke
	them. There is also no point in replacing expired selfsigs.  This
	is bug #181

	* g10.c (add_notation_data): Make sure that only ascii is passed
	to iscntrl.  Noted by Christian Biere.
	* getkey.c (classify_user_id2): Replaced isspace by spacep
	* keygen.c (ask_user_id): Ditto.
	(get_parameter_algo): Ditto.
	* keyedit.c (keyedit_menu): Ditto.
	* tdbdump.c (import_ownertrust): Ditto.  s/isxdigit/hexdigitp/.
	* revoke.c (ask_revocation_reason):
	* keyserver.c (keyserver_spawn): Dito.

	* parse-packet.c (parse): Disallow old style partial length for
	all key material packets to avoid possible corruption of keyrings.

	* import.c (import_keys_internal): Invalidate the cache so that
	the file descriptor gets closed.  Fixes bug reported by Juan
	F. Codagnone.

	* options.h, g10.c (main), main.h, keylist.c (show_keyserver_url),
	mainproc.c (check_sig_and_print), parse-packet.c (dump_sig_subpkt,
	parse_one_sig_subpkt, can_handle_critical): Add read-only support
	for preferred keyserver subpackets.  They're basically policy URLs
	with a different name.  Add a verify-option
	"show-preferred-keyserver" to turn them on and off (on by default,
	as per stable branch).

	* g10.c (main): Add "--set-notation" as alias to "--notation-data"
	this is to make things consistent with --set-policy-url meaning
	both sigs and certs.

	* options.h, g10.c (main), keylist.c (list_keyblock_print): Add
	"show-validity" and "show-long-keyid" list-options.

	* gpgv.c (get_validity, trust_value_to_string): Stubs.

	* g10.c (main): Use SAFE_VERSION instead of VERSION in the
	version-specific gpg.conf file so it can be overridden on RISCOS.

	* keyedit.c (show_key_with_all_names): Fix assertion failure when
	using toggle to see a secret key.  Reported by Maxim Britov.


2003-09-22  Timo Schulz  <twoaday@freakmail.de>

	* card-util.c (card_status): Free pk in case of an error
	and return if the card is no OpenPGP card.

2003-09-18  Werner Koch  <wk@gnupg.org>

	* g10.c: New command --card-edit.
	* card-util.c (card_status): Use tty_fprintf for all output.
	(print_sha1_fpr, print_isoname): Ditto.
	(get_one_name,change_name, change_url, change_login,change_lang)
	(change_sex): New; taken from keygen.c.
	* keygen.c (smartcard_get_one_name, smartcard_change_name)
	(smartcard_change_url, smartcard_change_login_data)
	(smartcard_change_lang, smartcard_change_sex): Removed.
	(check_smartcard): Removed most menu items.

2003-09-06  Werner Koch  <wk@gnupg.org>

	* misc.c (openpgp_pk_algo_usage): Allow AUTH where SIGN is allowed.

	* keygen.c (ask_passphrase): No need to allocated S2K in secure
	memory.

2003-09-04  Werner Koch  <wk@gnupg.org>

	* keygen.c (do_add_key_flags, parse_parameter_usage)
	(do_generate_keypair): Add support the proposed AUTH key flag.
	* getkey.c (fixup_uidnode, merge_selfsigs_main)
	(merge_selfsigs_subkey, premerge_public_with_secret): Ditto.
	* keylist.c (print_capabilities): Ditto.

2003-08-25  Timo Schulz  <twoaday@freakmail.de>

	* pkglue.c (mpi_from_sexp): New. Used to factor out
	some common code.

2003-08-24  Werner Koch  <wk@gnupg.org>

	* keygen.c (do_generate_keypair): Print a reminder to use --gen-revoke.

2003-08-18  Timo Schulz  <twoaday@freakmail.de>

	* encode.c (encode_sesskey): Checked the code and removed
	the warning since all compatibility checks with PGP succeeded.
	* mainproc.c (symkey_decrypt_sesskey): Better check for the
	algorithm and check the return values of some functions.
	* mdc.c (use_mdc): Simplified.

2003-08-07  Werner Koch  <wk@gnupg.org>

	* pkglue.c (pk_sign): Fix last change.
	(pk_verify): Check for valid DATA array so that we don't segv in
	Libgcrypt.
	(pk_verify): Ditto.

2003-08-06  Werner Koch  <wk@gnupg.org>

	* pkglue.c (pk_sign): Allow signing using RSA.

2003-08-05  Werner Koch  <wk@gnupg.org>

	* Makefile.am (install-data-local): Dropped check for the ancient
	gpgm tool.
	(bin_PROGRAMS): Renamed gpg to gpg2 and gpgv to gpgv2.  This is so
	that it won't conflict with the current stable version of gpg.

	* pkglue.c (pk_check_secret_key): New.
	* seckey-cert.c (do_check): Reenable this test here again.

	* g10.c (main): Add command -K as an alias for
	--list-secret-keys. Command "-k" is now an alias to --list-keys.
	Remove special treatment of -kv and -kvv.
	(set_cmd): Ditto.
	(main): Strip a "-cvs" suffix when testing for a version specific
	config file.

	* status.h, status.c, g10.c [USE_SHM_COPROCESSING]: Removed.  This
	is not any longer available.

2003-07-29  Werner Koch  <wk@gnupg.org>

	* g10.c (main): Add secmem features and set the random seed file.
	(g10_exit): Update the random seed file.

	* parse-packet.c (parse_signature,read_protected_v3_mpi)
	(parse_key): Fixed use of mpi_set_opaque.
	* keygen.c (gen_card_key): Ditto.

2003-07-28  Werner Koch  <wk@gnupg.org>

	* status.c (progress_cb): Adjusted for use with Libcgrypt.
	(set_status_fd): Register that callback.

	* keygen.c (smartcard_change_login_data): New.
	(smartcard_change_lang): New.
	(smartcard_change_sex): New.
	(check_smartcard): Add menu entries to edit the above.
	(gen_elg,gen_dsa,gen_rsa): Reimplemented in terms of Libgcrypt.
	(genhelp_protect, genhelp_factors, key_from_sexp): New.
	* comment.c (make_comment_node_from_buffer): New.
	(make_comment_node): Reimplemented in terms of above.

2003-07-27  Werner Koch  <wk@gnupg.org>

	Adjusted for gcry_mpi_print and gcry_mpi_scan API change.

2003-07-24  Werner Koch  <wk@gnupg.org>

	* g10.c: New command --card-status.
	* card-util.c (card_status): New.
	* call-agent.c (learn_status_cb): Parse more information.

	* keylist.c (print_pubkey_info): Add FP arg for optional printing
	to a stream.  Changed all callers.

2003-07-23  Werner Koch  <wk@gnupg.org>

	* keygen.c (generate_keypair): Create an AUTHKEYTYPE entry for cards.
	(do_generate_keypair): Abd generate the authkey.
	(check_smartcard): Changed menu accordingly.

2003-07-22  Werner Koch  <wk@gnupg.org>

	* g10.c: New command --change-pin.
	* card-util.c: New.
	* call-agent.c (agent_scd_change_pin): New.
	(agent_release_card_info): New.
	* keygen.c (check_smartcard): Use it here.

2003-07-16  Werner Koch  <wk@gnupg.org>

	* export.c (parse_export_options): New option sexp-format.
	(export_seckeys,export_secsubkeys): Check sexp-format option.
	(do_export): Ignore armor for sexp format.
	(do_export_stream): Handle sexp-format.
	(write_sexp_line,write_sexp_keyparm, build_sexp_seckey): New.
	(build_sexp): New.

2003-07-03  Werner Koch  <wk@gnupg.org>

	* options.h (DBG_CIPHER): Reintroduced it.
	* seskey.c (encode_session_key): Debug output of the session key.

	* pubkey-enc.c (get_it): Handle card case.
	* call-agent.c (agent_scd_pkdecrypt): New.
	* pkglue.c (pk_encrypt): Add RSA support.

	* g10.c (main): Default to --use-agent.

	* keygen.c (show_smartcard): Print info about the public key.
	(check_smartcard): Check for existing key here.
	(gen_card_key): And not anymore here.
	(fpr_is_zero): New.
	(generate_keypair): Generate both keys for a card.
	(smartcard_change_url): Nw.

2003-07-02  Werner Koch  <wk@gnupg.org>

	* seckey-cert.c (is_secret_key_protected): Let it handle mode 1002.

2003-07-01  Werner Koch  <wk@gnupg.org>

	* keygen.c (gen_card_key): Obviously we should use the creation
	date received from SCDAEMON, so that the fingerprints will match.
	* sign.c (do_sign): Pass the serialno to the sign code.
	* keyid.c (serialno_and_fpr_from_sk): New.

2003-06-30  Werner Koch  <wk@gnupg.org>

	* call-agent.h (agent_card_info_s): Add field serialno.
	* call-agent.c (store_serialno): New.
	(learn_status_cb): Store the serial number.
	* keygen.c (gen_card_key): Store the serial number
	(check_smartcard): New argument to return the serial number.
	(generate_keypair): Get the serial number from check_smartcard and
	store it as a parameter.
	* parse-packet.c (parse_key): Use the protect.iv field to store the
	serial number.
	* build-packet.c (do_secret_key): Write the serial number.

2003-06-27  Werner Koch  <wk@gnupg.org>

	* seckey-cert.c (check_secret_key): Bypass the unprotection for
	mode 1002.
	* sign.c (do_sign): Handle card case (i.e. mode 1002).

2003-06-26  Werner Koch  <wk@gnupg.org>

	* build-packet.c (do_secret_key): Implement special protection
	mode 1002.
	* parse-packet.c (parse_key): Likewise.

	* keygen.c (smartcard_gen_key): New.
	* call-agent.c (agent_scd_setattr): New.

2003-06-24  Werner Koch  <wk@gnupg.org>

	* Makefile.am: Removed signal.c

	* g10.c (emergency_cleanup): New.
	(main): Use gnupg_init_signals and register malloc for assuan.

2003-06-23  Werner Koch  <wk@gnupg.org>

	* keyid.c (do_fingerprint_md): Made it work again.

2003-06-19  Werner Koch  <wk@gnupg.org>

	Fixed all "==" comparisons against error code constants to use
	gpg_err_code().

	* import.c (import_secret_one):
	(import_revoke_cert):
	(chk_self_sigs):

	* misc.c (openpgp_md_map_name): Check also for the Hx format.
	(openpgp_cipher_map_name): Check also for the Sx format.
	(pubkey_get_npkey): Adjusted for changed gcrypt API.
	(pubkey_get_nskey): Ditto.
	(pubkey_get_nsig): Ditto.
	(pubkey_get_nenc): Ditto.

2003-06-18  Werner Koch  <wk@gnupg.org>

        Finished the bulk of changes for gnupg 1.9.  This included
	switching to libgcrypt functions, using shared error codes from
	libgpg-error, replacing the old functions we used to have in
	../util by those in ../jnlib and ../common, renaming the malloc
	functions and a couple of types.  Note, that not all changes are
	listed below becuause they are too similar and done at far too
	many places.  As of today the code builds using the current
	libgcrypt from CVS but it is very unlikely that it actually works.

	* sig-check.c (cmp_help): Removed.  Was never used.

	* pkglue.c: New. Most stuff taken from gnupg 1.1.2.
	* pkglue.h: New.

	* misc.c (pull_in_libs): Removed.

	* keygen.c (count_chr): New.
	(ask_user_id): Removed faked RNG support.

	* misc.c (openpgp_md_map_name,openpgp_cipher_map_name)
	(openpgp_pk_map_name): New.

	* skclist.c (build_sk_list): Removed faked RNG support.
	(is_insecure): Removed.

	* comment.c (make_mpi_comment_node): Use gcry MPI print function.

	* keyid.c (v3_keyid): New.

	* misc.c (mpi_write,mpi_write_opaque,mpi_read,mpi_read_opaque)
	(mpi_print): New.  Taken from gnupg 1.1.2.
	(checksum_mpi): Replaced by implementation from 1.1.2.

	* g10.c (my_strusage): Renamed from strusage and return NULL
	instead calling a default function.
	(add_to_strlist2): New.  Taken from ../util/strgutil.c of gnupg 1.2.

	* plaintext.c (handle_plaintext): New arg CREATE_FILE to cope with
	the fact that gpg-error does not have this error code anymore.

	* mainproc.c (symkey_decrypt_sesskey): Ditto.

	* seskey.c (make_session_key): Adjusted for use with libgcrypt.
	(encode_session_key): Ditto.
	(do_encode_md): Ditto.
	(encode_md_value): Ditto.

	* keyring.c: Use libgpg-error instead of READ_ERROR etc.

	* g10.c: Adjusted all algorithm name/id mapping functions.
	(set_debug): Pass MPI and CRYPTO debug values to libgcrypt.

	* Makefile.am (INCLUDES): Define LOCALEDIR and the default error
	source.

	* g10.c (i18n_init): s/G10_LOCALEDIR/LOCALEDIR/.

	Renamed m_alloc et al to xmalloc et al.
	s/g10_errstr/gpg_strerror/
	s/MPI/gcry_mpi_t/
	Adjusted all md_open calls to the libgcrypt API.

	* build-packet.c (do_comment): Return error code from iobuf write
	function.
	(do_user_id): Ditto.
	(do_public_key): Ditto.

	* Makefile.am: Add new files, link gpg with libgpg-error.
	* g10.c, options.h: New option --agent-program.
	* call-agent.c: New.
	* gpg.h, call-agent.h: New.

2003-06-03  David Shaw  <dshaw@jabberwocky.com>

	* options.h, g10.c (main), keylist.c (list_keyblock_print): Add
	"show-validity" and "show-long-keyid" list-options.

	* gpgv.c (get_validity, trust_value_to_string): Stubs.

	* g10.c (main): Use SAFE_VERSION instead of VERSION in the
	version-specific gpg.conf file so it can be overridden on RISCOS.

2003-06-01  David Shaw  <dshaw@jabberwocky.com>

	* g10.c (main), keylist.c (show_policy_url, show_notation),
	mainproc.c (check_sig_and_print): Emulate the old policy and
	notation behavior (display by default).  Send to status-fd whether
	it is displayed on the screen or not.

	* g10.c (main): Since we now have some options in devel that won't
	work in a stable branch gpg.conf file, try for a version-specific
	gpg.conf-VERSION file before falling back to gpg.conf.

	* main.h, options.h: Move various option flags to options.h.

2003-05-31  David Shaw  <dshaw@jabberwocky.com>

	* mainproc.c (check_sig_and_print), main.h, keylist.c
	(show_policy, show_notation): Collapse the old print_notation_data
	into show_policy() and show_notation() so there is only one
	function to print notations and policy URLs.

	* options.h, main.h, g10.c (main), keyedit.c
	(print_and_check_one_sig), keylist.c (list_one,
	list_keyblock_print), pkclist.c (do_edit_ownertrust), sign.c
	(mk_notation_and_policy): New "list-options" and "verify-options"
	commands.  These replace the existing
	--show-photos/--no-show-photos,
	--show-notation/--no-show-notation,
	--show-policy-url/--no-show-policy-url, and --show-keyring
	options.  The new method is more flexible since a user can specify
	(for example) showing photos during sig verification, but not in
	key listings.  The old options are emulated.

	* main.h, misc.c (parse_options): New general option line
	parser. Fix the bug in the old version that did not handle report
	syntax errors after a valid entry.

	* import.c (parse_import_options), export.c
	(parse_export_options): Call it here instead of duplicating the
	code.

2003-05-30  David Shaw  <dshaw@jabberwocky.com>

	* keylist.c (list_one): Don't show the keyring filename when in
	--with-colons mode.  Actually translate "Keyring" string.

	* mainproc.c (proc_tree): We can't currently handle multiple
	signatures of different classes or digests (we'd pretty much have
	to run a different hash context for each), but if they are all the
	same, make an exception.  This is Debian bug #194292.

	* sig-check.c (check_key_signature2): Make string translatable.

	* packet.h, getkey.c (fixup_uidnode): Mark real primary uids
	differently than assumed primaries.

	* keyedit.c (no_primary_warning): Use the differently marked
	primaries here in a new function to warn when an --edit-key
	command might rearrange the self-sig dates enough to change which
	uid is primary.
	(menu_expire, menu_set_preferences): Use no_primary_warning()
	here.

	* Makefile.am: Use @DLLIBS@ for -ldl.

2003-05-26  David Shaw  <dshaw@jabberwocky.com>

	* getkey.c (premerge_public_with_secret): Made "no secret subkey
	for" warning a verbose item and translatable. (From wk on stable
	branch)

	* sig-check.c (check_key_signature2): Made "no subkey for subkey
	binding packet" a verbose item instead of a !quiet one.  There are
	too many garbled keys out in the wild. (From wk on stable branch)

	* filter.h: Remove const from WHAT. (From wk on stable branch)

	* progress.c (handle_progress): Store a copy of
	NAME. (progress_filter): Release WHAT, make sure not to print a
	NULL WHAT. (From wk on stable branch)

	* openfile.c (open_sigfile): Adjust free for new progress
	semantics. (From wk on stable branch)

	* plaintext.c (ask_for_detached_datafile): Don't dealloc
	pfx->WHAT. (From wk on stable branch)

	* seckey-cert.c (do_check): Issue the RSA_OR_IDEA status when the
	cipher algo is IDEA to make it easier to track down the
	problem. (From twoaday on stable branch)

2003-05-24  David Shaw  <dshaw@jabberwocky.com>

	* armor.c, g10.c, kbnode.c, misc.c, pkclist.c, sign.c,
	build-packet.c, getkey.c, keydb.c, openfile.c, plaintext.c,
	status.c, gpgv.c, keygen.c, options.h, sig-check.c, tdbio.h,
	encode.c, mainproc.c, parse-packet.c, signal.c, textfilter.c: Edit
	all preprocessor instructions to remove whitespace before the '#'.
	This is not required by C89, but there are some compilers out
	there that don't like it.

2003-05-21  David Shaw  <dshaw@jabberwocky.com>

	* trustdb.h, trustdb.c (is_disabled), gpgv.c (is_disabled): Rename
	is_disabled to cache_disabled_value, which now takes a pk and not
	just the keyid. This is for speed since there is no need to
	re-fetch a key when we already have that key handy.  Cache the
	result of the check so we don't need to hit the trustdb more than
	once.

	* getkey.c (skip_disabled): New function to get a pk and call
	is_disabled on it. (key_byname): Use it here.

	* packet.h, getkey.c (skip_disabled), keylist.c
	(print_capabilities): New "pk_is_disabled" macro to retrieve the
	cached disabled value if available, and fill it in via
	cache_disabled_value if not available.

	* trustdb.c (get_validity): Cache the disabled value since we have
	it handy and it might be useful later.

	* parse-packet.c (parse_key): Clear disabled flag when parsing a
	new key.  Just in case someone forgets to clear the whole key.

	* getkey.c (merge_selfsigs_main): Add an "if all else fails" path
	for setting a single user ID primary when there are multiple set
	primaries all at the same second, or no primaries set and the most
	recent user IDs are at the same second, or no signed user IDs at
	all. This is arbitrary, but deterministic.

	* exec.h, photoid.h: Add copyright message.

	* keylist.c (list_keyblock_print): Don't dump attribs for
	revoked/expired/etc uids for non-colon key listings.  This is for
	consistency with --show-photos.

	* main.h, keylist.c (dump_attribs), mainproc.c
	(check_sig_and_print): Dump attribs if --attrib-fd is set when
	verifying signatures.

	* g10.c (main): New --gnupg option to disable the various
	--openpgp, --pgpX, etc. options.  This is the same as --no-XXXX
	for those options.

	* revoke.c (ask_revocation_reason): Clear old reason if user
	elects to repeat question.  This is bug 153.

	* keyedit.c (sign_uids): Show keyid of the key making the
	signature.

2003-05-21  Werner Koch  <wk@gnupg.org>

	* progress.c (handle_progress)
	* sign.c (write_plaintext_packet)
	* encode.c (encode_simple,encode_crypt): Make sure that a filename
	of "-" is considered to be stdin so that iobuf_get_filelength
	won't get called.  This fixes bug 156 reported by Gregery Barton.

2003-05-02  David Shaw  <dshaw@jabberwocky.com>

	* packet.h, build-packet.c (build_sig_subpkt), export.c
	(do_export_stream), import.c (remove_bad_stuff, import),
	parse-packet.c (dump_sig_subpkt, parse_one_sig_subpkt): Remove
	vestigal code for the old sig cache subpacket.  This wasn't
	completely harmless as it caused subpacket 101 to disappear on
	import and export.

	* options.h, armor.c, cipher.c, g10.c, keyedit.c, pkclist.c,
	sign.c, encode.c, getkey.c, revoke.c: The current flags for
	different levels of PGP-ness are massively complex.  This is step
	one in simplifying them. No functional change yet, just use a
	macro to check for compliance level.

	* sign.c (sign_file): Fix bug that causes spurious compression
	preference warning.

	* sign.c (clearsign_file): Fix bug that prevents proper warning
	message from appearing when clearsigning in --pgp2 mode with a
	non-v3 RSA key.

	* main.h, misc.c (compliance_option_string, compliance_string,
	compliance_failure), pkclist.c (build_pk_list), sign.c (sign_file,
	clearsign_file), encode.c (encode_crypt,
	write_pubkey_enc_from_list): New functions to put the "this
	message may not be usable...." warning in one place.

	* options.h, g10.c (main): Part two of the simplification.  Use a
	single enum to indicate what we are compliant to (1991, 2440,
	PGPx, etc.)

	* g10.c (main): Show errors for failure in export, send-keys,
	recv-keys, and refresh-keys.

	* options.h, g10.c (main): Give algorithm warnings for algorithms
	chosen against the --pgpX and --openpgp rules.

	* keydb.h, pkclist.c (algo_available): Make TIGER192 invalid in
	--openpgp mode.

	* sign.c (sign_file), pkclist.c (algo_available): Allow passing a
	hint of 0.

2003-05-01  David Shaw  <dshaw@jabberwocky.com>

	* tdbio.c (create_version_record): Only create new trustdbs with
	TM_CLASSIC or TM_PGP.

	* trustdb.h, trustdb.c (trust_string, get_ownertrust_string,
	get_validity_string, ask_ownertrust, validate_keys), pkclist.c
	(do_edit_ownertrust): Rename trust_string to trust_value_to_string
	for naming consistency.

	* trustdb.h, trustdb.c (string_to_trust_value): New function to
	translate a string to a trust value.

	* g10.c (main): Use string_to_trust_value here for
	--force-ownertrust.

	* options.h, g10.c (main), trustdb.c (trust_model_string,
	init_trustdb, check_trustdb, update_trustdb, get_validity,
	validate_one_keyblock): An "OpenPGP" trust model is misleading
	since there is no official OpenPGP trust model.  Use "PGP"
	instead.

2003-04-30  David Shaw  <dshaw@jabberwocky.com>

	* build-packet.c (build_sig_subpkt): Comments.

	* exec.c (exec_write): Cast NULL to void* to properly terminate
	varargs list.

	* keyedit.c (show_key_with_all_names): Just for safety, catch an
	invalid pk algorithm.

	* sign.c (make_keysig_packet): Crucial that the call to mksubpkt
	comes LAST before the calls to finalize the sig as that makes it
	possible for the mksubpkt function to get a reliable pointer to
	the subpacket area.

	* pkclist.c (do_we_trust_pre): If an untrusted key was chosen by a
	particular user ID, use that ID as the one to ask about when
	prompting whether to use the key anyway.
	(build_pk_list): Similar change here when adding keys to the
	recipient list.

	* trustdb.c (update_validity): Fix bug that prevented more than
	one validity record per trust record.
	(get_validity): When retrieving validity for a (user) supplied
	user ID, return the validity for that user ID only, and do not
	fall back to the general key validity.
	(validate_one_keyblock): Some commentary on whether
	non-self-signed user IDs belong in the web of trust (arguably,
	they do).

2003-04-27  David Shaw  <dshaw@jabberwocky.com>

	* g10.c (main): Add --no-textmode.

	* export.c (do_export_stream), keyedit.c (show_key_with_all_names,
	menu_addrevoker), mainproc.c (check_sig_and_print), photoid.c
	(show_photos), sign.c (mk_notation_and_policy), trustdb.c
	(get_validity, reset_trust_records, validate_keys): Make some
	strings translatable.

	* mainproc.c (check_sig_and_print): Show digest algorithm and sig
	class when verifying a sig with --verbose on, and add version, pk
	and hash algorithms and sig class to VALIDSIG.

	* parse-packet.c (enum_sig_subpkt): Make a warning message a
	--verbose warning message since we don't need to warn every time
	we see an unknown critical (we only need to invalidate the
	signature).

	* trustdb.c (init_trustdb): Check the trustdb options even with
	TM_AUTO since the auto may become TM_CLASSIC or TM_OPENPGP.

2003-04-26  David Shaw  <dshaw@jabberwocky.com>

	* sign.c (do_sign): Show the hash used when making a signature in
	verbose mode.

	* tdbio.h, tdbio.c (tdbio_read_model): New function to return the
	trust model used in a given trustdb.

	* options.h, g10.c (main), trustdb.c (init_trustdb, check_trustdb,
	update_trustdb): Use tdbio_read_model to implement an "auto" trust
	model which is set via the trustdb.

2003-04-23  David Shaw  <dshaw@jabberwocky.com>

	* import.c (import_revoke_cert): Remove ultimate trust when
	revoking an ultimately trusted key.

	* keyedit.c (sign_uids): Allow replacing expired signatures.
	Allow duplicate signatures with --expert.

	* pkclist.c (check_signatures_trust): Don't display a null
	fingerprint when checking a signature with --always-trust enabled.

	* filter.h (progress_filter_context_t), progress.c
	(handle_progress), plaintext.c (ask_for_detached_datafile,
	hash_datafiles): Fix compiler warnings.  Make "what" constant.

	* build-packet.c (do_plaintext): Do not create invalid literal
	packets with >255-byte names.

2003-04-15  Werner Koch  <wk@gnupg.org>

	* Makefile.am (AM_CFLAGS): Make use of AM_CFLAGS and AM_LDFLAGS.

	* g10.c, options.h: New option --enable-progress-filter.
	* progress.c (handle_progress): Make use of it.

2003-04-15  Marcus Brinkmann  <marcus@g10code.de>

	* progress.c: New file.
	* Makefile.am (common_source): Add progress.c.
	* filter.h (progress_filter_context_t): New type.
	(progress_filter, handle_progress): New prototypes.
	* main.h (open_sigfile): New argument for prototype.
	* openfile.c (open_sigfile): New argument to install progress
	filter.
	* encode.c (encode_simple): New variable PFX.  Register
	progress filter.  Install text_filter after that.
	(encode_crypt): Likewise.
	* sign.c (sign_file): Likewise.
	(clearsign_file): Likewise.
	* decrypt.c (decrypt_message): Likewise.
	(decrypt_messages): Likewise.
	* verify.c (verify_signatures): Likewise.
	(verify_one_file): Likewise.
	* plaintext.c (hash_datafiles): Likewise.
	(ask_for_detached_datafile): Likewise.

2003-04-10  Werner Koch  <wk@gnupg.org>

	* passphrase.c (read_passphrase_from_fd): Do a dummy read if the
	agent is to be used.  Noted by Ingo Klöcker.
	(agent_get_passphrase): Inhibit caching when we have no
	fingerprint.  This is required for key generation as well as for
	symmetric only encryption.

	* passphrase .c (agent_get_passphrase): New arg CANCELED.
	(passphrase_to_dek): Ditto.  Passed to above.  Changed all
	callers to pass NULL.
	* seckey-cert.c (do_check): New arg CANCELED.
	(check_secret_key): Terminate loop when canceled.

	* keyedit.c (change_passphrase): Pass ERRTEXT untranslated to
	passphrase_to_dek and translate where appropriate.
	* seckey-cert.c (check_secret_key): Ditto.
	* keygen.c (ask_passphrase): Ditto.
	* passphrase.c (agent_get_passphrase): Translate the TRYAGAIN_TEXT.
	Switch the codeset to utf-8.

2003-04-09  Werner Koch  <wk@gnupg.org>

	* decrypt.c (decrypt_messages): Fixed error handling; the function
	used to re-loop with same file after an error.  Reported by Joseph
	Walton.

2003-04-08  David Shaw  <dshaw@jabberwocky.com>

	* main.h, g10.c (main), import.c (parse_import_options,
	fix_pks_corruption): It's really PKS corruption, not HKP
	corruption.  Keep the old repair-hkp-subkey-bug command as an
	alias.

	* g10.c (main): Rename --no-version to --no-emit-version for
	consistency.  Keep --no-version as an alias.

2003-04-04  David Shaw  <dshaw@jabberwocky.com>

	* pkclist.c (algo_available): PGP 8 can use the SHA-256 hash.

	* sign.c (sign_file, clearsign_file, sign_symencrypt_file): Remove
	unused code.

2003-04-01  Werner Koch  <wk@gnupg.org>

	* mainproc.c (check_sig_and_print): Add primary key fpr to VALIDSIG
	status.

2003-03-24  David Shaw  <dshaw@jabberwocky.com>

	* keydb.h: Err on the side of making an unknown signature a SIG
	rather than a CERT.

	* import.c (delete_inv_parts): Discard any key signatures that
	aren't key types (i.e. 0x00, 0x01, etc.)

	* g10.c (main): Add deprecated option warning for
	--list-ownertrust.  Add --compression-algo alias for
	--compress-algo.  Change --version output strings to match
	"showpref" strings, and make translatable.

	* status.c (do_get_from_fd): Accept 'y' as well as 'Y' for
	--command-fd boolean input.

	* trustdb.c: Fix typo (DISABLE_REGEXP -> DISABLE_REGEX)

	* keyedit.c (show_key_with_all_names_colon): Show no-ks-modify
	flag.

2003-03-11  David Shaw  <dshaw@jabberwocky.com>

	* options.h, g10.c (main), keyserver.c (kopts): Add "try-dns-srv"
	keyserver option.  Defaults to on.

	* passphrase.c (agent_get_passphrase): Fix memory leak with
	symmetric messages.  Fix segfault with symmetric messages.  Fix
	incorrect prompt with symmetric messages.

2003-03-10  Werner Koch  <wk@gnupg.org>

	* compress.c (init_uncompress): Use a 15 bit window size so that
	the output of implementations which don't run for PGP 2
	compatibility won't get garbled.

2003-03-04  David Shaw  <dshaw@jabberwocky.com>

	* trustdb.c (validate_keys): Mask the ownertrust when building the
	list of fully valid keys so that disabled keys are still counted
	in the web of trust.
	(get_ownertrust_with_min): Do the same for the minimum ownertrust
	calculation.

	* parse-packet.c (dump_sig_subpkt): Show the notation names for
	not-human-readable notations.  Fix cosmetic off-by-one length
	counter.

	* options.skel: Add explantion and commented-out
	"no-mangle-dos-filenames".

	* mainproc.c (proc_encrypted): Make string translatable.

	* keyserver.c (keyserver_spawn): Quote ':', '%', and any 8-bit
	characters in the uid strings sent to the keyserver helper.

	* keyring.c (keyring_rebuild_cache): Lock the keyring while
	rebuilding the signature caches to prevent another gpg from
	tampering with the temporary copy.

	* keygen.c (keygen_set_std_prefs): Include AES192 and AES256 in
	default prefs.

	* keyedit.c (show_prefs): Make strings translatable.

	* keydb.c: Double the maximum number of keyrings to 40.

	* gpgv.c (main): Fix bug #113 - gpgv should accept the
	--ignore-time-conflict option.

	* g10.c (main): --openpgp disables --pgpX.  Double the amount of
	secure memory to 32k (keys are getting bigger these days).

	* Makefile.am: Makefile.am: Use @CAPLIBS@ to link in -lcap if we
	are using capabilities.

2003-02-26  David Shaw  <dshaw@jabberwocky.com>

	* keyserver.c (keyserver_spawn): Include various pieces of
	information about the key in the data sent to the keyserver
	helper.  This allows the helper to use it in instructing a remote
	server which may not have any actual OpenPGP smarts in parsing
	keys.

	* main.h, export.c (export_pubkeys_stream, do_export_stream): Add
	ability to return only the first match in an exported keyblock for
	keyserver usage.  This should be replaced at some point with a
	more flexible solution where each key can be armored seperately.

2003-02-22  David Shaw  <dshaw@jabberwocky.com>

	* sign.c (sign_file): Do not push textmode filter onto an unopened
	IOBUF (segfault).  Noted by Marcus Brinkmann.  Push and
	reinitialize textmode filter for each file in a multiple file
	list.

	* packet.h, getkey.c (fixup_uidnode), keyedit.c (show_prefs): Set
	and show the keyserver no-modify flag.

	* keygen.c (add_keyserver_modify): New.
	(keygen_upd_std_prefs): Call it here.
	(keygen_set_std_prefs): Accept "ks-modify" and "no-ks-modify" as
	prefs to set and unset keyserver modify flag.

	* g10.c (main): Accept "s1" in addition to "idea" to match the
	other ciphers.

	* main.h, misc.c (idea_cipher_warn): We don't need this if IDEA
	has been disabled.

2003-02-21  David Shaw  <dshaw@jabberwocky.com>

	* keygen.c (keygen_set_std_prefs): Don't put AES or CAST5 in
	default prefs if they are disabled.

	* g10.c (main): Use 3DES instead of CAST5 if we don't have CAST5
	support.  Use 3DES for the s2k cipher in --openpgp mode.
	(print_mds): #ifdef all of the optional digest algorithms.

2003-02-12  David Shaw  <dshaw@jabberwocky.com>

	* keydb.h, getkey.c (classify_user_id, classify_user_id2): Make
	'exact' a per-desc item.  Merge into one function since
	'force_exact' is no longer needed.
	(key_byname): Use new classify_user_id function, and new exact
	flag in KEYDB_SEARCH_DESC.

	* keyring.h, keyring.c (keyring_search): Return an optional index
	to show which KEYDB_SEARCH_DESC was the matching one.

	* keydb.h, keydb.c (keydb_search): Rename to keydb_search2, and
	pass the optional index to keyring_search.  Add a macro version of
	keydb_search that calls this new function.

	* export.c (do_export_stream): If the keyid! syntax is used,
	export only that specified key.  If the key in question is a
	subkey, export the primary plus that subkey only.

2003-02-11  David Shaw  <dshaw@jabberwocky.com>

	* exec.c (set_exec_path): Add debugging line.

	* g10.c (print_hex, print_mds): Print long hash strings a lot
	neater.  This assumes at least an 80-character display, as there
	are a few other similar assumptions here and there.  Users who
	need unformatted hashes can still use with-colons.  Check that
	SHA384 and 512 are available before using them as they are no
	longer always available.

	* Makefile.am: Use a local copy of libexecdir along with @PACKAGE@
	as GNUPG_LIBEXECDIR so it can be easily overridden at make time.

2003-02-04  David Shaw  <dshaw@jabberwocky.com>

	* armor.c (parse_hash_header, armor_filter): Accept the new SHAs
	in the armor Hash: header.

	* g10.c (print_hex): Print long hash strings a little neater.
	(print_mds): Add the new SHAs to the hash list.

2003-02-02  David Shaw  <dshaw@jabberwocky.com>

	* keyedit.c (menu_revuid): Properly handle a nonselfsigned uid on
	a v4 key (treat as a v4 revocation).

	* import.c (print_import_check): Do not re-utf8 convert user IDs.

2003-01-27  David Shaw  <dshaw@jabberwocky.com>

	* mainproc.c (list_node): Show signature expiration date in
	with-colons sig records.

	* keylist.c (list_keyblock_colon), mainproc.c (list_node): Show
	trust sig information in with-colons sig records.

2003-01-16  David Shaw  <dshaw@jabberwocky.com>

	* g10.c (add_group): Trim whitespace after a group name so it does
	not matter where the user puts the = sign.

	* options.skel: Comment out the first three lines in case someone
	manually copies the skel file to their homedir.

	* sign.c (clearsign_file): Only use pgp2mode with v3 keys and
	MD5. This matches what we do when decoding such messages and
	prevents creating a message (v3+RIPEMD/160) that we can't verify.

	* sig-check.c (signature_check2): Use G10ERR_GENERAL as the error
	for signature digest conflict.  BAD_SIGN implies that a signature
	was checked and we may try and print out a user ID for a key that
	doesn't exist.

2003-01-15  David Shaw  <dshaw@jabberwocky.com>

	* trustdb.c (init_trustdb, get_validity): Don't use a changed
	trust model to indicate a dirty trustdb, and never auto-rebuild a
	dirty trustdb with the "always" trust model.

	* g10.c (add_group): Last commit missed the \t ;)

2003-01-14  David Shaw  <dshaw@jabberwocky.com>

	* packet.h, parse-packet.c (setup_user_id), free-packet.c
	(free_user_id), keydb.h, keyid.c (namehash_from_uid): New function
	to rmd160-hash the contents of a user ID packet and cache it in
	the uid object.

	* keylist.c (list_keyblock_colon): Use namehash in field 8 of
	uids.  Show dates for creation (selfsig date), and expiration in
	fields 6 and 7.

	* trustdb.c (get_validity, get_validity_counts, update_validity):
	Use new namehash function rather than hashing it locally.

2003-01-14  Werner Koch  <wk@gnupg.org>

	* g10.c (add_group): Fixed group parsing to allow more than one
	delimiter in a row and also allow tab as delimiter.

2003-01-12  David Shaw  <dshaw@jabberwocky.com>

	* tdbio.c (tdbio_set_dbname): Fix assertion failure with
	non-fully-qualified trustdb names.

2003-01-11  David Shaw  <dshaw@jabberwocky.com>

	* trustdb.c (get_validity_info, get_ownertrust_info,
	trust_letter): Simplify by returning a ? for error directly.

	* keyedit.c (show_key_with_all_names): Use get_validity_string and
	get_ownertrust_string to show full word versions of trust
	(i.e. "full" instead of 'f').

	* trustdb.h, trustdb.c (get_ownertrust_string,
	get_validity_string): Same as get_ownertrust_info, and
	get_validity_info, except returns a full string.

	* trustdb.c (get_ownertrust_with_min): New.  Same as
	'get_ownertrust' but takes the min_ownertrust value into account.

2003-01-10  David Shaw  <dshaw@jabberwocky.com>

	* armor.c (armor_filter): Comment about PGP's end of line tab
	problem.

	* trustdb.h, trustdb.c (trust_letter): Make
	static. (get_ownertrust_info, get_validity_info): Don't mask the
	trust level twice.

	* trustdb.h, gpgv.c, trustdb.c (get_validity, get_validity_info),
	keylist.c (list_keyblock_colon), keyedit.c
	(show_key_with_all_names_colon, menu_revuid): Pass a user ID in
	rather than a namehash, so we only have to do the hashing in one
	place.

	* packet.h, pkclist.c (build_pk_list), free-packet.c
	(release_public_key_parts): Remove unused namehash element for
	public keys.

2003-01-07  David Shaw  <dshaw@jabberwocky.com>

	* keygen.c (keygen_set_std_prefs): Warn when setting an IDEA
	preference when IDEA is not available.

2003-01-06  David Shaw  <dshaw@jabberwocky.com>

	* trustdb.c (get_validity_info): 'd' for disabled is not a
	validity value any more.

	* packet.h, tdbio.h, tdbio.c (tdbio_read_record,
	tdbio_write_record), trustdb.c (update_validity): Store temporary
	full & marginal counts in the trustdb.
	(clear_validity, get_validity_counts): Return and clear temp
	counts.
	(store_validation_status): Keep track of which keyids have been
	stored.
	(validate_one_keyblock, validate_key_list): Use per-uid copies of
	the full & marginal counts so they can be recalled for multiple
	levels.
	(validate_keys): Only use unused keys for each new round.
	(reset_unconnected_keys): Rename to reset_trust_records, and only
	skip specifically excluded records.

	* keylist.c (print_capabilities): Show 'D' for disabled keys in
	capabilities section.

	* trustdb.c (is_disabled): Remove incorrect comment.

2003-01-03  David Shaw  <dshaw@jabberwocky.com>

	* import.c (import_one): Only do the work to create the status
	display for interactive import if status is enabled.

	* keyring.c (keyring_search): skipfnc didn't work properly with
	non-keyid searches.  Noted by Stefan Bellon.

	* getkey.c (merge_selfsigs_main): Remove some unused code and make
	sure that the pk selfsigversion member accounts for 1F direct
	sigs.

2003-01-02  Werner Koch  <wk@gnupg.org>

	* keydb.c (keydb_add_resource): Don't assume that try_make_homedir
	terminates but check again for the existence of the directory and
	continue then.
	* openfile.c (copy_options_file): Print a warning if the skeleton
	file has active options.

2002-12-29  David Shaw  <dshaw@jabberwocky.com>

	* getkey.c (merge_selfsigs_main), main.h, sig-check.c
	(check_key_signature2): Pass the ultimately trusted pk directly to
	check_key_signature2 to avoid going through the key selection
	mechanism.  This prevents a deadly embrace when two keys without
	selfsigs each sign the other.

2002-12-27  David Shaw  <dshaw@jabberwocky.com>

	* keyserver.c (keyserver_refresh): Don't print the "refreshing..."
	line if there are no keys to refresh or if there is no keyserver
	set.

	* getkey.c (merge_selfsigs_main): Any valid user ID should make a
	key valid, not just the last one.  This also fixes Debian bug
	#174276.

2002-12-27  Stefan Bellon  <sbellon@sbellon.de>

	* import.c (print_import_check): Changed int to size_t.

2002-12-27  David Shaw  <dshaw@jabberwocky.com>

	* keyedit.c (keyedit_menu, menu_revuid): Add "revuid" feature to
	revoke a user ID.  This is the same as issuing a revocation for
	the self-signature, but a much simpler interface to do it.

2002-12-26  David Shaw  <dshaw@jabberwocky.com>

	* keydb.h, getkey.c (key_byname): Flag to enable or disable
	including disabled keys.  Keys specified via keyid (i.e. 0x...)
	are always included.

	* getkey.c (get_pubkey_byname, get_seckey_byname2,
	get_seckey_bynames), keyedit.c (keyedit_menu, menu_addrevoker):
	Include disabled keys in these functions.

	* pkclist.c (build_pk_list): Do not include disabled keys for -r
	or the key prompt.  Do include disabled keys for the default key
	and --encrypt-to.

	* trustdb.h, trustdb.c (is_disabled): New skipfnc for skipping
	disabled keys.

	* gpgv.c (is_disabled): Stub.

	* keygen.c (keygen_add_key_expire): Properly handle updating a key
	expiration to a no-expiration value.

	* keyedit.c (enable_disable_key): Comment.

	* import.c (import_one): When in interactive mode and --verbose,
	don't repeat some key information twice.

2002-12-22  Timo Schulz  <ts@winpt.org>

	* import.c (print_import_check): New.
	(import_one): Use it here.
        Use merge_keys_and_selfsig in the interactive mode to avoid
        wrong key information.
        * status.h: Add new status code.
        * status.c: Ditto.

2002-12-13  David Shaw  <dshaw@jabberwocky.com>

	* pkclist.c (do_we_trust): Tweak language to refer to the "named
	user" rather than "owner".  Noted by Stefan Bellon.

	* trustdb.h, trustdb.c (trustdb_pending_check): New function to
	check if the trustdb needs a check.

	* import.c (import_keys_internal): Used here so we don't rebuild
	the trustdb if it is still clean.
	(import_one, chk_self_sigs): Only mark trustdb dirty if the key
	that is being imported has any sigs other than self-sigs.
	Suggested by Adrian von Bidder.

	* options.skel: Include the required '=' sign in the sample
	'group' option.  Noted by Stefan Bellon.

	* import.c (chk_self_sigs): Don't try and check a subkey as if it
	was a signature.

2002-12-11  David Shaw  <dshaw@jabberwocky.com>

	* tdbio.c (tdbio_read_record, tdbio_write_record): Compact the
	RECTYPE_TRUST records a bit.

	* g10.c (main): Comment out --list-trust-path until it can be
	implemented.

	* import.c (import_one): Warn when importing an Elgamal primary
	that this may take some time (to verify self-sigs).
	(chk_self_sigs): Try and cache all self-sigs so the keyblock is
	written to the keyring with a good rich cache.

	* keygen.c (ask_algo): Make the Elgamal sign+encrypt warning
	stronger, and remove the RSA sign+encrypt warning.

2002-12-06  Stefan Bellon  <sbellon@sbellon.de>

	* options.h: Fixed typo (mangle_dos_names instead of
	mangle_dos_filenames).

2002-12-05  Werner Koch  <wk@gnupg.org>

	* g10.c: New options --[no-]mangle-dos-filenames.
	* options.h (opt): Added mangle-dos-filenames.
	* openfile.c (open_outfile) [USE_ONLY_8DOT3]: Truncate the
	filename only when this option is set; this is the default.

2002-12-04  David Shaw  <dshaw@jabberwocky.com>

	* main.h, keyedit.c, keygen.c: Back out previous (2002-12-01)
	change.  Minimal isn't always best.

	* sign.c (update_keysig_packet): Use the current time rather then
	a modification of the original signature time.  Make sure that
	this doesn't cause a time warp.

	* keygen.c (keygen_add_key_expire): Properly handle a key
	expiration date in the past (use a duration of 0).

	* keyedit.c (menu_expire): Use update_keysig_packet so any sig
	subpackets are maintained during the update.

	* build-packet.c (build_sig_subpkt): Mark sig expired or unexpired
	when the sig expiration subpacket is added.
	(build_sig_subpkt_from_sig): Handle making an expiration subpacket
	from a sig that has already expired (use a duration of 0).

	* packet.h, sign.c (update_keysig_packet), keyedit.c
	(menu_set_primary_uid, menu_set_preferences): Add ability to issue
	0x18 subkey binding sigs to update_keysig_packet and change all
	callers.

	* trustdb.c (validate_keys): Show trust parameters when building
	the trustdb, and make sure that the version record update was
	successful.
	(init_trustdb): If the current parameters aren't what was used for
	building the trustdb, the trustdb is invalid.

	* tbio.c (tdbio_db_matches_options): Update to work with new
	trustdbs.

2002-12-03  David Shaw  <dshaw@jabberwocky.com>

	* tdbio.h, tdbio.c (tdbio_read_record, tdbio_write_record): Store
	trust model in the trustdb version record.
	(tdbio_update_version_record): New function to update version
	record values during a trustdb check or update.
	(tdbio_dump_record): Show trust model in dump.

	* trustdb.c (validate_keys): Call tdbio_update_version_record on
	success so that the correct options are stored in the trustdb.

	* options.h: rearrange trust models so that CLASSIC is 0 and
	OPENPGP is 1.

	* options.h, g10.c (main), encode.c (write_pubkey_enc_from_list),
	pkclist.c (algo_available), revoke.c (gen_revoke): Add --pgp8
	mode.  This is basically identical to --pgp7 in all ways except
	that signing subkeys, v4 data sigs (including expiration), and SK
	comments are allowed.

	* getkey.c (finish_lookup): Comment.

	* main.h, keylist.c (reorder_keyblock), keyedit.c (keyedit_menu):
	Reorder user ID display in the --edit-key menu to match that of
	the --list-keys display.

	* g10.c (add_notation_data): Fix initialization.

2002-12-01  David Shaw  <dshaw@jabberwocky.com>

	* keyedit.c (menu_expire): Don't lose key flags when changing the
	expiration date of a subkey.  This is not the most optimal
	solution, but it is minimal change on the stable branch.

	* main.h, keygen.c (do_copy_key_flags): New function to copy key
	flags, if any, from one sig to another.
	(do_add_key_expire): New function to add key expiration to a sig.
	(keygen_copy_flags_add_expire): New version of
	keygen_add_key_expire that also copies key flags.
	(keygen_add_key_flags_and_expire): Use do_add_key_expire.

	* import.c (fix_hkp_corruption): Comment.

2002-11-25  Stefan Bellon  <sbellon@sbellon.de>

	* plaintext.c (handle_plaintext) [__riscos__]: If nooutput is set,
	no filetype is needed obviously.

2002-11-24  David Shaw  <dshaw@jabberwocky.com>

	* main.h, misc.c (default_cipher_algo, default_compress_algo):
	New.  Return the default algorithm by trying
	--cipher-algo/--compress-algo, then the first item in the pref
	list, then s2k-cipher-algo or ZIP.

	* sign.c (sign_file, sign_symencrypt_file), encode.c
	(encode_simple, encode_crypt): Call default_cipher_algo and
	default_compress_algo to get algorithms.

	* g10.c (main): Allow pref selection for compress algo with
	--openpgp.

	* mainproc.c (proc_encrypted): Use --s2k-digest-algo for
	passphrase mangling rather than --digest-algo.

	* sign.c (hash_for): If --digest-algo is not set, but
	--personal-digest-preferences is, then use the first hash
	algorithm in the personal list.  If the signing algorithm is DSA,
	then use the first 160-bit hash algorithm in the personal list.
	If --pgp2 is set and it's a v3 RSA key, use MD5.

	* g10.c (main), keydb.c (keydb_add_resource,
	keydb_locate_writable): Rename --default-keyring as
	--primary-keyring.  Stefan wins the naming contest.

2002-11-23  David Shaw  <dshaw@jabberwocky.com>

	* g10.c (add_notation_data): Disallow notation names that do not
	contain a '@', unless --expert is set.  This is to help prevent
	people from polluting the (as yet unused) IETF namespace.

	* main.h: Comments about default algorithms.

	* photoid.c (image_type_to_string): Comments about 3-letter file
	extensions.

	* encode.c (encode_simple), passphrase.c (passphrase_to_dek),
	sign.c (sign_symencrypt_file): Use --s2k-digest-algo for
	passphrase mangling rather than --digest-algo.

2002-11-21  David Shaw  <dshaw@jabberwocky.com>

	* keygen.c (keygen_set_std_prefs): Properly handle an empty
	preference string.

	* misc.c (string_to_compress_algo): "none" is a bad choice since
	it conflicts with the "none" in setpref.

2002-11-14  David Shaw  <dshaw@jabberwocky.com>

	* g10.c (main): Allow compression algorithm names as the argument
	to --compress-algo.  The old algorithm names still work for
	backwards compatibility.

	* misc.c (string_to_compress_algo): Allow "none" as an alias for
	"uncompressed".

2002-11-13  Stefan Bellon  <sbellon@sbellon.de>

	* getkey.c (get_pubkey_byfprint_fast): Fixed type incompatibility,
	was unsigned char instead of byte.

2002-11-13  David Shaw  <dshaw@jabberwocky.com>

	* encode.c (encode_simple): Make sure that files larger than about
	4G use partial length encoding.  This is required because OpenPGP
	allows only for 32 bit length fields.  From Werner on stable
	branch.

	* getkey.c (get_pubkey_direct): Renamed to...
	(get_pubkey_fast): this and made extern.
	(get_pubkey_byfprint_fast): New.  From Werner on stable branch.

	* keydb.h, import.c (import_one): Use get_pubkey_fast instead of
	get_pubkey.  We don't need a merged key and actually this might
	lead to recursions.
	(revocation_present): Likewise for search by fingerprint.  From
	Werner on stable branch.

	* g10.c (main): Try to create the trustdb even for non-colon-mode
	list-key operations.  This is required because getkey needs to
	know whether a a key is ultimately trusted.  From Werner on stable
	branch.

	* exec.c [__CYGWIN32__]: Keep cygwin separate from Mingw32;
	we don't need it here as it behaves more like a Posix system.
	From Werner on stable branch.

	* passphrase.c (agent_get_passphrase): Ditto.  From Werner on
	stable branch.

	* tdbio.c (MY_O_BINARY): Need binary mode with Cygwin.  From
	Werner on stable branch.

       	* g10.c, gpgv.c (main) [__CYGWIN32__]: Don't get the homedir from
	the registry.  From Werner on stable branch.

	* keyedit.c (show_key_with_all_names_colon): Make --with-colons
	--edit display match the validity and trust of --with-colons
	--list-keys.

	* passphrase.c (agent_send_all_options): Fix compile warning.

	* keylist.c (list_keyblock_colon): Validity for subkeys should
	match that of the primary key, and not that of the last user ID.

	* getkey.c (merge_selfsigs): Revoked/expired/invalid primary keys
	carry these facts onto all their subkeys, but only after the
	subkey has a chance to be marked valid.  This is to fix an
	incorrect "invalid public key" error verifying a signature made by
	a revoked signing subkey, with a valid unrevoked primary key.

2002-11-09  Werner Koch  <wk@gnupg.org>

	* passphrase.c (agent_send_all_options): Use tty_get_ttyname to
	get the default ttyname.

2002-11-07  David Shaw  <dshaw@jabberwocky.com>

	* keyring.h, keyring.c (keyring_register_filename): Return the
	pointer if a given keyring is registered twice.

	* keydb.h, keydb.c (keydb_add_resource): Use flags to indicate a
	default keyring.
	(keydb_locate_writable): Prefer the default keyring if possible.

	* g10.c (main): Add --default-keyring option.

2002-11-06  David Shaw  <dshaw@jabberwocky.com>

	* options.h, g10.c (main), trustdb.c (ask_ownertrust): Add
	--force-ownertrust option for debugging purposes.  This allows
	setting a whole keyring to a given trust during an
	--update-trustdb.  Not for normal use - it's just easier than
	hitting "4" all the time to test a large trustdb.

	* pubkey-enc.c (get_session_key): With hidden recipients or try a
	given passphrase against all secret keys rather than trying all
	secret keys in turn.  Don't if --try-all-secrets or --status-fd is
	enabled.

	* passphrase.c (passphrase_to_dek): Mode 1 means do a regular
	passphrase query, but don't prompt with the key info.

	* seckey-cert.c (do_check, check_secret_key): A negative ask count
	means to enable passphrase mode 1.

	* keydb.h, getkey.c (enum_secret_keys): Add flag to include
	secret-parts-missing keys (or not) in the list.

2002-11-05  David Shaw  <dshaw@jabberwocky.com>

	* keyserver.c (keyserver_search_prompt): When --with-colons is
	enabled, don't try and fit the search output to the screen size -
	just dump the whole list.

2002-11-04  David Shaw  <dshaw@jabberwocky.com>

	* keyserver.c (keyserver_search_prompt): When --with-colons is
	enabled, just dump the raw keyserver protocol to stdout and don't
	print the menu.

	* keyserver.c (show_prompt): Don't show a prompt when command-fd
	is being used.

	* trustdb.c (trust_model_string, check_trustdb, update_trustdb,
	validate_one_keyblock): It's not clear what a trustdb rebuild or
	check means with a trust model other than "classic" or "openpgp",
	so disallow this.

2002-11-03  David Shaw  <dshaw@jabberwocky.com>

	* options.h, g10.c (main): Add --trust-model option.  Current
	models are "openpgp" which is classic+trustsigs, "classic" which
	is classic only, and "always" which is the same as the current
	option --always-trust (which still works).  Default is "openpgp".

	* trustdb.c (validate_one_keyblock): Use "openpgp" trust model to
	enable trust sigs.

	* gpgv.c (main), mainproc.c (check_sig_and_print), pkclist.c
	(do_we_trust, do_we_trust_pre, check_signatures_trust): Use new
	--trust-model option in place of --always-trust.

	* keyedit.c (sign_mk_attrib, trustsig_prompt, sign_uids,
	keyedit_menu): Prompt for and create a trust signature with
	"tsign".  This is functional, but needs better UI text.

	* build-packet.c (build_sig_subpkt): Able to build trust and
	regexp subpackets.

	* pkclist.c (do_edit_ownertrust): Comment.

2002-11-02  David Shaw  <dshaw@jabberwocky.com>

	* keygen.c (set_one_pref, keygen_set_std_prefs): Allow using the
	full algorithm name (CAST5, SHA1) rather than the short form (S3,
	H2).

	* main.h, keygen.c (keygen_get_std_prefs), keyedit.c
	(keyedit_menu): Return and use a fake uid packet rather than a
	string since we already have a nice parser/printer in
	keyedit.c:show_prefs.

	* main.h, misc.c (string_to_compress_algo): New.

2002-11-01  David Shaw  <dshaw@jabberwocky.com>

	* g10.c (main): Add --no-throw-keyid.

	* keydb.h, encode.c (write_pubkey_enc_from_list), g10.c (main),
	pkclist.c (build_pk_list): Add --hidden-recipient (-R) and
	--hidden-encrypt-to, which do a single-user variation on
	--throw-keyid.  The "hide this key" flag is carried in bit 0 of
	the pk_list flags field.

	* keyserver.c (parse_keyrec): Fix shadowing warning.

2002-10-31  Stefan Bellon  <sbellon@sbellon.de>

	* compress.c (init_compress) [__riscos__]: Use
	riscos_load_module() to load ZLib module.

	* g10.c (main) [__riscos__]: Renames due to changes in riscos.c
	(e.g. prefixes all RISC OS specific functions with riscos_*).
	* photoid.c (show_photos) [__riscos__]: Likewise.
	* signal.c (got_fatal_signal) [__riscos__]: Likewise.

	* trustdb.c (check_regexp) [__riscos__]: Branch to RISC OS RegEx
	handling.

2002-10-31  David Shaw  <dshaw@jabberwocky.com>

	* build-packet.c (do_plaintext), encode.c (encode_sesskey,
	encode_simple, encode_crypt), sign.c (write_plaintext_packet): Use
	wipememory() instead of memset() to wipe sensitive memory as the
	memset() might be optimized away.

2002-10-30  David Shaw  <dshaw@jabberwocky.com>

	* trustdb.c (check_regexp): Modern regexps require REG_EXTENDED.

2002-10-29  David Shaw  <dshaw@jabberwocky.com>

	* packet.h, trustdb.h, trustdb.c (trust_string): New.  Return a
	string like "fully trusted", "marginally trusted", etc.
	(get_min_ownertrust): New.  Return minimum ownertrust.
	(update_min_ownertrust): New.  Set minimum ownertrust.
	(check_regexp): New.  Check a regular epression against a user ID.
	(ask_ownertrust): Allow specifying a minimum value.
	(get_ownertrust_info): Follow the minimum ownertrust when
	returning a letter.
	(clear_validity): Remove minimum ownertrust when a key becomes
	invalid.
	(release_key_items): Release regexp along with the rest of the
	info.
	(validate_one_keyblock, validate_keys): Build a trust sig chain
	while validating.  Call check_regexp for regexps.  Use the minimum
	ownertrust if the user does not specify a genuine ownertrust.

	* pkclist.c (do_edit_ownertrust): Only allow user to select a
	trust level greater than the minimum value.

	* parse-packet.c (can_handle_critical): Can handle critical trust
	and regexp subpackets.

	* trustdb.h, trustdb.c (clear_ownertrusts), delkey.c
	(do_delete_key), import.c (import_one): Rename clear_ownertrust to
	clear_ownertrusts and have it clear the min_ownertrust value as
	well.

	* keylist.c (list_keyblock_print): Indent uid to match pub and
	sig.

	* keyedit.c (print_and_check_one_sig, show_key_and_fingerprint,
	menu_addrevoker), keylist.c (list_keyblock_print,
	print_fingerprint): Show "T" or the trust depth for trust
	signatures, and add spaces to some strings to make room for it.

	* packet.h, parse-packet.c (dump_sig_subpkt, parse_one_sig_subpkt,
	parse_signature): Parse trust signature values.

	* tdbio.h, tdbio.c (tdbio_read_record, tdbio_write_record):
	Reserve a byte for the minimum ownertrust value (for use with
	trust signatures).

2002-10-29  Stefan Bellon  <sbellon@sbellon.de>

	* build-packet.c (calc_plaintext, do_plaintext): Removed RISC OS
	specific filetype parts (it's now done in make_basename()).

	* plaintext.c (handle_plaintext): Tidied up RISC OS specific
	filetype parts.

	* encode.c (encode_simple, encode_crypt): Added argument to
	make_basename() call.

	* sign.c (write_plaintext_packet): Added argument to
	make_basename() call.

2002-10-28  Stefan Bellon  <sbellon@sbellon.de>

	* build-packet.c (calc_plaintext, do_plaintext): Added filetype
	handling for RISC OS' file types.

	* plaintext.c (handle_plaintext) [__riscos__]: Added filetype
	handling for RISC OS' file types.

2002-10-23  David Shaw  <dshaw@jabberwocky.com>

	* main.h, import.c (sec_to_pub_keyblock, import_secret_one,
	parse_import_options), g10.c (main): New import-option
	"convert-sk-to-pk" to convert a secret key into a public key
	during import.  It is on by default.

2002-10-23  Werner Koch  <wk@gnupg.org>

	* pubkey-enc.c (get_it): Fix segv, test for revoked only when PK
	has been assigned.

2002-10-18  Timo Schulz  <ts@winpt.org>

	* keylist.c: (print_pubkey_info): New.
	(print_seckey_info): New.
	* main.h: Prototypes for the new functions.
	* delkey.c (do_delete_key): Use it here.
	* revoke.c (gen_desig_revoke): Ditto.

2002-10-17  Werner Koch  <wk@gnupg.org>

	* pkclist.c (do_edit_ownertrust): Show all user IDs.  This should
	be enhanced to also show the current trust level.  Suggested by
	Florian Weimer.

2002-10-17  David Shaw  <dshaw@jabberwocky.com>

	* g10.c (main): Handle --strict and --no-strict from the command
	line before the options file is loaded.

2002-10-15  David Shaw  <dshaw@jabberwocky.com>

	* g10.c (main): Disable --textmode when encrypting (symmetric or
	pk) in --pgp2 mode as PGP 2 can't handle the unknown length
	literal packet.  Reported by Michael Richardson.

2002-10-14  David Shaw  <dshaw@jabberwocky.com>

	* keyserver-internal.h, keyserver.c (print_keyrec, parse_keyrec,
	show_prompt, keyserver_search_prompt, keyserver_spawn): Go to
	version 1 of the keyserver protocol.  This is a better design,
	similar to --with-colons, that allows for keys with multiple user
	IDs rather than using multiple keys.  It also matches the machine
	readable pksd format.  Also use a prettier --search-keys listing
	format that can fill different size windows (currently set at 24
	lines).

2002-10-12  Werner Koch  <wk@gnupg.org>

	* keygen.c (print_status_key_created): New.
	(do_generate_keypair): Use it to print the fingerprint.
	(generate_subkeypair): Likewise.

2002-10-11  David Shaw  <dshaw@jabberwocky.com>

	* keyedit.c (menu_addrevoker): Properly back out if the signature
	fails.  Also, do not allow appointing the same revoker twice, and
	report ALREADY_SIGNED if the user tries it.

2002-10-07  David Shaw  <dshaw@jabberwocky.com>

	* import.c (import_keys_internal): Missed one s/inp/inp2/.

	* keylist.c (print_capabilities): Properly indicate per-key
	capabilities of sign&encrypt primary keys that have
	secret-parts-missing (i.e. no capabilities at all)

	* mainproc.c (symkey_decrypt_sesskey): Fix compiler warning.

2002-10-04  David Shaw  <dshaw@jabberwocky.com>

	* getkey.c (get_pubkey_direct): Don't cache keys retrieved via
	this function as they may not have all their fields filled in.

	* sig-check.c (signature_check2): Use new is_primary flag to check
	rather than comparing main_keyid with keyid as this still works in
	the case of a not fully filled in pk.

2002-10-04  Werner Koch  <wk@gnupg.org>

	* import.c (import_keys_internal): s/inp/inp2/ to avoid shadowing
	warning.

	* passphrase.c (agent_get_passphrase): Fixed signed/unsigned char
	problem in %-escaping.  Noted by Ingo Klöcker.

2002-10-03  David Shaw  <dshaw@jabberwocky.com>

	* options.h, g10.c (main): Add --strict and --no-strict to switch
	the log_warning severity level from info to error.

	* keylist.c (print_capabilities): Secret-parts-missing keys should
	show that fact in the capabilities, and only primary signing keys
	can certify other keys.

	* packet.h, parse_packet.c (parse_key): Add is_primary flag for
	public keys (it already exists for secret keys).

2002-10-02  David Shaw  <dshaw@jabberwocky.com>

	* import.c (import_secret_one): Check for an illegal (>110)
	protection cipher when importing a secret key.

	* keylist.c (list_keyblock_print): Show a '#' for a
	secret-parts-missing key.

	* parse_packet.c (parse_key): Some comments.

	* revoke.c (gen_revoke): Remove some debugging code.

	* trustdb.c (verify_own_keys): Make trusted-key a non-deprecated
	option again.

	* seckey-cert.c (do_check): Don't give the IDEA warning unless the
	cipher in question is in fact IDEA.

2002-10-01  David Shaw  <dshaw@jabberwocky.com>

	* import.c (import_one): Make sure that a newly imported key
	starts with a clean ownertrust.

2002-10-01  Werner Koch  <wk@gnupg.org>

	* getkey.c (get_pubkey_direct): New.
	(merge_selfsigs_main): Use it here to look for an ultimately
	trusted key.  Using the full get_pubkey might lead to an
	infinitive recursion.

2002-09-29  David Shaw  <dshaw@jabberwocky.com>

	* keyserver.c (parse_keyserver_uri): Force the keyserver URI
	scheme to lowercase to be case-insensitive.

2002-09-28  David Shaw  <dshaw@jabberwocky.com>

	* export.c (do_export_stream): Comment.

	* sig-check.c (check_key_signature2): Properly handle a
	non-designated revocation import.

2002-09-26  Werner Koch  <wk@gnupg.org>

	* g10.c (set_homedir): New. Changed all direct assignments to use
	this.
	* gpgv.c (set_homedir): Ditto.

2002-09-25  David Shaw  <dshaw@jabberwocky.com>

	* Makefile.am: Link gpg with EGDLIBS (i.e. NETLIBS) as EGD uses
	sockets.  Remove the old NETLIBS variable since the keyserver
	stuff is no longer internal.

2002-09-24  David Shaw  <dshaw@jabberwocky.com>

	* import.c (import_keys_stream): Fix compiler type warning.

	* keyring.c (keyring_rebuild_cache), sig-check.c
	(check_key_signature2), import.c (import, chk_self_sigs): Minor
	language cleanups.

2002-09-23  Stefan Bellon  <sbellon@sbellon.de>

	* main.h: Introduced fast-import as import option. Removed
	fast as separate option from prototypes.
	* import.c (parse_import_options): Added fast-import option.
	(import_*): Removed fast as separate option.
	* g10.c (main): Added option fast-import, removed old fast
	as separate argument.
	* keyserver.c (keyserver_spawn): Removed old fast as separate
	argument.

2002-09-22  Stefan Bellon  <sbellon@sbellon.de>

	* import.c (import_keys, import_keys_stream,
	import_keys_internal): Added trustdb update/check to key import if
	not fast-import and interactive set/no-auto-check-trustdb unset.
	Avoided function clone by introducing import_keys_internal.

2002-09-19  David Shaw  <dshaw@jabberwocky.com>

	* keyserver.c (keyserver_spawn): Properly handle line truncation.
	Don't leak memory (~10-20 bytes) on searches.
	(keyserver_search_prompt): Cleanup.

	* keylist.c (list_keyblock_colon): Show 1F direct key signatures
	in --with-colons listing.

2002-09-16  David Shaw  <dshaw@jabberwocky.com>

	* keyedit.c (menu_addrevoker): The direct key signature for
	revocation keys must be at least v4 to carry the revocation key
	subpacket.  Add a PGP 2.x warning for revocation keys.

2002-09-14  David Shaw  <dshaw@jabberwocky.com>

	* g10.c (check_permissions): Rearrange strings to make translating
	easier (don't incorporate string parts).

	* keyedit.c (sign_uids): Make strings translatable.

	* sig-check.c (check_key_signature2): Make string translatable.

2002-09-13  David Shaw  <dshaw@jabberwocky.com>

	* getkey.c (check_revocation_keys): Move....
	* main.h, sig-check.c (check_revocation_keys): to here.  Also
	return the signature_check error code rather than 0/1 and cache
	the sig result.

	* sig-check.c (check_key_signature2): Divert to
	check_revocation_keys if a revocation sig is made by someone other
	than the pk owner.

	* getkey.c (merge_selfsigs_main): Tidy.

2002-09-13  Werner Koch  <wk@gnupg.org>

	* g10.c (main) [__MINGW32__]: Activate oLoadExtension.

2002-09-12  David Shaw  <dshaw@jabberwocky.com>

	* Makefile.am, hkp.c, hkp.h, keyserver.c (keyserver_work): Remove
	internal HKP support.

	* keyserver.c (keyserver_spawn): Remove whitespace after keyserver
	commands.

2002-09-10  David Shaw  <dshaw@jabberwocky.com>

	* exec.c (expand_args): Remove loop left over from earlier
	implementation.
	(exec_write): Missed one tick.

2002-09-10  Werner Koch  <wk@gnupg.org>

	* g10.c, options.h: Removed option --emulate-checksum-bug.
	* misc.c (checksum_u16_nobug): Removed.
	(checksum_u16): Removed the bug emulation.
	(checksum_mpi): Ditto.
	(checksum_mpi_counted_nbits): Removed and replaced all calls
	with checksum_mpi.

	* parse-packet.c (read_protected_v3_mpi): New.
	(parse_key): Use it here to store it as an opaque MPI.
	* seckey-cert.c (do_check): Changed the v3 unprotection to the new
	why to store these keys.
	(protect_secret_key): Likewise.
	* build-packet.c (do_secret_key): And changed the writing.

	* tdbio.c (tdbio_set_dbname, open_db): Use new macro MY_O_BINARY
	to avoid silly ifdefs.
	(open_db): Fallback to RDONLY so that gpg may be used from a
	RO-medium.

	* encode.c (encode_simple): Make sure we don't use an ESK packet
	when we don't have a salt in the S2K.

	* misc.c (pct_expando) <case f>: Make sure that LEN is initialized.

	* exec.c (exec_finish): Use ticks to denote filenames in messages.
	(make_tempdir, exec_write): Changed format of messages.

	* keyserver.c (print_keyinfo): Release USERID in on error.
	(keyserver_work) [!DISABLE_KEYSERVER_HELPERS]: Exclude the unused
	code.

2002-09-09  Werner Koch  <wk@gnupg.org>

	* parse-packet.c (make_attribute_uidname): Add new ar MAX_NAMELEN
	for sanity checks.  Changed both callers. Limit the size of an %s.

	* options.skel: Comment lock-once out, so that this file does not
	change anything when copied to a new home directory.
	* openfile.c (try_make_homedir): Don't exit after copying the
	option skeleton.

	* options.h: Don't use a comma when declaring variables over more
	than one line.

	* mainproc.c (symkey_decrypt_sesskey): Check length of the session
	key.

	* hkp.c (dehtmlize): Use ascii_tolower to protect against weird
	locales.  Cast the argument for isspace for the sake of broken
	HP/UXes.
	(parse_hkp_index): s/ascii_memcasecmp/ascii_strncasecmp/.

	* g10.c: Removed option --emulate-3des-s2k-bug.

	* passphrase.c (hash_passphrase): Was used here.

	* export.c (parse_export_options)
	* keyserver.c (parse_keyserver_options)
	* import.c (parse_import_options)
	* g10.c (check_permissions): s/ascii_memcasecmp/ascii_strncasecmp/.

2002-09-09  David Shaw  <dshaw@jabberwocky.com>

	* g10.c (add_group): Use '=' to separate group name from group
	members.  Use a better error message for when no = is found.

	* hkp.c (hkp_export): Use CRLF in headers.

2002-09-03  David Shaw  <dshaw@jabberwocky.com>

	* mainproc.c (print_pkenc_list): Don't increment the error counter
	when printing the list of keys a message was encrypted to.  This
	would make gpg give a non-zero exit code even for completely valid
	messages if the message was encrypted to more than one key that
	the user owned.

2002-09-02  Werner Koch  <wk@gnupg.org>

	* g10.c (main): Try to set a default character set.  Print the
	used one in verbosity level 3.
	* gpgv.c (main): Try to set a default character set.

	* status.c, status.h (STATUS_IMPORT_OK): New.
	* import.c (import_one,import_secret_one): Print new status.

2002-08-30  David Shaw  <dshaw@jabberwocky.com>

	* pkclist.c (build_pk_list): Add new status code to indicate an
	untrusted user.  This (or a disabled key) fail with "unavailable
	pubkey" (G10ERR_UNU_PUBKEY).

	* pkclist.c (build_pk_list): Fail if any recipient keys are
	unusable.

	* options.skel: The PGP LDAP keyserver is back.  Use MIT keyserver
	as a sample rather than cryptnet as cryptnet does not support
	searching yet.

	* keyedit.c (show_key_with_all_names): Fix error message
	(preferences are userid/selfsig and not key specific).

2002-08-30  Werner Koch  <wk@gnupg.org>

	* pkclist.c (do_we_trust_pre): Changed the wording of a warning.

	* encode.c (encode_simple,encode_crypt): Use new style CTB for
	compressssed packets when using MDC.  We need to do this so that
	concatenated messages are properly decrypted.  Old style
	compression assumes that it is the last packet; given that we
	can't determine the length in advance, the uncompressor does not
	know where to start.  Actually we should use the new CTB always
	but this would break PGP 2 compatibility.

	* parse-packet.c (parse): Special treatment for new style CTB
	compressed packets.

	* build-packet.c (do_mdc): Removed. Was not used.
	(do_encrypted_mdc): Count in the version number and the MDC packet.

2002-08-28  David Shaw  <dshaw@jabberwocky.com>

	* sig-check.c (do_check_messages, do_check): Show keyid in error
	messages.

	* keyserver.c (print_keyinfo): More readable key listings for
	--search-keys responses.

2002-08-26  David Shaw  <dshaw@jabberwocky.com>

	* hkp.c (parse_hkp_index, dehtmlize): Move HTML functionality into
	new "dehtmlize" function.  Remove HTML before trying to parse each
	line from the keyserver.  If the keyserver provides key type
	information in the listing, use it.

2002-08-23  David Shaw  <dshaw@jabberwocky.com>

	* sig-check.c (do_check, do_check_messages): Emit the usual sig
	warnings even for cached sigs.  This also serves to protect
	against missing a sig expiring while cached.

	* getkey.c (merge_selfsigs_main): Don't check UID self-sigs twice.

2002-08-22  David Shaw  <dshaw@jabberwocky.com>

	* import.c (clean_subkeys, chk_self_sigs): Merge clean_subkeys
	into chk_self_sigs.  This improves efficiency as the same
	signatures are not checked multiple times.  Clarify when a subkey
	is revoked (any revocation signature, even if it is dated before
	the binding signature).

	* getkey.c (merge_selfsigs_subkey): Subkey revocation comments.

	* keylist.c (list_one): Stats are only for public key listings.

	* g10.c (main), options.skel: Default should be include-revoked
	for keyserver operations.

2002-08-21  Werner Koch  <wk@gnupg.org>

	* import.c (import_print_stats): Print new non_imported counter
	which is currently not used because we terminate on errors.

2002-08-20  David Shaw  <dshaw@jabberwocky.com>

	* options.skel: Document no-include-attributes for
	keyserver-options.

	* keylist.c, keyedit.c, keyserver.c, sign.c: Some TODOs and
	comments.

	* export.c (do_export_stream): Fix noop bug in exporting sensitive
	revocation keys.

	* pkclist.c (do_edit_ownertrust): Comment out the option for
	showing trust paths until it can be implemented.

2002-08-19  Werner Koch  <wk@gnupg.org>

	* getkey.c (get_user_id_native): Renamed to ..
	(get_user_id_printable): this.  Filter out all dangerous
	characters.  Checked all usages.
	(get_user_id_string_native): Renamed to..
	(get_user_id_string_printable): this.  Filter out all dangerous
	characters.  Checked all usages.
	* keyedit.c (show_basic_key_info): New.
	* keylist.c (print_fingerprint): New mode 3.
	* import.c (import_one): Use new function to display the user ID.

2002-08-16  Timo Schulz  <ts@winpt.org>

	* g10.c (main): Enable opt.interactive.

	* import.c (import_one): Ask the user if the key shall be
	imported when the interactive mode is used. Useful to extract
	selected keys from a file.

2002-08-16  Werner Koch  <wk@gnupg.org>

	* seckey-cert.c: Workaround to allow decryption of v3 keys created
	with a bug in the mpi_get_secure_buffer.

2002-08-14  David Shaw  <dshaw@jabberwocky.com>

	* hkp.c (parse_hkp_index): Properly handle really large keys
	(5 digit key length) in HKP searches.

2002-08-13  David Shaw  <dshaw@jabberwocky.com>

	* encode.c (encode_simple): Fix problem with using compression
	algo 2 and symmetric compressed files.

	* encode.c (encode_simple, encode_crypt): If we are not using a
	MDC, compress even if a file is already compressed.  This is to
	help against the chosen ciphertext attack.

	* pkclist.c (select_algo_from_prefs): Fix requested algorithm bug
	so the request succeeds even if the requested algorithm is not the
	first found.

	* cipher.c (write_header), encode.c (use_mdc, encode_simple,
	encode_crypt, encrypt_filter), g10.c (main): Be more eager to use
	a MDC.  We use a MDC if the keys directly support it, if the keys
	list AES (any) or TWOFISH anywhere in the prefs, or if the cipher
	chosen does not have a 64 bit blocksize.

2002-08-08  David Shaw  <dshaw@jabberwocky.com>

	* options.skel: Some language tweaks, and remove the
	load-extension section for random gatherers.

	* keyring.c (create_tmp_file, rename_tmp_file): Create tmp files
	with user-only permissions, but restore the original permissions
	if the user has something special set.

	* openfile.c (copy_options_file): Create new options file
	(gpg.conf) with user-only permissions.

	* keydb.c (keydb_add_resource): Create new keyrings with user-only
	permissions.

	* tdbio.c (tdbio_set_dbname): Create new trustdbs with user-only
	permissions.

2002-08-07  David Shaw  <dshaw@jabberwocky.com>

	* sig-check.c (signature_check2): Sanity check that the md has a
	context for the hash that the sig is expecting.  This can happen
	if a onepass sig header does not match the actual sig, and also if
	the clearsign "Hash:" header is missing or does not match the
	actual sig.

	* keyedit.c (menu_revsig): Properly show a uid is revoked without
	restarting gpg.  This is Debian bug 124219, though their supplied
	patch will not do the right thing.

	* main.h, tdbio.c (tdbio_set_dbname), misc.c (removed
	check_permissions), keydb.c (keydb_add_resource), g10.c (main,
	check_permissions): Significant reworking of the permission check
	mechanism.  The new behavior is to check everything in the homedir
	by checking the homedir itself.  If the user wants to put
	(possibly shared) keyrings outside the homedir, they are not
	checked.  The options file and any extension files are checked
	wherever they are, as well as their enclosing directories.  This
	is Debian bug 147760.

2002-08-06  Stefan Bellon  <sbellon@sbellon.de>

	* g10.c (main): Use of EXTSEP_S in new gpg.conf string.
	* openfile.c (copy_options_file): Ditto.

2002-08-06  David Shaw  <dshaw@jabberwocky.com>

	* options.h, g10.c (main), mainproc.c (proc_encrypted):
	--ignore-mdc-error option to turn a MDC check error into a
	warning.

	* encode.c (encode_crypt), g10.c (main), sign.c (sign_file,
	clearsign_file): Use the same --pgpX warning string everywhere to
	ease translations.

	* encode.c (write_pubkey_enc_from_list): Warn when using
	--throw-keyid with --pgpX.  Noted by Vedaal Nistar.

	* revoke.c (export_minimal_pk, gen_desig_revoke, gen_revoke):
	Export a minimal pk along with the revocation cert when in --pgpX
	mode so that PGP can import it.

2002-08-06  Werner Koch  <wk@gnupg.org>

	* options.skel: Changed comments.

	* g10.c (main): Try to use "gpg.conf" as default option file.
	* openfile.c (copy_options_file): Changed name of created file.

2002-08-02  Werner Koch  <wk@gnupg.org>

	* Makefile.am (LDFLAGS): Removed DYNLINK_LDFLAGS.

2002-07-30  David Shaw  <dshaw@jabberwocky.com>

	* options.h, g10.c (main), mainproc.c (proc_encrypted): Return a
	decryption failed error if a MDC does not verify.  Warn if a MDC
	is not present (can disable via --no-mdc-warning).

	* exec.c (exec_write), g10.c (main), keyserver.c
	(keyserver_spawn): Use new DISABLE_KEYSERVER_PATH rather than
	FIXED_EXEC_PATH.

2002-07-28  David Shaw  <dshaw@jabberwocky.com>

	* sig-check.c (do_check): Properly validate v4 sigs with no hashed
	section at all.

2002-07-25  Werner Koch  <wk@gnupg.org>

	* delkey.c (do_delete_key): Always allow to delete a key in batch mode
	when specified by fingerprint.  Suggested by Enzo Michelangeli.

2002-07-25  David Shaw  <dshaw@jabberwocky.com>

	* keyedit.c (menu_revsig): Change "revsig" to honor selected uids
	so the user can revoke sigs from particular uids only.

	* keylist.c (list_keyblock_print): Don't display expired uids in
	--list-keys unless -v and not --list-sigs (just like revoked
	uids).

	* exec.c, export.c, import.c, keyedit.c, keyserver.c, misc.c:
	"Warning" -> "WARNING"

2002-07-24  David Shaw  <dshaw@jabberwocky.com>

	* main.h, import.c (parse_import_options, fix_hkp_corruption,
	import_one, delete_inv_parts), g10.c (main): New import-option
	"repair-hkp-subkey-bug", which repairs as much as possible the HKP
	mangling multiple subkeys bug.  It is on by default for keyserver
	receives, and off by default for regular --import.

	* main.h, import.c (import, import_one, delete_inv_parts), hkp.c
	(hkp_ask_import), keyserver.c (keyserver_spawn): Use keyserver
	import options when doing keyserver receives.

	* options.h, exec.h, exec.c (set_exec_path, exec_write), g10.c
	(main), keyserver.c (keyserver_spawn): If the user does not use
	"exec-path", completely replace $PATH with GNUPG_LIBEXECDIR before
	calling the keyserver helper.  If the user does use "exec-path",
	append GNUPG_LIBEXECDIR after the specified path.

2002-07-23  David Shaw  <dshaw@jabberwocky.com>

	* import.c (parse_import_options), export.c
	(parse_export_options): Fix offset problem with reversed ("no-")
	meanings.

	* import.c (delete_inv_parts): Discard subkey signatures (0x18 and
	0x28) if found in the userid section of the key.

	* sig-check.c (signature_check2): Signatures made by invalid
	subkeys (bad/missing binding sig) are also invalid.

	* keylist.c (print_fingerprint): Show the primary as well as the
	secondary key fingerprint in modes 1 & 2.

2002-07-22  David Shaw  <dshaw@jabberwocky.com>

	* options.h, main.h, g10.c (main), import.c
	(parse_import_options, delete_inv_parts), keyserver.c
	(parse_keyserver_options): add new --import-options option.  The
	only current flag is "allow-local-sigs".

	* g10.c (main): Don't disable MDC in pgp7 mode.

	* options.h, g10.c (main), keyserver.c (parse_keyserver_options):
	Remove old keyserver-option include-attributes now that there is
	an export-option for the same thing.

	* options.h, main.h, export.c (parse_export_options,
	do_export_stream), g10.c (main): add new --export-options option.
	Current flags are "include-non-rfc", "include-local-sigs",
	"include-attributes", and "include-sensitive-revkeys".

	* options.h, hkp.c (hkp_export), keyserver.c
	(parse_keyserver_options, keyserver_spawn): try passing unknown
	keyserver options to export options, and if successful, use them
	when doing a keyserver --send-key.

	* build-packet.c (build_sig_subpkt): We do not generate
	SIGSUBPKT_PRIV_VERIFY_CACHE anymore.

	* revoke.c (gen_desig_revoke): Lots more comments about including
	sensitive revkeys along with the revocation sig itself.

	* keyserver.c (parse_keyserver_options): Simpler implementation
	that can skip one pass over the options.

2002-07-18  David Shaw  <dshaw@jabberwocky.com>

	* keyedit.c (keyedit_menu, menu_addrevoker): Allow specifying
	"sensitive" as an argument to an addrevoker command.  This sets
	the 0x40 sensitive revoker flag.

	* revoke.c (gen_desig_revoke): When generating a designated
	revocation, include the direct key sig that contains the
	designated revoker subpacket.  This allows sensitive designated
	revocation subpackets to be exported.  Also indicate which
	revokers are sensitive in the first place.

2002-07-17  David Shaw  <dshaw@jabberwocky.com>

	* keyedit.c (show_key_with_all_names_colon): The 0x40 class bit in
	a designated revoker means "sensitive", not "local".  It's
	exportable under the right circumstances.

	* main.h, options.h, export.c (do_export_stream), g10.c (main),
	hkp.c (hkp_export), keyserver.c (keyserver_spawn: Add a flag to
	skip attribute packets and their signatures while exporting.  This
	is to accomodate keyservers (pksd again) that choke on attributes.
	Use keyserver-option "include-attributes" to control it.  This
	defaults to ON (i.e. don't skip).

2002-07-09  David Shaw  <dshaw@jabberwocky.com>

	* options.h, keyserver.c (parse_keyserver_uri, keyserver_spawn,
	keyserver_work), hkp.c (hkp_ask_import, hkp_export, hkp_search):
	Use a much more strict reading of RFC-2396 for the keyserver URIs.
	Specifically, don't try and be smart about checking the value of
	":port" so long as it is all digits, and properly handle opaque
	data (those scheme specific parts that do not start with "//").

2002-07-04  David Shaw  <dshaw@jabberwocky.com>

	* photoid.c (get_default_photo_command, show_photos): Honor
	FIXED_PHOTO_VIEWER and DISABLE_PHOTO_VIEWER.

	* mainproc.c (check_sig_and_print): Use --show-photos to show
	photos when verifying a sig made by a key with a photo.

	* keyserver.c (parse_keyserver_uri): Properly parse a URI with no
	:port section and an empty file path, but with a terminating '/'.
	(keyserver_work): Honor DISABLE_KEYSERVER_HELPERS.

	* hkp.c (hkp_ask_import): Display keyserver URI as a URI, but only
	if verbose.

	* exec.c, g10.c: USE_EXEC_PATH -> FIXED_EXEC_PATH

2002-07-03  David Shaw  <dshaw@jabberwocky.com>

	* exec.h, exec.c (set_exec_path, exec_write), g10.c (main): If
	USE_EXEC_PATH is defined at compile time, use it to lock the
	exec-path and not allow the user to change it.

2002-07-02  David Shaw  <dshaw@jabberwocky.com>

	* options.h, g10.c (main), keyserver.c (keyserver_refresh):
	Maintain and use the original keyserver URI for cosmetics rather
	than trying to recreate it when needed.

	* mainproc.c (check_sig_and_print): Properly disregard expired
	uids.  Make sure that the first uid listed is a real uid and not
	an attribute (attributes should only be listed in the "aka"
	section).  When there are no valid textual userids, try for an
	invalid textual userid before using any attribute uid.

2002-07-01  David Shaw  <dshaw@jabberwocky.com>

	* options.skel: Fix a few typos, clarify "group", and remove
	sample photo viewers for Win32 since they are the defaults now.

	* parse-packet.c (make_attribute_uidname), keylist.c
	(dump_attribs): Fix two typecast warnings.

	* packet.h, build-packet.c (build_attribute_subpkt), exec.c
	(expand_args), mkdtemp.c (mkdtemp), photoid.c
	(parse_image_header): Fix some signedness compiler warnings.

2002-07-01  Werner Koch  <wk@gnupg.org>

	* photoid.c (get_default_photo_command): Also use __MINGW32__
	instead of HAVE_DOSISH_SYSTEM.

	* encode.c (encode_symmetric): Do not use the new encryption code.

2002-06-30  Werner Koch  <wk@gnupg.org>

	* photoid.c: Use __MINGW32__ to include windows because
	HAVE_DOSISH_SYSTEM is also set for OS/2 and plain DOS.  Provide
	constant missing in older mingw installations.

2002-06-21  Stefan Bellon  <sbellon@sbellon.de>

	* g10.c [__riscos__]: Moved RISC OS specific stuff to util/riscos.c
	and include/util.h.

	* gpgv.c [__riscos__]: Likewise.

2002-06-20  David Shaw  <dshaw@jabberwocky.com>

	* keydb.h, pkclist.c (select_algo_from_prefs): Allow passing a
	suggested algorithm which will be used if available.

	* encode.c (encode_crypt, encrypt_filter), sign.c (sign_file): Use
	new select_algo_from_prefs feature to check if forcing an
	algorithm would violate the recipient preferences.

	* photoid.c (get_default_photo_command, show_photos): Use
	different default viewers on different platforms.  Currently we
	have Win 9x, Win NT (2k, xp), Mac OSX, RISC OS, and "everybody
	else".  These are #ifdefs as much as possible to avoid clutter.

	* g10.c (strusage, build_list), keyedit.c (show_prefs), main.h,
	misc.c (compress_algo_to_string, check_compress_algo), pkclist.c
	(algo_available), keygen.c (keygen_set_std_prefs): New
	algo_to_string and check functions for compress algorithms.

2002-06-20  Werner Koch  <wk@gnupg.org>

	* misc.c (setsysinfo): Removed a #warning for Alpha's uniligedn
	trap disabling - it is quite possible that this is a debug relict.

2002-06-20  Stefan Bellon  <sbellon@sbellon.de>

	* g10.c [__riscos__]: Added image file system feature.

	* gpgv.c [__riscos__]: Added image file system feature.

	* photoid.c (show_photos) [__riscos__]: Set RISC OS filetype of
	photo id according to MIME type.

2002-06-19  David Shaw  <dshaw@jabberwocky.com>

	* hkp.c (parse_hkp_index): Don't leak memory when failing out of a
	bad HKP keyserver.

	* g10.c (add_notation_data): Relax slightly the rules as to what
	can go into a notation name - 2440 allows "@", for example.

2002-06-17  David Shaw  <dshaw@jabberwocky.com>

	* import.c (clean_subkeys, import_one): Only allow at most 1
	binding sig and at most 1 revocation sig on a subkey, as per
	2440:11.1.

	* hkp.c (parse_hkp_index, hkp_search): Error if the keyserver
	returns an unparseable HKP response.

2002-06-15  David Shaw  <dshaw@jabberwocky.com>

	* keyedit.c (show_key_with_all_names), keylist.c
	(list_keyblock_print): Show "[expired]" before expired uids.

	* keyedit.c (show_key_with_all_names_colon), mainproc.c
	(list_node), keylist.c (list_keyblock_colon): Show flag 'e' for
	expired user ids.  Use "uat" for user attribute packets instead of
	"uid".  Also use '<count> <length>' rather than the fake user id
	string on attributes.

	* keygen.c (keygen_add_revkey): Remove unused code.

	* misc.c (check_permissions): Check directory permissions
	properly - they are not special files.

	* pkclist.c (expand_id, expand_group, build_pk_list): When
	expanding groups before building a pk list, inherit flags from the
	original pre-expanded string.

	* pubkey-enc.c (is_algo_in_prefs): Don't use prefs from expired
	uids.

2002-06-14  David Shaw  <dshaw@jabberwocky.com>

	* free-packet.c (copy_signature): Properly copy a signature that
	carries a revocation key on it.

	* pkclist.c (expand_id, expand_group, build_pk_list): Groups now
	work properly when used in the "Enter the user ID" prompt.

2002-06-14  David Shaw  <dshaw@jabberwocky.com>

	* keyedit.c (show_key_with_all_names): Display warning if a user
	tries to show prefs on a v3 key with a v3 selfsig.

	* kbnode.c (dump_kbnode): Show if a uid is expired.

	* import.c (merge_blocks, import_revoke_cert): Show user ID
	receiving a revocation certificate.

	* free-packet.c (cmp_user_ids): Properly compare attribute ids.

	* pkclist.c (expand_groups): Maintain the strlist flags while
	expanding.  Members of an expansion inherit their flags from the
	expansion key.

	* options.h, cipher.c (write_header), g10.c (main), keygen.c
	(keygen_set_std_prefs): remove the personal_mdc flag.  It no
	longer serves a purpose now that the personal preference lists are
	split into cipher/digest/zip.

2002-06-14  Timo Schulz  <ts@winpt.org>

	* skclist.c (is_insecure): Implemented.

2002-06-12  David Shaw  <dshaw@jabberwocky.com>

	* keyserver.c (keyserver_spawn): Properly handle PROGRAM responses
	when they have a CRLF ending.  Noted by Keith Ray.

	* keyserver.c (keyserver_spawn): Handle CRLF endings from
	keyserver helpers.  Also don't leak the last line worth of memory
	from the keyserver response.

	* main.h, misc.c (deprecated_warning): New function to warn about
	deprecated options and commands.

	* g10.c (main), keyserver-internal.h, keyserver.c
	(parse_keyserver_uri): Use new deprecated function to warn about
	honor-http-proxy, auto-key-retrieve, and x-broken-hkp.

2002-06-11  David Shaw  <dshaw@jabberwocky.com>

	* Makefile.am: link gpg with NETLIBS for the built-in HKP access.

2002-06-10  David Shaw  <dshaw@jabberwocky.com>

	* options.h, keyserver.c (keyserver_opts), g10.c (main): New
	keyserver option "include-subkeys".  This feature already existed,
	but now can be turned off.  It defaults to on.

	* options.h, keyserver.c (parse_keyserver_options,
	keyserver_spawn): There are now enough options to justify making a
	structure for the keyserver options rather than a page of
	if-then-else-if-then-etc.

	* getkey.c (merge_keys_and_selfsig, merge_selfsigs_main): Fix bug
	in calculating key expiration dates.

2002-06-09  David Shaw  <dshaw@jabberwocky.com>

	* keydb.h, getkey.c (get_user_id_native), import.c (import_one):
	Display user ID while importing a key.  Note this applies to both
	--import and keyserver --recv-keys.

	* exec.c (exec_finish): Log unnatural exit (core dump, killed
	manually, etc) for fork/exec/pipe child processes.

2002-06-08  Timo Schulz  <ts@winpt.org>

	* encode.c (encode_symmetric): Disable the compat flag
	when the expert mode is enabled.

2002-06-07  David Shaw  <dshaw@jabberwocky.com>

	* options.skel, options.h, main.h, keydb.h, pkclist.c
	(build_pk_list, expand_groups), g10.c (main, add_group): Add new
	"group" command to allow one name to expand into multiple keys.
	For simplicity, and to avoid potential loops, we only expand once
	- you can't make an alias that points to an alias.

	* main.h, g10.c (main), keygen.c (build_personal_digest_list):
	Simplify the default digest list - there is really no need for the
	other hashes since they will never be used after SHA-1 in the
	list.

	* options.skel, options.h, g10.c (main), hkp.c (hkp_ask_import,
	hkp_export, hkp_search), keyserver.c (parse_keyserver_options,
	parse_keyserver_uri, keyserver_work, keyserver_refresh): Make the
	"x-broken-hkp" keyserver scheme into keyserver-option
	"broken-http-proxy".  Move honor_http_proxy into
	keyserver_options.  Canonicalize the three variations of "hkp",
	"x-hkp", and "x-broken-hkp" into "hkp".

2002-06-07  Stefan Bellon  <sbellon@sbellon.de>

	* g10.c [__riscos__]: Added --attribute-file to do the same as
	--attribute-fd, but with a filename not a fd as argument.
	Added magic symbol for RISC OS to use different memory management.

	* gpgv.c [__riscos__]: Added magic symbol for RISC OS to use
	different memory management.

2002-06-06  David Shaw  <dshaw@jabberwocky.com>

	* main.h, g10.c (main), keygen.c (build_personal_digest_list): Put
	in a default digest preference list consisting of SHA-1, followed
	by every other installed digest except MD5.  Note this is the same
	as having no digest preference at all except for SHA-1 being
	favored.

	* options.h, g10.c (main), keygen.c (keygen_set_std_prefs),
	pkclist.c (select_algo_from_prefs): Split
	--personal-preference-list into three:
	--personal-{cipher|digest|compress}-preferences.  This allows a
	user to set one without affecting another (i.e. setting only a
	digest pref doesn't imply an empty cipher pref).

	* exec.c (exec_read): This is a safer way of guessing the return
	value of system().  Noted by Stefan Bellon.

2002-06-05  David Shaw  <dshaw@jabberwocky.com>

	* hkp.c (parse_hkp_index): Be more robust with keyservers
	returning very unparseable responses.

	* exec.c (exec_read): Catch and display an error when the remote
	process exits unnaturally (i.e. segfault) so the user knows what
	happened.  Also fix exec_write stub which has a different number
	of arguments now.

2002-06-05  Timo Schulz  <ts@winpt.org>

	* encode.c (encode_simple): Ignore the new mode for RFC1991.
	* mainproc.c (symkey_decrypt_sesskey): Better check for weird
	keysizes.

2002-06-05  Timo Schulz  <ts@winpt.org>

	* encode.c (encode_sesskey): New.
	(encode_simple): Use it here. But by default we use the compat
	mode which supress to generate encrypted session keys.

2002-06-05  Timo Schulz  <ts@winpt.org>

	* mainproc.c (symkey_decrypt_sesskey): New.
	(proc_symkey_enc): Support for encrypted session keys.

2002-06-04  David Shaw  <dshaw@jabberwocky.com>

	* sign.c (hash_for, sign_file): When encrypting and signing at the
	same time, consult the various hash prefs to pick a hash algorithm
	to use.  Pass in a 160-bit hint if any of the signing keys are
	DSA.

	* keydb.h, pkclist.c (select_algo_from_prefs, algo_available):
	Pass a "hints" opaque pointer in to let the caller give hints as
	to what algorithms would be acceptable.  The only current hint is
	for PREFTYPE_HASH to require a 160-bit hash for DSA.  Change all
	callers in encode.c (encode_crypt, encrypt_filter) and sign.c
	(sign_file).  If we settle on MD5 as the best algorithm based
	solely on recepient keys and SHA1 is also a possibility, use SHA1
	unless the user intentionally chose MD5.  This is as per 2440:13.

	* exec.c (make_tempdir): Fix duplicated filename problem.

2002-06-03  David Shaw  <dshaw@jabberwocky.com>

	* packet.h, parse-packet.c (enum_sig_subpkt): Report back from
	enum_sig_subpkt when a subpacket is critical and change all
	callers in keylist.c (show_policy_url, show_notation), mainproc.c
	(print_notation_data), and pkclist.c (do_show_revocation_reason).

	* keylist.c (show_policy_url, show_notation): Display if the
	policy or notation is critical.

2002-06-03  David Shaw  <dshaw@jabberwocky.com>

	* main.h, g10.c (main), keylist.c (dump_attribs, set_attrib_fd,
	list_keyblock_print, list_keyblock_colon), status.h, status.c
	(get_status_string): New --attribute-fd feature to dump the
	contents of attribute subpackets for frontends.  If --status-fd is
	also used, then a new status tag ATTRIBUTE is provided for each
	subpacket.

	* packet.h, getkey.c (fixup_uidnode, merge_selfsigs_main,
	merge_selfsigs_subkey), parse-packet.c (setup_user_id): Keep track
	of the expiration time of a user ID, and while we're at it, use
	the expired flag from the selfsig rather than reparsing the
	SIG_EXPIRE subpacket.

	* photoid.c (generate_photo_id): When adding a new photo ID,
	showing the photo for confirmation is not safe when noninteractive
	since the "user" may not be able to dismiss a viewer window.
	Noted by Timo Schulz.

2002-06-03  David Shaw  <dshaw@jabberwocky.com>

	* options.skel: Sample photo viewers for Win32.

	* misc.c (pct_expando): Use the seckey for %k/%K if the pubkey is
	not available.

	* photoid.h, photoid.c (show_photos): Include the seckey in case a
	user tries to view a photo on a secret key, and change all callers
	in keyedit.c (menu_showphoto), keylist.c (list_keyblock_print),
	and photoid.c (generate_photo_id).

2002-06-02  David Shaw  <dshaw@jabberwocky.com>

	* photoid.c (show_photos): Work properly when not called with a
	public key.

2002-05-31  David Shaw  <dshaw@jabberwocky.com>

	* sign.c (mk_notation_and_policy): Free unneeded buffer.

	* hkp.c (parse_hkp_index): Properly handle the '&' character
	(i.e. "&amp;") in HKP responses.

	* getkey.c (merge_selfsigs_main): Fix reversed expiration time
	check with self-sigs.

	* keyedit.c (sign_uids): When making a new self-sig on a v3 key,
	make a v3 self-sig unless it is currently a v3 self-sig being
	promoted to v4.

2002-05-31  Timo Schulz  <ts@winpt.org>

	* pkclist.c (do_show_revocation_reason): Don't use capital
	letters for non-interactive output.
	(show_revocation_reason): Now it is global.
	* pubkey-enc.c (get_it): Show if the key has been revoked.

2002-05-30  David Shaw  <dshaw@jabberwocky.com>

	* sign.c (write_signature_packets, sign_file, clearsign_file,
	sign_symencrypt_file): Make a v4 signature if a policy URL or
	notation is set, unless v3 sigs are forced via rfc1991 or
	force-v3-sigs.  Also remove some doubled code and clarify an error
	message (we don't sign in PGP2 mode - just detach-sign).

	* parse-packet.c (parse_one_sig_subpkt): Add KS_FLAGS to the "any
	size" section.

2002-05-29  David Shaw  <dshaw@jabberwocky.com>

	* keygen.c (keygen_set_std_prefs, add_feature_mdc): Use "mdc" and
	"no-mdc" in the prefs string to allow switching on and off the MDC
	feature.  This is needed to properly export a key from GnuPG for
	use on PGP which does not support MDC - without this, MDC-capable
	implementations will still try and generate MDCs which will break
	PGP.

	* keygen.c (keygen_get_std_prefs): Show "[mdc]" in prefs string if
	it is enabled.

	* options.h, g10.c (main), cipher.c (write_header), keygen.c
	(keygen_set_std_prefs): For consistency, allow the user to specify
	mdc/no-mdc in the --personal-preference-list.  If disabled, it
	acts just like --disable-mdc.

2002-05-29  David Shaw  <dshaw@jabberwocky.com>

	* options.h, exec.c: Add some debugging info, using the 1024 debug
	flag.

	* exec.c (win_system): New system()-like function for win32 that
	does not return until the child process terminates.  Of course,
	this doesn't help if the process itself exits before it is
	finished.

2002-05-29  Werner Koch  <wk@gnupg.org>

	* encode.c (encode_simple): Intialize PKT when --no-literal is used.

	* keyedit.c (show_key_with_all_names_colon): Renamed the record
	for revocation keys to "rvk".

2002-05-27  Werner Koch  <wk@gnupg.org>

	* keyedit.c (show_key_with_all_names_colon): New.
	(show_key_with_all_names): Divert to new function when required.
	Sanitize printing of revoker name.

2002-05-27  David Shaw  <dshaw@jabberwocky.com>

	* build-packet.c (build_sig_subpkt): Handle setting sig flags for
	certain subpacket types (notation, policy url, exportable,
	revocable).  keyedit.c (sign_mk_attrib): Flags no longer need to
	be set here.

	* packet.h, parse-packet.c (parse_one_sig_subpkt), build-packet.c
	(build_sig_subpkt): Call parse_one_sig_subpkt to sanity check
	buffer lengths before building a sig subpacket.

2002-05-26  David Shaw  <dshaw@jabberwocky.com>

	* sign.c (mk_notation_and_policy): Include secret key to enable %s
	expandos, and pass notations through pct_expando as well.

	* main.h, misc.c (pct_expando): Add %s and %S expandos for
	signer's keyid.

2002-05-25  David Shaw  <dshaw@jabberwocky.com>

	* g10.c (strusage, build_list): Add compress algorithms to
	--version list.  Show algorithm numbers when --verbose --version
	is done.

2002-05-22  David Shaw  <dshaw@jabberwocky.com>

	* options.h, main.h, keygen.c (keygen_set_set_prefs,
	keygen_get_std_prefs, keygen_upd_std_prefs), keyedit.c
	(keyedit_menu), g10.c (main), pkclist.c (select_algo_from_prefs):
	Add --personal-preference-list which allows the user to factor in
	their own preferred algorithms when the preference lists are
	consulted.  Obviously, this does not let the user violate a
	recepient's preferences (and the RFC) - this only influences the
	ranking of the agreed-on (and available) algorithms from the
	recepients.  Suggested by David Hollenberg.

	* options.h, keygen.c (keygen_set_std_prefs), g10.c (main): Rename
	--preference-list to --default-preference-list (as that is what it
	really is), and make it a true default in that if the user selects
	"default" they get this list and not the compiled-in list.

2002-05-22  Werner Koch  <wk@gnupg.org>

	* g10.c (main): Add missing LF in a info printout and made it
	translatable.  Noted by Michael Tokarev.

2002-05-21  Werner Koch  <wk@gnupg.org>

	* g10.c (main): Removed the undef of USE_SHM_COPROCESSING which
	was erroneously introduced on 2002-01-09.

	* signal.c (got_fatal_signal): Don't write the Nul to stderr.
	Reported by David Hollenberg.

2002-05-18  David Shaw  <dshaw@jabberwocky.com>

	* main.h, g10.c (main), revoke.c (gen_desig_revoke): Generate a
	designated revocation via --desig-revoke

	* keyedit.c (keyedit_menu, menu_addrevoker): New "addrevoker"
	command to add a designated revoker to a key.

2002-05-17  David Shaw  <dshaw@jabberwocky.com>

	* gpgv.c: Add stub for get_ownertrust().

	* g10.c (main): --allow-freeform-uid should be implied by
	OpenPGP.  Add --no-allow-freeform-uid.

	* keyedit.c (sign_uids): Issue a warning when signing a
	non-selfsigned uid.

	* getkey.c (merge_selfsigs_main): If a key has no selfsigs, and
	allow-non-selfsigned-uid is not set, still try and make the key
	valid by checking all uids for a signature from an ultimately
	trusted key.

2002-05-16  David Shaw  <dshaw@jabberwocky.com>

	* main.h, keygen.c (keygen_add_revkey): Add revocation key
	subpackets to a signature (callable by
	make_keysig_packet). (write_direct_sig): Write a 1F direct key
	signature. (parse_revocation_key): Parse a string in
	algo:fpr:sensitive format into a revocation
	key. (get_parameter_revkey, do_generate_keypair): Call above
	functions when prompted from a batch key generation file.

	* build-packet.c (build_sig_subpkt): Allow multiple revocation key
	subpackets in a single sig.

	* keydb.h, getkey.c (get_seckey_byfprint): Same as
	get_pubkey_byfprint, except for secret keys.  We only know the
	fingerprint of a revocation key, so this is needed to retrieve the
	secret key needed to issue a revokation.

	* packet.h, parse-packet.c (parse_signature, parse_revkeys): Split
	revkey parsing off into a new function that can be used to reparse
	after manipulating the revkey list.

	* sign.c (make_keysig_packet): Ability to make 1F direct key
	signatures.

2002-05-15  David Shaw  <dshaw@jabberwocky.com>

	* options.skel: keyserver.pgp.com is gone, so list pgp.surfnet.nl
	as a sample LDAP server instead.

	* getkey.c (merge_selfsigs_main): Properly handle multiple
	revocation keys in a single packet.  Properly handle revocation
	keys that are in out-of-order packets.  Remove duplicates in
	revocation key list.

2002-05-14  Timo Schulz   <ts@winpt.org>

	* exec.c (make_tempdir) [MINGW32]: Added missing '\'.

2002-05-14  Stefan Bellon  <sbellon@sbellon.de>

	* exec.c (make_tempdir): Make use of EXTSEP_S instead of hardcoded
	dot as extension separator.

2002-05-13  David Shaw  <dshaw@jabberwocky.com>

	* photoid.c (show_photos): Use the long keyid as the filename for
	the photo.  Use the short keyid as the filename on 8.3 systems.

	* exec.h, exec.c (make_tempdir, exec_write, exec_finish): Allow
	caller to specify filename.  This should make things easier on
	windows and macs where the file extension is required, but a whole
	filename is even better.

	* keyedit.c (show_key_with_all_names, show_prefs): Show proper
	prefs for a v4 key uid with no selfsig at all.

	* misc.c (check_permissions): Don't check permissions on
	non-normal files (pipes, character devices, etc.)

2002-05-11  Werner Koch  <wk@gnupg.org>

	* mainproc.c (proc_symkey_enc): Avoid segv in case the parser
	encountered an invalid packet.

	* keyserver.c (keyserver_export): Get confirmation before sending
	all keys.

2002-05-10  Stefan Bellon  <sbellon@sbellon.de>

	* g10.c, hkp.c, keyedit.c, keyserver.c: Replaced all occurrances
	of strcasecmp with ascii_strcasecmp and all occurrances of
	strncasecmp with ascii_memcasecmp.

2002-05-10  David Shaw  <dshaw@jabberwocky.com>

	* packet.h, getkey.c (fixup_uidnode), keyedit.c (show_prefs): Show
	assumed prefs for hash and compression as well as the cipher pref.
	Show assumed prefs if there are no prefs at all on a v4
	self-signed key.

	* options.h, g10.c (main), sign.c (make_keysig_packet): New
	--cert-digest-algo function to override the default key signing
	hash algorithm.

2002-05-09  David Shaw  <dshaw@jabberwocky.com>

	* getkey.c (merge_selfsigs_main): Make sure the revocation key
	list starts clean as this function may be called more than once
	(e.g. from functions in --edit).

	* g10.c, encode.c (encode_crypt), sign.c (sign_file,
	sign_symencrypt_file): Make --compress-algo work like the
	documentation says.  It should be like --cipher-algo and
	--digest-algo in that it can override the preferences calculation
	and impose the setting the user wants.  No --compress-algo setting
	allows the usual preferences calculation to take place.

	* main.h, compress.c (compress_filter): use new
	DEFAULT_COMPRESS_ALGO define, and add a sanity check for compress
	algo value.

2002-05-08  David Shaw  <dshaw@jabberwocky.com>

	* pkclist.c (select_algo_from_prefs): There is an assumed
	compression preference for uncompressed data.

2002-05-07  David Shaw  <dshaw@jabberwocky.com>

	* options.h, g10.c (main), getkey.c (finish_lookup), pkclist.c
	(algo_available): --pgp7, identical to --pgp6 except that it
	permits a few algorithms that PGP 7 added: AES128, AES192, AES256,
	and TWOFISH.  Any more of these --pgpX flags, and it'll be time to
	start looking at a generic --emulate-pgp X option.

	* export.c (do_export_stream): Warn the user when exporting a
	secret key if it or any of its secret subkeys are protected with
	SHA1 while simple_sk_checksum is set.

	* parse-packet.c (parse_key): Show when the SHA1 protection is
	used in --list-packets.

	* options.h, build-packet.c (do_comment), g10.c (main): Rename
	--no-comment as --sk-comments/--no-sk-comments (--no-comment still
	works) and make the default be --no-sk-comments.

2002-05-07  Werner Koch  <wk@gnupg.org>

	* keygen.c (get_parameter_algo): Never allow generation of the
	deprecated RSA-E or RSA-S flavors of PGP RSA.
	(ask_algo): Allow generation of RSA sign and encrypt in expert
	mode.  Don't allow ElGamal S+E unless in expert mode.
	* helptext.c: Added entry keygen.algo.rsa_se.

2002-05-07  David Shaw  <dshaw@jabberwocky.com>

	* keyedit.c (sign_uids): If --expert is set, allow re-signing a
	uid to promote a v3 self-sig to a v4 one.  This essentially
	deletes the old v3 self-sig and replaces it with a v4 one.

	* packet.h, parse-packet.c (parse_key), getkey.c
	(merge_keys_and_selfsig, merge_selfsigs_main): a v3 key with a v4
	self-sig must never let the v4 self-sig express a key expiration
	time that extends beyond the original v3 expiration time.

2002-05-06  David Shaw  <dshaw@jabberwocky.com>

	* keyedit.c (sign_uids): When making a self-signature via "sign"
	don't ask about sig level or expiration, and include the usual
	preferences and such for v4 self-sigs.  (menu_set_preferences):
	Convert uids from UTF8 to native before printing.

	* keyedit.c (sign_uids): Convert uids from UTF8 to native before
	printing.  (menu_set_primary_uid): Show error if the user tries to
	make a uid with a v3 self-sig primary.

2002-05-05  David Shaw  <dshaw@jabberwocky.com>

	* import.c (import_one): When merging with a key we already have,
	don't let a key conflict (same keyid but different key) stop the
	import: just skip the bad key and continue.

	* exec.c (make_tempdir): Under Win32, don't try environment
	variables for temp directories - GetTempDir tries environment
	variables internally, and it's better not to second-guess it in
	case MS adds some sort of temp dir handling to Windows at some
	point.

2002-05-05  Timo Schulz  <ts@winpt.org>

	* mainproc.c (proc_symkey_enc): Don't ask for a passphrase
        in the list only mode.

2002-05-05  David Shaw  <dshaw@jabberwocky.com>

	* keyserver.c (keyserver_refresh): --refresh-keys implies
	--merge-only so as not to import keys with keyids that match the
	ones being refreshed.  Noted by Florian Weimer.

2002-05-04  Stefan Bellon  <sbellon@sbellon.de>

	* free-packet.c (copy_public_key): Don't call m_alloc(0), therefore
	added consistency check for revkey and numrefkeys.

	* getkey.c (check_revocation_keys): Added consistency check for
	revkey and numrefkeys.

	* keyedit.c (show_key_with_all_names): Likewise.

2002-05-03  David Shaw  <dshaw@jabberwocky.com>

	* photoid.c: Provide default image viewer for Win32.

	* misc.c (pct_expando): %t means extension, not name ("jpg", not
	"jpeg").

	* keyserver.c (keyserver_spawn), photoid.c (show_photos), exec.h,
	exec.c: Allow the caller to determine the temp file extension when
	starting an exec_write and change all callers.

	* keyedit.c (sign_uids): Nonrevocable key signatures cause an
	automatic promotion to v4.

	* exec.c: Provide stubs for exec_ functions when NO_EXEC is
	defined.

2002-05-02  David Shaw  <dshaw@jabberwocky.com>

	* photoid.h, photoid.c (parse_image_header, image_type_to_string):
	Useful functions to return data about an image.

	* packet.h, parse-packet.c (make_attribute_uidname,
	parse_attribute_subpkts, parse_attribute), photoid.h, photoid.c
	(show_photos): Handle multiple images in a single attribute
	packet.

	* main.h, misc.c (pct_expando), sign.c (mk_notation_and_policy),
	photoid.c (show_photos): Simpler expando code that does not
	require using compile-time string sizes.  Call
	image_type_to_string to get image strings (i.e. "jpg",
	"image/jpeg").  Change all callers.

	* keyedit.c (menu_showphoto), keylist.c (list_keyblock_print):
	Allow viewing multiple images within a single attribute packet.

	* gpgv.c: Various stubs for link happiness.

2002-05-02  David Shaw  <dshaw@jabberwocky.com>

	* build-packet.c (build_sig_subpkt), keyedit.c (sign_uids),
	options.h, sign.c (mk_notation_and_policy), g10.c (main,
	add_notation_data, add_policy_url (new), check_policy_url
	(removed)): Allow multiple policy URLs on a given signature.
	Split "--notation-data" into "--cert-notation" and
	"--sig-notation" so the user can set different policies for key
	and data signing.  For backwards compatibility, "--notation-data"
	sets both, as before.

2002-05-02  Werner Koch  <wk@gnupg.org>

	* options.skel: Removed the comment on trusted-keys because this
	option is now deprecated.

2002-05-01  David Shaw  <dshaw@jabberwocky.com>

	* keyedit.c (menu_adduid): 2440bis04 says that multiple attribute
	packets on a given key are legal.

	* keyserver.c (keyserver_refresh): the fake v3 keyid hack applies
	to "mailto" URLs as well since they are also served by pksd.

2002-04-29  Werner Koch  <wk@gnupg.org>

	Added a copyright year for files changed this year.

2002-04-25  Werner Koch  <wk@gnupg.org>

	* g10.c, options.h: New options --display, --ttyname, --ttytype,
	--lc-ctype, --lc-messages to be used with future versions of the
	gpg-agent.
	* passphrase.c (agent_send_option,agent_send_all_options): New.
	(agent_open): Send options to the agent.

	* trustdb.c (update_ownertrust, clear_ownertrust): Do an explicit
	do_sync because revalidation_mark does it only if when the
	timestamp actually changes.

2002-04-23  David Shaw  <dshaw@jabberwocky.com>

	* main.h, keygen.c (do_generate_keypair), keylist.c
	(print_signature_stats, list_all, list_one, list_keyblock,
	list_keyblock_print, list_keyblock_colon): After generating a new
	key, show the key information (name, keyid, fingerprint, etc.)
	Also do not print uncheckable signatures (missing key..) in
	--check-sigs.  Print statistics (N missing keys, etc.) after
	--check-sigs.

	* keyedit.c (sign_uids): When signing a key with an expiration
	date on it, the "Do you want your signature to expire at the same
	time?" question should default to YES.

2002-04-22  David Shaw  <dshaw@jabberwocky.com>

	* parse-packet.c (parse_plaintext), packet.h, plaintext.c
	(handle_plaintext): Fix bug in handling literal packets with
	zero-length data (no data was being confused with partial body
	length).

	* misc.c (pct_expando), options.skel: %t means extension ("jpg").
	%T means MIME type ("image/jpeg").

	* import.c (import_one): Only trigger trust update if the keyring
	is actually changed.

	* export.c (do_export_stream): Missing a m_free.

2002-04-22  Stefan Bellon  <sbellon@sbellon.de>

	* keyid.c (expirestr_from_sk, expirestr_from_sig): Added _() to
	string constant.

	* exec.c (make_tempdir) [__riscos__]: Better placement of
	temporary file.

2002-04-20  David Shaw  <dshaw@jabberwocky.com>

	* keygen.c (generate_subkeypair): 2440bis04 adds that creating
	subkeys on v3 keys is a MUST NOT.

	* getkey.c (finish_lookup): The --pgp6 "use the primary key"
	behavior should only apply while data signing and not encryption.
	Noted by Roger Sondermann.

2002-04-19  Werner Koch  <wk@gnupg.org>

	* keygen.c (keygen_set_std_prefs): Put back 3DES because the RFC
	says it is good form to do so.

2002-04-19  David Shaw  <dshaw@jabberwocky.com>

	* keyedit.c (menu_deluid): Only cause a trust update if we delete
	a non-revoked user id.

	* hkp.c (hkp_ask_import), keyserver.c (parse_keyserver_options,
	keyserver_spawn), options.h: Remove fast-import keyserver option
	(no longer meaningful).

	* g10.c (main), keyedit.c (sign_uids), options.h: Change
	--default-check-level to --default-cert-check-level as it makes
	clear what it operates on.

	* g10.c (main): --pgp6 also implies --no-ask-sig-expire.

	* delkey.c (do_delete_key): Comment.

	* keyedit.c (sign_uids, keyedit_menu, menu_deluid, menu_delsig,
	menu_expire, menu_revsig, menu_revkey): Only force a trustdb check
	if we did something that changes it.

	* g10.c: add "--auto-check-trustdb" to override a
	"--no-auto-check-trustdb"

2002-04-19  Werner Koch  <wk@gnupg.org>

	* tdbio.c (tdbio_write_nextcheck): Return a status whether the
	stamp was actually changed.
	* trustdb.c (revalidation_mark): Sync the changes.  Removed the
	sync operation done by its callers.
	(get_validity): Add logic for maintaining a pending_check flag.
	(clear_ownertrust): New.

	* keyedit.c (sign_uids): Don't call revalidation_mark depending on
	primary_pk.
	(keyedit_menu): Call revalidation_mark after "trust".
	(show_key_with_all_names): Print a warning on the wrong listed key
	validity.

	* delkey.c (do_delete_key): Clear the owenertrust information when
	deleting a public key.

2002-04-18  Werner Koch  <wk@gnupg.org>

	* seskey.c (encode_md_value): Print an error message if a wrong
	digest algorithm is used with DSA.  Changed all callers to cope
	with a NULL return.  Problem noted by Imad R. Faiad.

2002-04-18  David Shaw  <dshaw@jabberwocky.com>

	* trustdb.c (mark_usable_uid_certs): Properly handle nonrevocable
	signatures that can expire.  In short, the only thing that can
	override an unexpired nonrevocable signature is another unexpired
	nonrevocable signature.

	* getkey.c (finish_lookup): Always use primary signing key for
	signatures when --pgp6 is on since pgp6 and 7 do not understand
	signatures made by signing subkeys.

2002-04-18  Werner Koch  <wk@gnupg.org>

	* trustdb.c (validate_keys): Never schedule a nextcheck into the
	past.
	(validate_key_list): New arg curtime use it to set next_expire.
	(validate_one_keyblock): Take the current time from the caller.
	(clear_validity, reset_unconnected_keys): New.
	(validate_keys): Reset all unconnected keys.

	* getkey.c (premerge_public_with_secret): Fixed 0x12345678! syntax
	for use with secret keys.
	(lookup): Advance the searchmode after a search FIRST.

	* seckey-cert.c (do_check): Always calculate the old checksum for
	use after unprotection.

	* g10.c, options.skel: New option --no-escape-from.  Made
	--escape-from and --force-v3-sigs the default and removed them
	from the options skeleton.

2002-04-16  Werner Koch  <wk@gnupg.org>

	* parse-packet.c (parse_key): Support a SHA1 checksum as per
	draft-rfc2440-bis04.
	* packet.h (PKT_secret_key): Add field sha1chk.
	* seckey-cert.c (do_check): Check the SHA1 checksum
	(protect_secret_key): And create it.
	* build-packet.c (do_secret_key): Mark it as sha-1 protected.
	* g10.c, options.h: New option --simple-sk-checksum.

2002-04-13  David Shaw  <dshaw@jabberwocky.com>

	* parse-packet.c (parse_signature): Minor fix - signatures should
	expire at their expiration time and not one second later.

	* keygen.c (proc_parameter_file): Allow specifying preferences
	string (i.e. "s5 s2 z1 z2", etc) in a batchmode key generation
	file.

	* keyedit.c (keyedit_menu): Print standard error message when
	signing a revoked key (no new translation).

	* getkey.c (merge_selfsigs): Get the default set of key prefs from
	the real (not attribute) primary uid.

2002-04-12  David Shaw  <dshaw@jabberwocky.com>

	* pkclist.c (build_pk_list): Fix bug that allowed a key to be
	selected twice in batch mode if one instance was the default
	recipient and the other was an encrypt-to.  Noted by Stefan
	Bellon.

	* parse-packet.c (dump_sig_subpkt): Show data in trust and regexp
	sig subpackets.

	* keyedit.c (keyedit_menu): Use new function real_uids_left to
	prevent deleting the last real (i.e. non-attribute) uid.  Again,
	according to the attribute draft. (menu_showphoto): Make another
	string translatable.

2002-04-11  David Shaw  <dshaw@jabberwocky.com>

	* build-packet.c (build_sig_subpkt): Delete subpackets from both
	hashed and unhashed area on update.  (find_subpkt): No longer
	needed.

	* keyedit.c (sign_uids): With --pgp2 on, refuse to sign a v3 key
	with a v4 signature.  As usual, --expert overrides.  Try to tweak
	some strings to a closer match so they can all be translated in
	one place.  Use different helptext keys to allow different help
	text for different questions.

	* keygen.c (keygen_upd_std_prefs): Remove preferences from both
	hashed and unhashed areas if they are not going to be used.

2002-04-10  David Shaw  <dshaw@jabberwocky.com>

	* misc.c (pct_expando), options.skel: Use %t to indicate type of a
	photo ID (in this version, it's always "jpeg").  Also tweak string
	expansion loop to minimize reallocs.

	* mainproc.c (do_check_sig): Variable type fix.

	* keyedit.c (menu_set_primary_uid): Differentiate between true
	user IDs and attribute user IDs when making one of them primary.
	That is, if we are making a user ID primary, we alter user IDs.
	If we are making an attribute packet primary, we alter attribute
	packets.  This matches the language in the latest attribute packet
	draft.

	* keyedit.c (sign_uids): No need for the empty string hack.

	* getkey.c (fixup_uidnode): Only accept preferences from the
	hashed segment of the self-sig.

2002-04-10  Werner Koch  <wk@gnupg.org>

	* tdbio.c (migrate_from_v2): Fixed the offset to read the old
	ownertrust value and only add entries to the table if we really
	have a value.

2002-04-08  David Shaw  <dshaw@jabberwocky.com>

	* status.h, status.c (get_status_string): Add KEYEXPIRED, EXPSIG,
	and EXPKEYSIG.  Add "deprecated-use-keyexpired-instead" to
	SIGEXPIRED.

	* sig-check.c (do_check): Start transition from SIGEXPIRED to
	KEYEXPIRED, since the actual event is signature verification by an
	expired key and not an expired signature. (do_signature_check,
	packet.h): Rename as signature_check2, make public, and change all
	callers.

	* mainproc.c (check_sig_and_print, do_check_sig): Use status
	EXPSIG for an expired, but good, signature.  Add the expiration
	time (or 0) to the VALIDSIG status line.  Use status KEYEXPSIG for
	a good signature from an expired key.

	* g10.c (main): remove checks for no arguments now that argparse
	does it.

2002-04-06  Werner Koch  <wk@gnupg.org>

	* keyring.c (keyring_get_keyblock): Disable the keylist mode here.

	* encode.c (encode_simple, encode_crypt): Only test on compressed
	files if a compress level was not explicity set.

	* keygen.c (keygen_set_std_prefs): Removed Blowfish and Twofish
	from the list of default preferences, swapped the preferences of
	RMD160 and SHA1.  Don't include a preference to 3DES unless the
	IDEA kludge gets used.

	* free-packet.c (free_packet): call free_encrypted also for
	PKT_ENCRYPTED_MDC.

	* compress.c (release_context): New.
	(handle_compressed): Allocate the context and setup a closure to
	release the context.  This is required because there is no
	guarantee that the filter gets popped from the chain at the end
	of the function.  Problem noted by Timo and probably also the
	cause for a couple of other reports.
	(compress_filter): Use the release function if set.

	* tdbio.c [__CYGWIN32__]: Don't rename ftruncate.  Noted by
	Disastry.

	* parse-packet.c (parse_signature): Put parens around a bit test.

	* exec.c (make_tempdir): Double backslash for TMP directory
	creation under Windows.  Better strlen the DIRSEP_S constants for
	allocation measurements.

	* decrypt.c (decrypt_messages): Release the passphrase aquired
	by get_last_passphrase.

2002-04-02  Werner Koch  <wk@gnupg.org>

	* Makefile.am (EXTRA_DIST): Removed OPTIONS an pubring.asc - they
	are no longer of any use.

2002-04-03  David Shaw  <dshaw@jabberwocky.com>

	* keyserver.c (parse_keyserver_options): fix auto-key-retrieve to
	actually work as a keyserver-option (noted by Roger Sondermann).

	* keylist.c (reorder_keyblock): do not reorder the primary
	attribute packet - the first user ID must be a genuine one.

2002-03-31  David Shaw  <dshaw@jabberwocky.com>

	* keylist.c (list_keyblock_colon): Fix ownertrust display with
	--with-colons.

	* keygen.c (generate_user_id), photoid.c (generate_photo_id):
	Properly initialize the user ID refcount.  A few more "y/n" ->
	"y/N" in photoid.c.

	* keyedit.c (ask_revoke_sig): Warn the user if they are about to
	revoke an expired sig (not a problem, but they should know).  Also
	tweak a few prompts to change "y/n" to "y/N", which is how most
	other prompts are written.

	* keyserver.c (keyserver_search_prompt): Control-d escapes the
	keyserver search prompt.

	* pkclist.c (show_revocation_reason & callers): If a subkey is
	considered revoked solely because the parent key is revoked, print
	the revocation reason from the parent key.

	* trustdb.c (get_validity): Allow revocation/expiration to apply
	to a uid/key with no entry in the trustdb.

2002-03-29  David Shaw  <dshaw@jabberwocky.com>

	* keyserver.c (printunquoted): unquote backslashes from keyserver
	searches

	* hkp.c (write_quoted): quote backslashes from keyserver searches

2002-03-26  Werner Koch  <wk@gnupg.org>

	* keygen.c (ask_keysize): Removed the warning for key sizes > 1536.

2002-03-25  Werner Koch  <wk@gnupg.org>

	* keyedit.c (sign_uids): Use 2 strings and not a %s so that
	translations can be done the right way.
	* helptext.c: Fixed small typo.

2002-03-23  David Shaw  <dshaw@jabberwocky.com>

	* import.c (append_uid, merge_sigs): it is okay to import
	completely non-signed uids now (with --allow-non-selfsigned-uid).

	* getkey.c (get_primary_uid, merge_selfsigs_main): do not choose
	an attribute packet (i.e. photo) as primary uid.  This prevents
	oddities like "Good signature from [image of size 2671]".  This is
	still not perfect (one can still select an attribute packet as
	primary in --edit), but is closer to the way the draft is going.

	* g10.c (build_list): algorithms should include 110.

	* g10.c (main): --pgp2 implies --no-ask-sig-expire and
	--no-ask-cert-expire as those would cause a v4 sig/cert.

	* armor.c (is_armor_header): be more lenient in what constitutes a
	valid armor header (i.e. -----BEGIN blah blah-----) as some
	Windows programs seem to add spaces at the end.  --openpgp makes
	it strict again.

2002-03-18  David Shaw  <dshaw@jabberwocky.com>

	* keyserver.c (keyserver_search_prompt): Properly handle a "no
	keys found" case from the internal HKP code (external HKP is ok).
	Also, make a COUNT -1 (i.e. streamed) keyserver response a little
	more efficient.

	* g10.c (main): Add --no-allow-non-selfsigned-uid

2002-03-17  David Shaw  <dshaw@jabberwocky.com>

	* g10.c (main): --openpgp implies --allow-non-selfsigned-uid.

	* getkey.c (merge_selfsigs_main): If none of the uids are primary
	(because none are valid) then pick the first to be primary (but
	still invalid).  This is for cosmetics in case some display needs
	to print a user ID from a non-selfsigned key.  Also use
	--allow-non-selfsigned-uid to make such a key valid and not
	--always-trust.  The key is *not* automatically trusted via
	--allow-non-selfsigned-uid.

	* mainproc.c (check_sig_and_print): Make sure non-selfsigned uids
	print [uncertain] on verification even though one is primary now.

	* getkey.c (merge_selfsigs): If the main key is not valid, then
	neither are the subkeys.

	* import.c (import_one): Allow --allow-non-selfsigned-uid to work
	on completely unsigned keys.  Print the uids in UTF8.  Remove
	mark_non_selfsigned_uids_valid().

	* keyedit.c (show_key_with_all_names): Show revocation key as
	UTF8.

	* sign.c (clearsign_file): Allow --not-dash-escaped to work with
	v3 keys.

2002-03-14  Werner Koch  <wk@gnupg.org>

	* main.h: Changed the default algorithms to CAST5 and SHA1.

2002-03-13  David Shaw  <dshaw@jabberwocky.com>

	* import.c (chk_self_sigs): Show which user ID a bad self-sig
	(invald sig or unsupported public key algorithm) resides on.

	* import.c (chk_self_sigs): any valid self-sig should mark a user
	ID or subkey as valid - otherwise, an attacker could DoS the user
	by inventing a bogus invalid self-signature.

2002-03-07  David Shaw  <dshaw@jabberwocky.com>

	* g10.c (main): make a few more strings translatable.

	* options.h, options.skel, g10.c (main), gpgv.c, mainproc.c
	(check_sig_and_print), keyserver.c (parse_keyserver_options):
	--auto-key-retrieve should really be a keyserver-option variable.

	* import.c (revocation_present): new function to print a warning
	if a key is imported that has been revoked by designated revoker,
	but the designated revoker is not present to verify the
	revocation.  If keyserver-options auto-key-retrieve is set, try
	and fetch the designated revoker from the keyserver.

	* import.c (import_one): call revocation_present after importing a
	new key.  Note that this applies to --import, --recv-keys, and
	--search-keys.

	* keyserver-internal.h, keyserver.c (keyserver_import_fprint):
	import via fingerprint (for revocation keys).

	* keyserver.c (keyserver_import_keyid): much simpler
	implementation now that we're using KEYDB_SEARCH_DESC internally.

2002-03-04  David Shaw  <dshaw@jabberwocky.com>

	* revoke.c (gen_revoke): do not prompt for revocation reason for
	v3 revocations (unless force-v4-certs is on) since they wouldn't
	be used anyway.

	* keyedit.c (menu_revsig): show the status of the sigs
	(exportable? revocable?) to the user before prompting for which
	sig to revoke.  Also, make sure that local signatures get local
	revocations.

	* keyedit.c (ask_revoke_sig): remind the user which sigs are
	local.

	* g10.c (main): Add "exec-path" variable to override PATH for
	execing programs.

	* export.c (do_export_stream): properly check return code from
	classify_user_id to catch unclassifiable keys.

2002-03-03  David Shaw  <dshaw@jabberwocky.com>

	* parse-packet.c (parse_signature): variable type tweak for RISC
	OS (from Stefan)

2002-02-28  David Shaw  <dshaw@jabberwocky.com>

	* getkey.c (check_revocation_keys): New function to check a
	revocation against a list of potential revocation keys.  Note the
	loop-breaking code here.  This is to prevent blowing up if A is
	B's revocation key, while B is also A's.  Note also that this is
	written so that a revoked revoker can still issue revocations:
	i.e. If A revokes B, but A is revoked, B is still revoked.  I'm
	not completely convinced this is the proper behavior, but it
	matches how PGP does it.  It does at least have the advantage of
	much simpler code - my first version of this had lots of loop
	maintaining code so you could chain revokers many levels deep and
	if D was revoked, C was not, which meant that B was, and so on.
	It was sort of scary, actually.

	* getkey.c (merge_selfsigs_main): Add any revocation keys onto the
	pk.  This is particularly interesting since we normally only get
	data from the most recent 1F signature, but you need multiple 1F
	sigs to properly handle revocation keys (PGP does it this way, and
	a revocation key could be marked "sensitive" and hence in a
	different signature).  Also, if a pk has a revocation key set,
	check for revocation sigs that were not made by us - if made by a
	valid revocation key, mark the pk revoked.

	* packet.h, getkey.c (cache_public_key): do not cache key if
	"dont_cache" is set.  This allows the revocation key code to look
	up a key and return information that may be inaccurate to prevent
	loops without caching the fake data.

	* packet.h, sig-check.c (do_signature_check): Record if a
	signature was made by a revoked pk.

	* packet.h, parse-packet.c (parse_one_sig_subpkt,
	can_handle_critical, parse_signature): Get revocation key
	information out of direct sigs.

	* keylist.c (list_keyblock_print): don't assume that the presence
	of a 0x20 signature means the key is revoked.  With revocation
	keys, this may not be true if the revocation key is not around to
	verify it or if verification failed.  Also, 0x1F should get listed
	as "sig", and not "unexpected signature class".

	* keyedit.c (show_key_with_all_names): Add a flag for printing
	revoker information and change all callers.

	* import.c (merge_blocks): merge in any new direct key (0x1F)
	sigs.

	* import.c (import_revoke_cert): don't keep processing after a
	revocation is rejected.

	* import.c (delete_inv_parts): Allow importing a revocation
	signature even if it was not issued by the key.  This allows a
	revocation key to issue it.  Of course, the sig still needs to be
	checked before we trust it.

	* free-packet.c (copy_public_key): Include a new copy of the
	revocation keys when duping a pk.

	* free-packet.c (free_seckey_enc, release_public_key_parts): Free
	any revocation keys that are attached to a sig or pk.

	* export.c (do_export_stream): Do not export signatures with
	"sensitive" revocation keys in them.

2002-02-27  David Shaw  <dshaw@jabberwocky.com>

	* export.c (do_export_stream): Do not include v3 keys in a
	--export-secret-subkeys export.

	* getkey.c (merge_selfsigs_main): If a key isn't valid (say,
	because of no self-signature), allow --always-trust to force it
	valid so it can be trusted.

2002-02-25  David Shaw  <dshaw@jabberwocky.com>

	* hkp.c (hkp_ask_import), hkp.h, keyserver.c (all): treat key
	lists internally as fingerprints when possible.  All this is via
	KEYDB_SEARCH_DESC - no point in reinventing the wheel. This allows
	the helper program to search the keyserver by fingerprint if
	desired (and the keyserver supports it).  Note that automatic
	fingerprint promotion during refresh only applies to v4 keys as a
	v4 fingerprint can be easily changed into a long or short key id,
	and a v3 cannot.

	* pubkey-enc.c, getkey.c, misc.c, main.h: Take two copies of
	hextobyte() from pubkey-enc.c and getkey.c and make them into one
	copy in misc.c.

2002-02-22  David Shaw  <dshaw@jabberwocky.com>

	* keyserver.c (keyserver_search_prompt): Detect a "no keys found"
	case even if the helper program does not explicitly say how many
	keys were found.

	* hkp.c (parse_hkp_index): Bug fix - don't report non-revoked keys
	as revoked in HKP key searches.

2002-02-19  Werner Koch  <wk@gnupg.org>

	* parse-packet.c (parse_trust): Made parsing more robust.

2002-02-19  David Shaw  <dshaw@jabberwocky.com>

	* hkp.c (parse_hkp_index): Catch corruption in HKP index lines
	(can be caused by broken or malicious keyservers).

	* keyserver.c (keyserver_work): Add KEYSERVER_NOT_SUPPORTED for
	unsupported actions (say, a keyserver that has no way to search,
	or a readonly keyserver that has no way to add).  Also add a
	USE_EXTERNAL_HKP define to disable the internal HKP keyserver
	code.

2002-02-14  Werner Koch  <wk@gnupg.org>

	* g10.c: New option --no-use-agent.

	* pkclist.c (check_signatures_trust): Always print the warning for
	unknown and undefined trust.  Removed the did_add cruft.  Reported
	by Janusz A. Urbanowicz.

2002-02-11  David Shaw  <dshaw@jabberwocky.com>

	* hkp.c (parse_hkp_index): Bug fix - properly handle user IDs with
	colons (":") in them while HKP searching.

2002-02-09  David Shaw  <dshaw@jabberwocky.com>

	* misc.c (pct_expando): More comments.

	* keydb.h, sign.c (mk_notation_and_policy): Clarify what is a sig
	and what is a cert.  A sig has sigclass 0x00, 0x01, 0x02, or 0x40,
	and everything else is a cert.

	* g10.c (main), keyedit.c (keyedit_menu): Add a "nrlsign" for
	nonrevocable and local key signatures.

	* g10.c (main): Add a --no-force-mdc to undo --force-mdc.

	* options.h, g10.c (main), cipher.c (write_header): Add a knob to
	--disable-mdc/--no-disable-mdc.  Off by default, of course, but is
	used in --pgp2 and --pgp6 modes.

	* pkclist.c (build_pk_list): Allow specifying multiple users in
	the "Enter the user ID" loop.  Enter a blank line to stop.  Show
	each key+id as it is added.

	* keylist.c (show_policy_url), mainproc.c (print_notation_data):
	It is not illegal (though possibly silly) to have multiple policy
	URLs in a given signature, so print all that are present.

	* hkp.c (hkp_search): More efficient implementation of URL-ifying
	code.

2002-02-04  David Shaw  <dshaw@jabberwocky.com>

	* main.h, misc.c (pct_expando): New function to generalize
	%-expando processing in any arbitrary string.

	* photoid.c (show_photo): Call the new pct_expando function rather
	than expand strings internally.

	* sign.c (mk_notation_and_policy): Show policy URLs and notations
	when making a signature if show-policy/show-notation is on.
	%-expand policy URLs during generation.  This lets the user have
	policy URLs of the form "http://notary.jabberwocky.com/keysign/%K"
	which will generate a per-signature policy URL.

	* main.h, keylist.c (show_policy_url, show_notation): Add amount
	to indent so the same function can be used in key listings as well
	as during sig generation.  Change all callers.

2002-02-04  David Shaw  <dshaw@jabberwocky.com>

	* keyserver.c, options.h (parse_keyserver_options, keyidlist):
	Workaround for the pksd and OKS keyserver bug that calculates v4
	RSA keyids as if they were v3.  The workaround/hack is to fetch
	both the v4 (e.g. 99242560) and v3 (e.g. 68FDDBC7) keyids.  This
	only happens for key refresh while using the HKP scheme and the
	refresh-add-fake-v3-keyids keyserver option must be set.  This
	should stay off by default.

2002-02-03  David Shaw  <dshaw@jabberwocky.com>

	* keyserver.c (keyserver_spawn): Bug fix - do not append keys to
	each other when --sending more than one.

2002-02-02  David Shaw  <dshaw@jabberwocky.com>

	* options.h, g10.c (main), keyedit.c (sign_uids), sign.c
	(mk_notation_and_policy): Split "--set-policy-url" into
	"--cert-policy-url" and "--sig-policy-url" so the user can set
	different policies for key and data signing.  For backwards
	compatibility, "--set-policy-url" sets both, as before.

2002-01-30  Werner Koch  <wk@gnupg.org>

	* g10.c (main): --gen-random --armor does now output a base64
	encoded string.

2002-01-28  David Shaw  <dshaw@jabberwocky.com>

	* g10.c (main), options.h, pkclist.c (algo_available): --pgp6
	flag.  This is not nearly as involved as --pgp2.  In short, it
	turns off force_mdc, turns on no_comment, escape_from, and
	force_v3_sigs, and sets compression to 1.  It also restricts the
	user to IDEA (if present), 3DES, CAST5, MD5, SHA1, and RIPEMD160.
	See the comments above algo_available() for lots of discussion on
	why you would want to do this.

2002-01-27  David Shaw  <dshaw@jabberwocky.com>

	* keygen.c (keygen_set_std_prefs): Comment

	* keyedit.c (sign_uids): Bug fix - when signing with multiple
	secret keys at the same time, make sure each key gets the sigclass
	prompt.

	* exec.c (exec_finish): Close the iobuf and FILE before trying to
	waitpid, so the remote process will get a SIGPIPE and exit.  This
	is only a factor when using a pipe to communicate.

	* exec.c (exec_write): Disable cache-on-close of the fd iobuf (is
	this right?  Why is a fd iobuf cached at all?)

2002-01-26  Werner Koch  <wk@gnupg.org>

	* g10.c, options.h: New option --gpg-agent-info
	* passphrase.c (agent_open): Let it override the environment info.
	* seckey-cert.c (check_secret_key): Always try 3 times when the
	agent is enabled.
	* options.skel: Describe --use-agent.

2002-01-24  David Shaw  <dshaw@jabberwocky.com>

	* pubkey-enc.c (is_algo_in_prefs, get_it): Only check preferences
	against keys with v4 self sigs - there is really little point in
	warning for every single non-IDEA message encrypted to an old key.

	* pkclist.c (select_algo_from_prefs): Only put in the fake IDEA
	preference if --pgp2 is on.

	* mainproc.c (check_sig_and_print): Print "Expired" for expired
	but good signatures (this still prints "BAD" for expired but bad
	signatures).

2002-01-23  David Shaw  <dshaw@jabberwocky.com>

	* keygen.c (ask_keysize): Cosmetic: don't present a RSA signing
	key as a "keypair" which can be 768 bits long (as RSA minimum is
	1024).

	* pubkey-enc.c (is_algo_in_prefs): Allow IDEA as a fake preference
	for v3 keys with v3 selfsigs.

2002-01-22  David Shaw  <dshaw@jabberwocky.com>

	* packet.h, getkey.c (merge_selfsigs_main), pkclist.c
	(select_algo_from_prefs): Implement the fake IDEA preference as
	per RFC2440:12.1.  This doesn't mean that IDEA will be used (the
	plugin may not be present), but it does mean that a v3 key with a
	v3 selfsig has an implicit IDEA preference instead of 3DES.  v3
	keys with v4 selfsigs use preferences as normal.

	* encode.c (encode_crypt): if select_algo_from_prefs fails, this
	means that we could not find a cipher that both keys like.  Since
	all v4 keys have an implicit 3DES preference, this means there is
	a v3 key with a v3 selfsig in the list.  Use 3DES in this case as
	it is the safest option (we know the v4 key can handle it, and
	we'll just hope the v3 key is being used in an implementation that
	can handle it).  If --pgp2 is on, warn the user what we're doing
	since it'll probably break PGP2 compatibility.

	* g10.c (main): Do not force using IDEA for encrypted files in
	--pgp2 mode - let the fake IDEA preference choose this for us for
	better compatibility when encrypting to multiple keys, only some
	of which are v3.

	* keygen.c (keygen_set_std_prefs): Put 3DES on the end of the
	default cipher pref list (RFC2440: "...it is good form to place it
	there explicitly.").  If the user has the IDEA plugin installed,
	put a preference for IDEA *after* 3DES to effectively disable its
	use for everything except encrypting along with v3 keys.

	* encode.c, g10.c, sign.c: Change the PGP2 warning line from
	"... will not be usable ..." to "... may not be usable ..." as the
	user could be using one of the enhanced PGP2 variations.

	* helptext.c: Revise the sign_uid.class help text as suggested by
	Stefan.

2002-01-20  Werner Koch  <wk@gnupg.org>

	* passphrase.c (passphrase_to_dek): Add tryagain_text arg to be
	used with the agent.  Changed all callers.
	(agent_get_passphrase): Likewise and send it to the agent
	* seckey-cert.c (do_check): New arg tryagain_text.
	(check_secret_key): Pass the string to do_check.
	* keygen.c (ask_passphrase): Set the error text is required.
	* keyedit.c (change_passphrase): Ditto.

	* passphrase.c (agent_open): Disable opt.use_agent in case of a
	problem with the agent.
	(agent_get_passphrase): Ditto.
	(passphrase_clear_cache): Ditto.

2002-01-19  Werner Koch  <wk@gnupg.org>

	* passphrase.c (agent_open): Add support for the new Assuan based
	gpg-agent.  New arg to return the used protocol version.
	(agent_get_passphrase): Implemented new protocol here.
	(passphrase_clear_cache): Ditto.
	(readline): New.

2002-01-15  Timo Schulz  <ts@winpt.org>

	* encode.c (encode_crypt_files): Fail if --output is used.

	* g10.c: New command --decrypt-files.

	* decrypt.c (decrypt_messages): New.

2002-01-09  David Shaw  <dshaw@jabberwocky.com>

	* g10.c, misc.c, gpgv.c: move idea_cipher_warn to misc.c so gpgv.c
	doesn't need a stub for it any longer.

	* g10.c (get_temp_dir), main.h: no longer used (it's in exec.c now)

	* g10.c (main), delkey.c (delete_keys), main.h : Allow
	--delete-key (now --delete-keys, though --delete-key still works,
	of course) to delete multiple keys in one go.  This applies to
	--delete-secret-key(s) and --delete-secret-and-public-key(s) as
	well.

2002-01-09  Timo Schulz  <ts@winpt.org>

	* encode.c (encode_crypt_files): Now it behaves like verify_files.

	* g10.c (main): We don't need to check argc for encode_crypt_files
	any longer.

2002-01-09  Timo Schulz  <ts@winpt.org>

	* exec.c: Include windows.h for dosish systems.

2002-01-08  Timo Schulz  <ts@winpt.org>

	* g10.c (main): New description for --encrypt-files.

2002-01-08  Werner Koch  <wk@gnupg.org>

	* g10.c (main): Must register the secring for encryption because
	it is needed to figure out the default recipient.  Reported by
	Roger Sondermann.

2002-01-05  David Shaw  <dshaw@jabberwocky.com>

	* keyedit.c (menu_adduid): Require --expert before adding a photo
	ID to a v3 key, and before adding a second photo ID to any key.

	* keyedit.c (keyedit_menu): Don't allow adding photo IDs in
	rfc1991 or pgp2 mode.

	* getkey.c (merge_selfsigs_subkey): Permit v3 subkeys.  Believe it
	or not, this is allowed by rfc 2440, and both PGP 6 and PGP 7 work
	fine with them.

	* g10.c, options.h, keyedit.c, sign.c: Move the "ask for
	expiration" switch off of --expert, which was getting quite
	overloaded, and onto ask-sig-expire and ask-cert-expire.  Both
	default to off.

	* g10.c (main): Change the default compression algo to 1, to be
	more OpenPGP compliant (PGP also uses this, so it'll help with
	interoperability problems as well).

	* encode.c (encode_crypt): Handle compression algo 2, since the
	default is now 1.

	* build-packet.c (build_attribute_subpkt): Fix off-by-one error.

2002-01-05  Werner Koch  <wk@gnupg.org>

	* g10.c (main): Do not register the secret keyrings for certain
	commands.

	* keydb.c (keydb_add_resource): Use access to test for keyring
	existence.  This avoids cached opened files which are bad under
	RISC OS.

2002-01-04  David Shaw  <dshaw@jabberwocky.com>

	* sign.c (sign_file, sign_symencrypt_file): always use one-pass
	packets unless rfc1991 is enabled.  This allows a signature made
	with a v3 key to work in PGP 6 and 7.  Signatures made with v4
	keys are unchanged.

	* g10.c (main): Disallow non-detached signatures in PGP2 mode.
	Move the "you must use files and not pipes" PGP2 warning up so all
	the PGP2 stuff is together.

	* encode.c (encode_simple): Use the actual filesize instead of
	partial length packets in the internal literal packet from a
	symmetric message.  This breaks PGP5(?), but fixes PGP2, 6, and 7.
	It's a decent tradeoff.  Note there was only an issue with
	old-style RFC1991 symmetric messages.  2440-style messages in 6
	and 7 work with or without partial length packets.

2002-01-03  David Shaw  <dshaw@jabberwocky.com>

	* g10.c (main): Removed --no-default-check-level option, as it is
	not consistent with other "default" options.  Plus, it is the same
	as saying --default-check-level 0.

	* exec.c (exec_read): Disallow caching tempfile from child
	process, as this keeps the file handle open and can cause unlink
	problems on some platforms.

	* keyserver.c (keyserver_search_prompt): Minor tweak - don't
	bother to transform keyids into textual form if they're just going
	to be transformed back to numbers.

2002-01-03  Timo Schulz <ts@winpt.org>

	* g10.c: New command --encrypt-files.

	* verify.c (print_file_status): Removed the static because
	encode_crypt_files also uses this function.

	* main.h (print_files_status): New.
	(encode_crypt_files): New.

	* encode.c (encode_crypt_files): New.

2002-01-02  Stefan Bellon  <sbellon@sbellon.de>

	* keyserver.c: Moved util.h include down in order to avoid
	redefinition problems on RISC OS.

	* keyring.c (keyring_lock): Only lock keyrings that are writable.

	* keyring.c (keyring_update_keyblock): Close unused iobuf.

	* hkp.c (parse_hkp_index, hkp_search) [__riscos__]: Changed
	unsigned char* to char* because of compiler issues.

	* exec.c (exec_finish) [__riscos__]: Invalidate close cache so
	that file can be unlinked.

2001-12-28  David Shaw  <dshaw@jabberwocky.com>

	* g10.c (main): Use a different strlist to check extensions since
	they need to be handled seperately now.

	* misc.c,main.h (check_permissions): Properly handle permission
	and ownership checks on files in the lib directory
	(e.g. /usr/local/lib/gnupg), which are owned by root and are
	world-readable, and change all callers to specify extension or
	per-user file.

	* photoid.c (show_photo), keyserver.c (keyserver_spawn): Bug fix -
	don't call exec_finish if exec_write fails.

	* keyserver.c (keyserver_spawn): Look for OPTIONS from the
	keyserver helper - specifically, a "OUTOFBAND" option for the
	email keyserver.

	* mainproc.c (list_node), keylist.c (list_keyblock_colon),
	import.c (delete_inv_parts), export.c (do_export_stream): Use
	signature flags for exportability check rather than re-parsing the
	subpacket.

	* keyid.c, keydb.h (get_lsign_letter): No longer needed.

2001-12-27  David Shaw  <dshaw@jabberwocky.com>

	* exec.c (exec_finish): Show errors when temp files cannot be
	deleted for whatever reason.

	* exec.c (exec_read): Don't rely on WEXITSTATUS being present.

	* exec.c (make_tempdir): Add temp file creator for win32.  Don't
	create an incoming temp file if the exec is write-only.

	* keyserver.c (keyserver_spawn): Clean up error handling, for when
	the spawn fails.

	* photoid.c (show_photo): Clean up error handling.

	* misc.c (check_permissions): Neaten.

2001-12-25  David Shaw  <dshaw@jabberwocky.com>

	* mkdtemp.c (mkdtemp): Add copyleft info and tweak the 'X' counter
	to be a bit simpler.

	* keyserver.c, photoid.c: Remove unused headers left over from
	when the exec functions lived there.

2001-12-23  Timo Schulz <ts@winpt.org>

	* misc.c (check_permissions): Do not use it for W32 systems.

	* tdbio.c (migrate_from_v2): Define ftruncate as chsize() for W32.

	* mkdtemp.c: W32 support.

	* photoid.c: Ditto.

	* exec.c: Ditto.

2001-12-22  David Shaw  <dshaw@jabberwocky.com>

	* exec.c (make_tempdir): avoid compiler warning with const

	* mkdtemp.c (mkdtemp): catch the empty ("") string case in case
	someone repurposes mkdtemp at some point.

	* photoid.c (generate_photo_id, show_photo): some type changes
	from Stefan Bellon.

	* exec.c (make_tempdir): handle Win32 systems, suggested by Timo
	Schulz.

2001-12-22  Werner Koch  <wk@gnupg.org>

	* encode.c (encode_simple, encode_crypt): i18n 2 strings.

2001-12-22  Timo Schulz <ts@winpt.org>

	* encode.c (encode_simple, encode_crypt): Use is_file_compressed
	to avoid to compress compressed files.

2001-12-22  Werner Koch  <wk@gnupg.org>

	* keyserver.c (keyserver_spawn): Removed some variables
	declaration due to shadowing warnings.

	* build-packet.c (build_attribute_subpkt): s/index/idx/ to avoid
	compiler warnig due to index(3).

	* getkey.c (get_ctx_handle): Use KEYDB_HANDLE as return value.
	* keylist.c (list_one): Made resname const.

	* keyedit.c (keyedit_menu): Allow "addphoto" only when --openpgp is
	not used.

	* options.skel: Changed one example photo viewer to qiv.

2001-12-21  David Shaw  <dshaw@jabberwocky.com>

	* Makefile.am: add exec.c, exec.h, photoid.c, and photoid.h

	* build-packet.c (build_attribute_subpkt): new function to build
	the raw attribute subpacket.  Note that attribute subpackets have
	the same format as signature subpackets.

	* exec.c: new file with generic exec-a-program functionality.
	Used by both photo IDs and keyserver helpers.  This is pretty much
	the same code that used to be keyserver specific, with some
	changes to be usable generically.

	* free-packet.c (free_attributes (new)): function to free an
	attribute packet.

	* gpgv.c: added stub show_photo

	* keyedit.c (keyedit_menu, menu_adduid, menu_showphoto): can add a
	photo (calls generate_photo_id), or display a photo (calls
	show_photo) from the --edit menu.  New commands are "addphoto",
	and "delphoto" (same as "deluid").

	* keylist.c (list_keyblock_print): show photos during key list if
	--show-photos enabled.

	* keyserver.c (keyserver_spawn): use the generic exec_xxx
	functions to call keyserver helper.

	* g10.c, options.h: three new options - --{no-}show-photos, and
	--photo-viewer to give the command line to display a picture.

	* options.skel: instructions for the photo viewer

	* parse-packet.c (parse_user_id, setup_user_id (new)): common code
	for both user IDs and attribute IDs moved to setup_user_id.

	* parse-packet.c (make_attribute_uidname (new)): constructs a fake
	"name" for attribute packets (e.g. "[image of size ...]")

	* parse-packet.c (parse_attribute (replaces parse_photo_id),
	parse_attribute_subpkts): Builds an array of individual
	attributes.  Currently only handles attribute image / type jpeg
	subpackets.

	* sign.c (hash_uid): Fix bug in signing attribute (formerly
	photo_id) packets.

	* packet.h, and callers: globally change "photo_id" to "attribute"
	and add structures for attributes.  The packet format is generic
	attributes, even though the only attribute type thus far defined
	is jpeg.

2001-12-21  David Shaw  <dshaw@jabberwocky.com>

	* parse-packet.c (can_handle_critical): Can handle critical
	revocation subpackets now.

	* trustdb.c (mark_usable_uid_certs): Disregard revocations for
	nonrevocable sigs.  Note that this allows a newer revocable
	signature to override an older nonrevocable signature.

	* sign.c (make_keysig_packet): add a duration field and change all
	callers.  This makes make_keysig_packet closer to
	write_signature_packets and removes some duplicated expiration
	code.

	* keyedit.c (keyedit_menu, menu_revsig, sign_uids,
	sign_mk_attrib): Add nrsign command, don't allow revoking a
	nonrevocable signature,

	* g10.c (main): Add --nrsign option to nonrevocably sign a key
	from the command line.

	* build-packet.c (build_sig_subpkt_from_sig): Comment to explain
	the use of CRITICAL.

2001-12-21  Werner Koch  <wk@gnupg.org>

	* g10.c. options.h : New option --show-keyring
	* getkey.c (get_ctx_handle): New.
	* keylist.c (list_one): Implement option here.  By David Champion.

2001-12-20  David Shaw  <dshaw@jabberwocky.com>

	* keyserver.c (keyserver_spawn): Use mkdtemp() to make temp
	directory.

	* mkdtemp.c: replacement function for those platforms that don't
	have mkdtemp (make a temp directory securely).

2001-12-19  David Shaw  <dshaw@jabberwocky.com>

	* misc.c (check_permissions): New function to stat() and ensure
	the permissions of GNUPGHOME and the files have safe permissions.

	* keydb.c (keydb_add_resource): Check keyring permissions.

	* tdbio.c (tdbio_set_dbname): Check permissions of trustdb.gpg

	* keyserver.c (keyserver_spawn): Disable keyserver schemes that
	involve running external programs if the options file has unsafe
	permissions or ownership.

	* g10.c, options.h: New option --no-permission-warning to disable
	the permission warning message(s).  This also permits use of the
	keyserver if it had been disabled (see above).  Also check the
	permissions/ownership of random_seed.

	* keyserver.c (keyserver_spawn): The new glibc prints a warning
	when using mktemp() (the code was already secure, but the warning
	was bound to cause confusion).  Use a different implementation
	based on get_random_bits() instead.  Also try a few times to get
	the temp dir before giving up.

2001-12-19  Werner Koch  <wk@gnupg.org>

	* g10.c, passphrase.c [CYGWIN32]: Allow this as an alias for MINGW32.

2001-12-18  David Shaw  <dshaw@jabberwocky.com>

	* g10.c (idea_cipher_warn): Add a flag to show the warning always
	or once per session and change all callers (show always except for
	the secret key protection and unknown cipher from an encrypted
	message errors).  Also make the strings translatable.

	* pubkey-enc.c (get_it): Add the IDEA cipher warning if the user
	tries to decrypt an IDEA encrypted message without the IDEA
	plugin.

	* keyserver.c (parse_keyserver_uri): More strict checking of the
	keyserver URI.  Specifically, fail if the ":port" section is
	anything except a number between 1 and 65535.

2001-12-17  David Shaw  <dshaw@jabberwocky.com>

	* keyserver.c (print_keyinfo): No need to check for
	control/illegal characters, as utf8_to_native does this for us.

	* mainproc.c (proc_encrypted): Use generic IDEA warning.

	* gpgv.c: add stub for idea_cipher_warn

	* g10.c, hkp.c, keyserver.c: Fix capitalization and plural issues.

	* encode.c (encode_crypt), sign.c (sign_file, clearsign_file):
	disable pgp2 mode after the message is no longer pgp2 compatible.

	* g10.c (main): Tweak the PGP2.x IDEA warning to use the generic
	warning, and not merely fail if the IDEA plugin isn't there.

	* g10.c (main, idea_cipher_warn), keygen.c (set_one_pref),
	seckey-cert.c (do_check): Add a generic IDEA warning for when the
	IDEA plugin is not present.  This pops up when the user uses
	"--cipher-algo idea", when setpref is used to set a "S1"
	preference, and when a secret key protected with IDEA is used.

2001-12-15  Werner Koch  <wk@gnupg.org>

	* keyserver.c (keyserver_spawn): Assert that we have dropped privs.

2001-12-13  Werner Koch  <wk@gnupg.org>

	* pubkey-enc.c (get_session_key): Check that the public key
	algorithm is indeed usable for en/decryption.  This avoid a
	strange error message from pubkey_decrypt if for some reasons a
	bad algorithm indentifier is passed.

2001-12-12  David Shaw  <dshaw@jabberwocky.com>

	* Fixed some types for portability.  Noted by Stefan Bellon.

2001-12-11  Werner Koch  <wk@gnupg.org>

	* hkp.c (hkp_export): Do not print possible control characters
	from a keyserver response.
	(parse_hkp_index): Made uid an unsigned char* because it is passed to
	isspace().
	(hkp_search): Ditto for the char* vars.

	* g10.c (main): Print the IDEA warning also for -c and -se.

	* g10.c (get_temp_dir): Assert that we have dropped privs

	* encode.c (encode_crypt): Include the first key into the --pgp2
	check.

2001-12-07  David Shaw  <dshaw@jabberwocky.com>

	* g10.c, options.h: New option --pgp2.  This is identical to
	"--rfc1991 --cipher-algo idea --compress-algo 1 --digest-algo md5
	--force_v3_sigs" with the addition of an warning to advise the
	user not to use a pipe (which would break pgp2 compatibility).

	* encode.c (encode_crypt): warn if the user tries to encrypt to
	any key that is not RSA and <= 2048 bits when the --pgp2 option is
	used.

	* sign.c (sign_file, clearsign_file): When using --pgp2, make a v3
	sig, and warn if the signature is made with a non-v3 key.

2001-12-05  David Shaw  <dshaw@jabberwocky.com>

	* sign.c (sign_file, clearsign_file, sign_symencrypt_file): Prompt
	for sig expiration if --expert is set and --force-v3-sigs is not
	set (v3 sigs cannot expire).

	* mainproc.c (check_sig_and_print): After checking a sig, print
	expiration status.  This causes a error return if the sig is
	expired.

	* build-packet.c (build_sig_subpkt_from_sig): Include a critical
	sig expiration subpacket if the sig is to expire.

	* keyedit.c (sign_uids): Do not sign an expired key unless
	--expert is set, in which case prompt.  Also, offer to expire a
	signature when the key the user is signing expires.

	* keygen.c (ask_expire_interval): Add a value to determine whether
	to prompt for a key or sig expiration and change all callers.

	* keyid.c: New functions: expirestr_from_sig and
	colon_expirestr_from_sig.

	* keylist.c (list_keyblock_colon): Show sig expiration date in the
	--with-colons listing.

	* sign.c (make_keysig_packet, write_signature_packets): Pass in an
	optional timestamp for the signature packet, and change all
	callers.

	* keyedit.c (sign_mk_attrib): Include a critical expiration
	subpacket in the signature if an expiration date is given.

2001-12-04  David Shaw  <dshaw@jabberwocky.com>

	* keyedit.c (sign_uids): If the user tries to sign a
	locally-signed key, allow the cert to be promoted to a full
	exportable signature.  This essentially deletes the old
	non-exportable sig, and replaces it with a new exportable one.

2001-12-04  David Shaw  <dshaw@jabberwocky.com>

	* keyedit.c (keyedit_menu): Do not allow signing a revoked key
	unless --expert is set, and ask even then.

	* keyedit.c (sign_uids): Do not allow signing a revoked UID unless
	--expert is set, and ask even then.

	* g10.c, options.h : New option --expert

2001-11-16  David Shaw  <dshaw@jabberwocky.com>

	* Allow the user to select no compression via "--compress-algo 0"
	on the command line.

	* keyedit.c (show_prefs): Show compression preferences in the
	long-form "showpref" style.

	* keygen.c (set_one_pref): Permit setting a no-compression ("Z0")
	preference.

	* getkey.c (fixup_uidnode): Fix compression preference corruption
	bug.

2001-12-02  David Shaw  <dshaw@jabberwocky.com>

	* g10.c: Add advisory --for-your-eyes-only option as per section
	5.9 of 2440.

2001-12-05  David Shaw  <dshaw@jabberwocky.com>

	* Force a V4 sig if the user has a notation or policy URL set.

2001-12-04  David Shaw  <dshaw@jabberwocky.com>

	* g10.c: Add options --keyserver-options, --temp-directory, and
	auto-key-retrieve (the opposite of no-auto-key-retrieve).

	* hkp.c (hkp_search): New function to handle searching a HKP
	keyserver for a key

	* hkp.c (hkp_ask_import, hkp_export): Pretty large changes to make
	them communicate via the generic functions in keyserver.c

	* keyserver.c: new file with generic keyserver routines for
	getting keys from a keyserver, sending keys to a keyserver, and
	searching for keys on a keyserver.  Calls the internal HKP stuff
	in hkp.c for HKP keyserver functions.  Other calls are handled by
	an external program which is spawned and written to and read from
	via pipes.  Platforms that don't have pipes use temp files.

2001-11-20  David Shaw  <dshaw@jabberwocky.com>

	* options.h, g10.c: New options show-notation, no-show-notation,
	default-check-level, no-default-check-level, show-policy-url,
	no-show-policy-url.

	* packet.h, sign.c (make_keysig_packet), parse-packet.c
	(parse_signature), free-packet.c (free_seckey_enc): Fill in
	structures for notation, policy, sig class, exportability, etc.

	* keyedit.c, keylist.c (print_and_check_one_sig,
	list_keyblock_print): Show flags in signature display for cert
	details (class, local, notation, policy, revocable).  If selected,
	show the notation and policy url.

	* keyedit.c (sign_uids): Prompt for and use different key sig
	classes.

	* helptext.c (helptexts): Add help text to explain different
	key signature classes

2001-11-26  David Shaw  <dshaw@jabberwocky.com>

	* trustdb.c (mark_usable_uid_certs): Fix segfault from bad
	initialization and fix reversed key signature expiration check.

2001-11-09  Werner Koch  <wk@gnupg.org>

	* export.c (do_export_stream): Put all given names into a search
	description and change the loop so that all matching names are
	returned.

2001-11-08  Werner Koch  <wk@gnupg.org>

	* pubkey-enc.c (get_it): To reduce the number of questions on the
	MLs print the the name of cipher algorithm 1 with the error message.

	* mainproc.c: Changed the way old rfc1991 encryption cipher is
	selected. Based on a patch by W Lewis.

	* pkclist.c (do_edit_ownertrust): Allow to skip over keys, the non
	working "show info" is now assigned to "i"
	* trustdb.c (ask_ownertrust, validate_keys): Implement a real quit
	here.  Both are by David Shaw.

	* trustdb.c (validate_keys): Make sure next_exipire is initialized.

	* sign.c (make_keysig_packet): Use SHA-1 with v4 RSA keys.

	* g10.c, options.h : New option --[no-]froce-v4-certs.
	* sign.c (make_keysig_packet): Create v4 sigs on v4 keys even with
	a v3 key.  Use that new option.  By David Shaw

	* revoke.c (ask_revocation_reason): Allow to select "no reason".
	By David Shaw.

	* keyid.c (fingerprint_from_sk): Calculation of an v3 fpr was
	plain wrong - nearly the same code in fingerprint_from_pk is correct.

	* build-packet.c (do_secret_key): Added a few comments to the code.

2001-11-07  Werner Koch  <wk@gnupg.org>

	* g10.c (main): Print a warning when -r is used w/o encryption.
	Suggested by Pascal Scheffers.

2001-10-23  Werner Koch  <wk@gnupg.org>

	* keyedit.c (keyedit_menu): Changed helptext for showpref
	command.  Suggested by Reinhard Wobst.

	* keyring.c (keyring_search): When marking the offtbl ready, take
	into account that we may have more than one keyring.

2001-10-22  Werner Koch  <wk@gnupg.org>

	* Makefile.am: Do not use OMIT_DEPENDENCIES

	* build-packet.c (build_sig_subpkt): Default is now to put all
	types of subpackets into the hashed area and only list those which
	should go into the unhashed area.

2001-10-18  Werner Koch  <wk@gnupg.org>

	* keydb.c (keydb_add_resource): Rearranged the way we keep track
	of the resource. There will now be an entry for each keyring here
	and not in keyring.c itself.  Store a token to allow creation of a
	keyring handle.  Changed all functions to utilize this new design.
	(keydb_locate_writable): Make a real implementation.
	* keyring.c (next_kr): Removed and changed all callers to set the
	resource directly from the one given with the handle.
	(keyring_is_writable): New.
	(keyring_rebuild_cache): Add an arg to pass the token from keydb.

2001-10-17  Werner Koch  <wk@gnupg.org>

	* keyring.c (keyring_search): Enabled word search mode but print a
	warning that it is buggy.

2001-10-11  Werner Koch  <wk@gnupg.org>

	* hkp.c (hkp_ask_import): No more need to set the port number for
	the x-hkp scheme.
	(hkp_export): Ditto.

2001-10-06  Stefan Bellon  <sbellon@sbellon.de>

	* passphrase.c [__riscos__]: Disabled agent specific stuff.
	* g10.c: New option --no-force-v3-sigs.

2001-10-04  Werner Koch  <wk@gnupg.org>

	* export.c (do_export_stream): Do not push the compress filter
	here because the context would run out of scope due to the
	iobuf_close done by the caller.
	(do_export): Do it here instead.

2001-09-28  Werner Koch  <wk@gnupg.org>

	* keyedit.c (sign_uids): Always use the primary key to sign keys.
	* getkey.c (finish_lookup): Hack to return only the primary key if
	a certification key has been requested.

	* trustdb.c (cmp_kid_for_make_key_array): Renamed to
	(validate_one_keyblock): this and changed arg for direct calling.
	(make_key_array): Renamed to
	(validate_one_keyblock): this and changed args for direct calling.
	(mark_usable_uid_certs, validate_one_keyblock)
	(validate_key_list): Add next_expire arg to keep track of
	expiration times.
	(validate_keys): Ditto for UTKs and write the stamp.

	* tdbio.c (migrate_from_v2): Check return code of tbdio_sync.

	* tdbdump.c (import_ownertrust): Do a tdbio_sync().

	* keyring.c: Made the offtbl an global object.

2001-09-27  Werner Koch  <wk@gnupg.org>

	* pkclist.c (do_edit_ownertrust): Allow settin of ultimate trust.

	* trustdb.c (mark_keyblock_seen): New.
	(make_key_array): Use it to mark the subkeys too.
	(validate_keys): Store validity for ultimatly trusted keys.

2001-09-26  Werner Koch  <wk@gnupg.org>

	* pkclist.c (check_signatures_trust, do_we_trust): Removed the
	invocation of add_ownertrust. Minor changes to the wording.
	(add_ownertrust, add_ownertrust_cb): Removed.

	* trustdb.c (get_validity): Allow to lookup the validity using a
	subkey.

	* trustdb.c (new_key_hash_table): Increased the table size to 1024
	and changed the masks accordingly.
	(validate): Changed stats printing.
	(mark_usable_uid_certs): New.
	(cmp_kid_for_make_key_array): Does now check the signatures and
	figures out a usable one.

2001-09-25  Werner Koch  <wk@gnupg.org>

	* keyring.c (new_offset_item,release_offset_items)
	(new_offset_hash_table, lookup_offset_hash_table)
	(update_offset_hash_table, update_offset_hash_table_from_kb): New.
	(keyring_search): Use a offset table to optimize search for
	unknown keys.
	(keyring_update_keyblock, keyring_insert_keyblock): Insert new
	offsets.
	* getkey.c (MAX_UNK_CACHE_ENTRIES): Removed the unknown keys
	caching code.

	* g10.c, options.h, import.c: Removed the entire
	allow-secret-key-import stuff because the validity is now
	controlled by other means.

	* g10.c: New command --rebuild-keydb-caches.
	* keydb.c (keydb_rebuild_caches): New.
	* keyring.c (do_copy): Moved some code to
	(create_tmp_file, rename_tmp_file, write_keyblock): new functions.
	(keyring_rebuild_cache): New.

	* packet.h (PKT_ring_trust): Add sigcache field.
	* parse-packet.c (parse_trust): Parse sigcache.
	* keyring.c (do_copy): Always insert a sigcache packet.
	(keyring_get_keyblock): Copy the sigcache packet to the signature.
	* sig-check.c (cache_sig_result): Renamed from
	cache_selfsig_result. Changed implementation to use the flag bits
	and changed all callers.
	(mdc_kludge_check): Removed this unused code.
	(do_check): Do not set the sig flags here.

	* import.c (read_block): Make sure that ring_trust packets are
	never imported.
	* export.c (do_export_stream): and never export them.

	* trustdb.c (make_key_array): Skip revoked and expired keys.

2001-09-24  Werner Koch  <wk@gnupg.org>

	* g10.c, options.h: New option --no-auto-check-trustdb.

	* keygen.c (do_generate_keypair): Set newly created keys to
	ultimately trusted.

	* tdbio.h, tdbio.c: Removed all support for records DIR, KEY, UID,
	PREF, SIG, SDIR and CACH. Changed migration function to work
	direct on the file.
	(tdbio_read_nextcheck): New.
	(tdbio_write_nextcheck): New.

2001-09-21  Werner Koch  <wk@gnupg.org>

	Revamped the entire key validation system.
	* trustdb.c: Complete rewrite. No more validation on demand,
	removed some functions, adjusted to all callers to use the new
	and much simpler interface. Does not use the LID anymore.
	* tdbio.c, tdbio.h: Add new record types trust and valid. Wrote a
	migration function to convert to the new trustdb layout.
	* getkey.c (classify_user_id2): Do not allow the use of the "#"
	prefix.
	* keydb.h: Removed the TDBIDX mode add a skipfnc to the
	descriptor.
	* keyring.c (keyring_search): Implemented skipfnc.

	* passphrase.c (agent_open): Add missing bracket.  Include windows.h.

2001-09-19  Werner Koch  <wk@gnupg.org>

	* keylist.c (print_fingerprint): Renamed from fingerprint, made
	global available. Added new arg to control the print style.
	* mainproc.c (print_fingerprint): Removed.
	* pkclist.c (print_fpr, fpr_info): Removed and changed callers to
	use print_fingerprint.
	* keyedit.c (show_fingerprint): Ditto.

	* passphrase.c (writen, readn)
	(agent_open, agent_close)
	(agent_get_passphrase)
	(passphrase_clear_cache): Support for W32.  Contributed by Timo.

	* import.c (import_one): Release keydb handles at 2 more places.

	* keyring.c (keyring_release): Close the iobuf.
	(keyring_get_keyblock): Init ret_kb to NULL and store error contidion.

	* import.c (import_new_stats_handle): New.
	(import_release_stats_handle): New.
	(import_print_stats): Renamed from static fnc print_stats.
	(import_keys, import_keys_stream): Add an optional status handle
	arg and changed all callers.
	* hkp.c (hkp_ask_import): Add an stats_handle arg and changed all
	callers.

	* mainproc.c (print_pkenc_list): Use print_utf8_string2().

2001-09-18  Werner Koch  <wk@gnupg.org>

	* g10.c: New command --refresh-keys.
	* hkp.c (hkp_refresh_keys): New. Contributed by Timo Schulz.

	* parse-packet.c (parse): Stop on impossible packet lengths.

2001-09-17  Werner Koch  <wk@gnupg.org>

	* mainproc.c (print_notation_data): Wrap notation data status lines
	after 50 chars.

	* mainproc.c (proc_pubkey_enc): Make option try-all-secrets work.
	By disastry@saiknes.lv.

2001-09-14  Werner Koch  <wk@gnupg.org>

	* parse-packet.c (dump_sig_subpkt): List key server preferences
	and show the revocable flag correctly. Contributed by David Shaw.

2001-09-09  Werner Koch  <wk@gnupg.org>

	* keyedit.c (keyedit_menu): No need to define another p.

	* keylist.c (print_capabilities): s/used/use/ so that it
	does not shadow a global.
	* sign.c (sign_file): Renamed arg encrypt to encryptflag
	* keygen.c: Replaced all "usage" by "use".
	* misc.c (openpgp_pk_algo_usage): Ditto.

	* pubkey-enc.c (get_it): Renamed arg k to enc so that the later
	defined k does not shadow it.

	* parse-packet.c (parse_gpg_control): No need to define another i.

	* getkey.c (get_pubkey_byfprint): Must use the enum values and not
	the fprint_len.
	* keyring.c (keyring_search): Removed a non-sense break.  Both
	bugs pointed out by Stefan.

2001-09-07  Werner Koch  <wk@gnupg.org>

	* status.c, status.h: Added NO_RECP and ALREADY_SIGNED.
	* pkclist.c (build_pk_list): Issue NO_RECP.
	* keyedit.c (sign_uids): Added experimental ALREADY_SIGNED

	* hkp.c (hkp_import): Use log_error. Bug reported by Neal H
	Walfield.

	* getkey.c (classify_user_id2): Change args to take the desc union
	direct.  It was a stupid idea to pass the individual fields of an
	union to this function. Changed all callers.
	(classify_user_id): Ditto and allow to pass NULL as the description.

2001-09-06  Werner Koch  <wk@gnupg.org>

	* getkey.c (fixup_uidnode): Features flag is now a bit vector.
	* keygen.c (add_feature_mdc): Ditto.

	Revamped the entire key I/O code to be prepared for other ways of
	key storages and to get rid of the existing shit.  GDBM support has
	gone.
	* keydb.c: New
	* keyring.c, keyring.h: New.
	* ringedit.c: Removed.  Moved some stuff to keyring.c
	* getkey.c: Changed everything related to the key retrieving
	functions which are now using the keydb_ functions.
	(prepare_search, word_match_chars, word_match)
	(prepare_word_match, compare_name): Moved to keyring.c
	(get_pubkey_byname): Removed ctx arg and add ret_kdbhd
	arg.  Changed all callers.
	(key_byname): Use get_pubkey_end to release the context and take
	new ret_kbdhd arg.  Changed all callers.
	(classify_user_id2): Fill the 16 byte fingerprint up with 4 null
	bytes not with zero bytes of value 4, tsss.
	* import.c (import_one): Updated to use the new keydb interface.
	(import_secret_one): Ditto.
	(import_revoke_cert): Ditto.
	* delkey.c (do_delete_key): Ditto.
	* keyedit.c (keyedit_menu): Ditto.
	(get_keyblock_byname): Removed.
	* revoke.c (gen_revoke): Ditto.
	* export.c (do_export_stream): Ditto.
	* trustdb.c (update_trustdb): Ditto.
	* g10.c, gpgv.c (main): Renamed add_keyblock_resource to
	keydb_add_resource.
	* Makefile.am:  Added and removed files.

	* keydb.h: Moved KBNODE typedef and MAX_FINGERPRINT_LEN to
	* global.h: this new header.

2001-09-03  Werner Koch  <wk@gnupg.org>

	* passphrase.c (agent_get_passphrase): Changed nread to size_t.
	(passphrase_clear_cache): Ditto.

	* keyid.c (mk_datestr): Avoid trigraphs.
	(fingerprint_from_pk): Cache the keyid in the pk.

	* options.h: Add opt.with_fingerprint so that we know whether the
	corresponding options was used.
	* g10.c (main): Set it here.
	* pkclist.c (check_signatures_trust): Always print fingerprint
	when this option is used.  Mixed a minor memory leak.

	* status.c, status.h: New status INV_RECP.
	* pkclist.c (build_pk_list): Issue this status.

2001-08-31  Werner Koch  <wk@gnupg.org>

	* parse-packet.c (parse_key,parse_pubkeyenc)
	(parse_signature): Return error on reading bad MPIs.

	* mainproc.c (check_sig_and_print): Always print the user ID even
	if it is not bound by a signature.  Use the primary UID in the
	status messages and encode them in UTF-8
	* status.c (write_status_text_and_buffer): New.

2001-08-30  Werner Koch  <wk@gnupg.org>

	* packet.h (sigsubpkttype_t): Add SIGSUBPKT_FEATURES.
	(PKT_public_key, PKT_user_id): Add a flag for it.
	* parse-packet.c, build-packet.c: Add support for them.
	* getkey.c (fixup_uidnode, merge_selfsigs): Set the MDC flags.
	* keygen.c (add_feature_mdc): New.
	(keygen_upd_std_prefs): Always set the MDC feature.
	* keyedit.c (show_prefs): List the MDC flag
	* pkclist.c (select_mdc_from_pklist): New.
	* encode.c (encode_crypt, encrypt_filter): Test whether MDC
	should be used.
	* cipher.c (write_header): Set MDC use depending on the above test.
	Print more status info.

	* delkey.c (do_delete_key): Kludge to delete a secret key with no
	public key available.

	* ringedit.c (find_secret_keyblock_direct): New.
	* getkey.c (seckey_available): Simplified.

	* ringedit.c (cmp_seckey): Now compares the secret key against the
	public key while ignoring all secret parts.
	(keyring_search): Use a public key packet as arg.  Allow to search
	for subnkeys
	(search): Likewise. Changed all callers.
	(find_secret_keyblock_bypk): New.
	(find_secret_keyblock_byname): First locate the pubkey and then
	find the correponding secret key.
	* parse-packet.c (parse): Renamed pkttype arg to onlykeypkts and
	changed code accordingly.  Changed all callers.
	(search_packet): Removed pkttype arg.
	* keyedit.c (keyedit_menu): First locate the public key and then
	try to locate a secret key.

	* ringedit.c (locate_keyblock_by_fpr): Removed.
	(locate_keyblock_by_keyid): Removed.
	(find_keyblock_bysk): Removed.

	* sig-check.c (check_key_signature2): Print the keyid along with
	the wrong sig class errors.

2001-08-24  Werner Koch  <wk@gnupg.org>

	* sign.c (sign_file): Stripped the disabled comment packet code.
	(sign_file, sign_symencrypt_file): Moved common code to ..
	(write_onepass_sig_packets): .. this new function.
	(sign_file, clearsign_file, sign_symencrypt_file): Moved common
	code to
	(write_signature_packets): this new function.
	(write_signature_packets, make_keysig_packet)
	(update_keysig_packet): Moved common code to
	(hash_uid, hash_sigclass_to_magic): these new functions
	(sign_file, sign_symencrypt_file): Moved common code to
	(write_plaintext_packet):  this new function.

2001-08-21  Stefan Bellon  <sbellon@sbellon.de>

	* trustdb.c (query_trust_info): Changed trustlevel to signed int.
	* g10.c [__riscos__]: Fixed handling of --use-agent --lock-multiple.

2001-08-20  Werner Koch  <wk@gnupg.org>

	* encr-data.c (decrypt_data): Keep track on whether we already
	printed information about the used algorithm.
	* mainproc.c (proc_encrypted): Removed the non-working IDEA hack
	and print a message about the assumed algorithm.
	* passphrase.c (passphrase_to_dek): Use the same algorithm as above.
	(proc_symkey_enc): Print the algorithm, so that the user knows it
	before entering the passphrase.
	(proc_pubkey_enc, proc_pubkey_enc): Zero the DEK out.
	* encode.c (encode_crypt, encrypt_filter): Ditto.

	* g10.c: Allow for --sign --symmetric.
	* sign.c (sign_and_symencrypt): New.

	Applied patches from Stefan Bellon <sbellon@sbellon.de> to support
	RISC OS.  Nearly all of these patches are identified by the
	__riscos__ macro.
	* compress.c: Added a couple of casts.
	* g10.c [__riscos__]: Some patches and new options foo-file similar
	to all foo-fd options.
	* gpgv.c, openfile.c, ringedit.c, tdbio.c: Minor fixes.  Mainly
	replaced hardcoded path	separators with EXTSEP_S like macros.
	* passprase.c [__riscos__]: Disabled agent stuff
	* trustdb.c (check_trust): Changed r_trustlevel to signed int to
	avoid mismatch problems in pkclist.c
	* pkclist.c (add_ownertrust): Ditto.
	* plaintext.c (handle_plaintext) [__riscos__]: Print a note when
	file can't be created.
	* options.h [__riscos__]: Use an extern unless included from the
	main module.
	* signal.c (got_fatal_signal) [__riscos__]: Close all files.

2001-08-14  Werner Koch  <wk@gnupg.org>

	* keygen.c (ask_algo): New arg r_usage.  Allow for RSA keys.
	(gen_rsa): Enabled the code.
	(do_create): Enabled RSA branch.
	(parse_parameter_usage): New.
	(proc_parameter_file): Handle usage parameter.
	(read_parameter_file): Ditto.
	(generate_keypair): Ditto.
	(generate_subkeypair): Ditto.
	(do_generate_keypair): Ditto.
	(do_add_key_flags): New.
	(keygen_add_std_prefs): Use the new function.
	(keygen_add_key_flags_and_expire): New.
	(write_selfsig, write_keybinding): Handle new usage arg.
	* build-packet.c (build_sig_subpkt): Make sure that key flags go
	into the hashed area.

	* keygen.c (write_uid): Initialize the reference cunter.

	* keyedit.c (keyedit_menu): No more need to update the trustdb for
	preferences.  Added calls to merge keblock.

	* kbnode.c (dump_kbnode): Print some more flags.

2001-08-10  Werner Koch  <wk@gnupg.org>

        Revamped the preference handling.

	* packet.h (prefitem_t, preftype_t): New.
	(PKT_public_key): Added a uid field.
	(PKT_user_id): Added field to store preferences and a reference
	counter.
	* parse-packet.c (parse_user_id,parse_photo_id): Initialize them
	* free-packet.c (free_user_id): Free them.
	(copy_user_id): Removed.
	(scopy_user_id): New.
	(cmp_user_ids): Optimized for identical pointers.
	(release_public_key_parts): Release the uid.
	(copy_public_key_with_new_namehash): Removed.
	(copy_prefs): New.
	* keyedit.c (menu_adduid): Use the new shallow copy user id.
	(show_prefs): Adjusted implementation.
	(keyedit_menu): No more need to update the trustdb after changing
	preferences.
	* getkey.c (fixup_uidnode): Store preferences.
	(find_by_name): Return a user id packet and remove namehash stuff.
	(lookup): Removed the unused namehash stuff.
	(finish_lookup): Added foundu arg.
	(pk_from_block): Removed the namehash arg and changed all callers.
	(merge_selfsigs): Copy prefs to all keys.
	* trustdb.c (get_pref_data): Removed.
 	(is_algo_in_prefs): Removed.
	(make_pref_record): Deleted and removed all class.
	* pkclist.c (select_algo_from_prefs): Adjusted for the new
	preference implementation.
	* pubkey-enc.c (is_algo_in_prefs): New.
	(get_it): Use that new function.

2001-08-09  Werner Koch  <wk@gnupg.org>

	* build-packet.c (build_sig_subpkt): Fixed calculation of
	newarea->size.

	* g10.c (main): New option "--preference-list"
	* keyedit.c (keyedit_menu): New commands "setpref" and "updpref".
	(menu_set_preferences): New.
	* keygen.c (keygen_set_std_prefs): New.
	(set_one_pref): New.
	(check_zip_algo): New.
	(keygen_get_std_prefs): New.
	(keygen_upd_std_prefs): New
	(keygen_add_std_prefs): Move the pref setting code into the above fnc.
	* build-packet.c (build_sig_subpkt): Updated the list of allowed
	to update subpackets.

2001-08-08  Werner Koch  <wk@gnupg.org>

	* packet.h (subpktarea_t): New.
	(PKT_signature): Use that type for hashed_data and unhashed_data and
	removed the _data prefix from those fields.  Changed all users.
	* parse-packet.c (parse_signature): Changed allocation for that.
	(parse_sig_subpkt): Changed declaration
	(enum_sig_subpkt): Ditto and changed implementation accordingly.
	* free-packet.c (cp_subpktarea): Renamed from cp_data_block and
	adjusted implementation. Changed caller.
	* sig-check.c (mdc_kludge_check): Adjusted the hashing.
	(do_check): Ditto.
	* sign.c (sign_file, clearsign_file, make_keysig_packet,
	update_keysig_packet): Ditto.
	* build-packet.c (build_sig_subpkt): Partial rewrite.
	(find_subpkt): Adjusted and made static.
	(delete_sig_subpkt): Adjusted.
	(do_signature): Ditto.

	* keygen.c (ask_keysize): Do not print the notes about suggested
	key sizes if just a DSA key is generated.

	* trustdb.c (add_ultimate_key): s/log_error/log_info/ for
	duplicated inserted trusted keys.

2001-08-07  Werner Koch  <wk@gnupg.org>

	* sign.c (sleep): Redefine for W32.

	* g10.c, options.h: Set new flag opt.no_homedir_creation when
	--no-options is given.
	* openfile.c (try_make_homedir): Don't create the homedir in that case.

2001-08-03  Werner Koch  <wk@gnupg.org>

	* armor.c (armor_filter): Removed the default comment string
	because it could get us in trouble due to translations using non
	ascii characters.

2001-08-01  Werner Koch  <wk@gnupg.org>

	* keylist.c (list_keyblock_print): Do not list revoked UIDs unless
	in verbose mode and we do no signature listing.

	* getkey.c (finish_lookup): Skip subkeys which are not yet valid.
	* g10.c, options.h: New option --ignore-valid-from.

	* sign.c (make_keysig_packet): Added new sigversion argument to
	allow the caller to force generation of required signature
	version. Changed all callers. Suggested by Thomas Roessler.

	* keyedit.c (sign_uids): Force v4 signature generation for local
	sigs.  Removed the check for local signature and pre-v4 keys.

2001-07-27  Werner Koch  <wk@gnupg.org>

	* keyedit.c (sign_uids): Check that we are not trying to to a
	lsign with a pre-v4 key.  Bug noticed by Thomas Roessler.

2001-07-26  Werner Koch  <wk@gnupg.org>

	* parse-packet.c (parse_photo_id): Reset all variables.
	* getkey.c (merge_selfsigs_main): Removed checks on PHOTO_ID
	because this is handled identically to a user ID.

2001-07-06  Werner Koch  <wk@gnupg.org>

	* cipher.c (write_header): Don't use MDC with --rfc1991.  Suggested
	by disastry@saiknes.lv.

2001-07-05  Werner Koch  <wk@gnupg.org>

	* g10.c, options.h: New option --preserve-permissions.
	* ringedit.c (add_keyblock_resource): Use it here
	(keyring_copy): and here.

	* trustdb.c (verify_own_keys): Be more silent on --quiet.
	Suggested by Thomas Roessler.
	* sig-check.c (check_key_signature2): Ditto.
	* mainproc.c (proc_encrypted, proc_tree): Ditto
	* getkey.c (lookup): Ditto.

2001-07-04  Werner Koch  <wk@gnupg.org>

	* ringedit.c (add_keyblock_resource): Restore filename in case of error.

2001-06-25  Werner Koch  <wk@gnupg.org>

	* kbnode.c (dump_kbnode): Print the signature timestamp.

	* keyedit.c (keyedit_menu): New menu point "primary".
	(change_primary_uid_cb): New.
	(menu_set_primary_uid): New.
	* sign.c (update_keysig_packet): New.
	* build-packet.c (build_sig_subpkt): Put the primary UID flag into
	the hashed area. Allow update of some more packets.

2001-06-15  Werner Koch  <wk@gnupg.org>

	* getkey.c (merge_selfsigs): Exit gracefully when a secret key is
	encountered.  May happen if a secret key is in public keyring.
	Reported by Francesco Potorti.

2001-06-12  Werner Koch  <wk@gnupg.org>

	* getkey.c (compare_name): Use ascii_memistr(), ascii_memcasecmp()
	* keyedit.c (keyedit_menu): Use ascii_strcasecmp().
	* armor.c (radix64_read): Use ascii_toupper().
	* ringedit.c (do_bm_search): Ditto.
	* keygen.c (read_parameter_file): Ditto.
	* openfile.c (CMP_FILENAME): Ditto.
	* g10.c (i18n_init): We can now use just LC_ALL.

2001-05-29  Werner Koch  <wk@gnupg.org>

	* keygen.c (generate_subkeypair): Print a warning if a subkey is
	created on a v3 key. Suggested by Brian M. Carlson.

2001-05-27  Werner Koch  <wk@gnupg.org>

	* keyid.c (get_lsign_letter): New.
	* keylist.c (list_keyblock_colon): Use it here.
	* mainproc.c (list_node): and here.

	* getkey.c, packet.h, free-packet.c: Removed that useless key
	created field; I dunno why I introducded this at all - the
	creation time is always bound to the key packet and subject to
	fingerprint calculation etc.

	* getkey.c (fixup_uidnode): Add keycreated arg and use this
	instead of the signature timestamp to calculate the
	help_key_expire.  Bug reported by David R. Bergstein.
	(merge_selfsigs_main): Correct key expiration time calculation.
	(merge_selfsigs_subkey): Ditto.

2001-05-25  Werner Koch  <wk@gnupg.org>

	* revoke.c (gen_revoke): Add a cast to a tty_printf arg.
	* delkey.c (do_delete_key): Ditto.
	* keyedit.c (print_and_check_one_sig): Ditto.
	(ask_revoke_sig): Ditto.
	(menu_revsig): Ditto.
	(check_all_keysigs): Removed unused arg.

2001-05-23  Werner Koch  <wk@gnupg.org>

	* g10.c (opts): Typo fix by Robert C. Ames.

2001-05-06  Werner Koch  <wk@gnupg.org>

	* revoke.c: Small typo fix

2001-05-04  Werner Koch  <wk@gnupg.org>

	* passphrase.c (passphrase_clear_cache): Shortcut if agent usage
	is not enabled.

2001-05-01  Werner Koch  <wk@gnupg.org>

	* passphrase.c (writen): Replaced ssize_t by int.  Thanks to
	to Robert Joop for reporting that SunOS 4.1.4 does not have it.

2001-04-28  Werner Koch  <wk@gnupg.org>

	* getkey.c (merge_public_with_secret): pkttype was not set to subkey.

2001-04-27  Werner Koch  <wk@gnupg.org>

	* skclist.c (build_sk_list): Changed one log_debug to log_info.

2001-04-25  Werner Koch  <wk@gnupg.org>

	* keyedit.c (show_prefs): Add a verbose mode.
	(show_key_with_all_names): Pass verbose flag for special value of
	with_pref.
	(keyedit_menu): New command "showpref"
	(show_key_with_all_names): Mark revoked uids and the primary key.

2001-04-24  Werner Koch  <wk@gnupg.org>

	* getkey.c (get_primary_uid): Return a different string in case of
	error and made it translatable.

	* build-packet.c (do_secret_key): Ugly, we wrote a zero
	instead of the computed ndays.  Thanks to M Taylor for complaining
	about a secret key import problem.

2001-04-23  Werner Koch  <wk@gnupg.org>

	* hkp.c (hkp_ask_import): Allow to specify a port number for the
	keyserver.  Add a kudge to set the no_shutdown flag.
	(hkp_export): Ditto.
	* options.skel: Document the changes

2001-04-20  Werner Koch  <wk@gnupg.org>

	* options.skel: Add some more comments.

2001-04-19  Werner Koch  <wk@gnupg.org>

	* keyid.c (mk_datestr): New.  Handles negative times.  We must do
	this because Windoze segvs on negative times passed to gmtime().
	Changed all datestr_from function to use this one.

	* keyid.c, keyid.h (colon_strtime): New. To implement the
	fixed-list-mode.
	(colon_datestr_from_pk): New.
	(colon_datestr_from_sk): New.
	(colon_datestr_from_sig): New.
	* keylist.c (list_keyblock_colon): Use these functions here.
	* mainproc.c (list_node): Ditto.

2001-04-18  Werner Koch  <wk@gnupg.org>

	* openfile.c (open_sigfile): Fixed the handling of ".sign".
	* mainproc.c (proc_tree): Use iobuf_get_real_fname.
	Both are by Vincent Broman.

2001-04-14  Werner Koch  <wk@gnupg.org>

	* getkey.c (fixup_uidnode): Removed check for !sig which is
	pointless here.  Thanks to Jan Niehusmann.

2001-04-10  Werner Koch  <wk@gnupg.org>

	* sig-check.c (check_key_signature2): Use log_info instead of
	log_error so that messed up keys do not let gpg return an error.
	Suggested by Christian Kurz.

	* getkey.c (merge_selfsigs_main): Do a fixup_uidnode only if we
	have both, uid and sig.  Thanks to M Taylor.

2001-04-05  Werner Koch  <wk@gnupg.org>

	* armor.c (unarmor_pump_new,unarmor_pump_release): New.
	(unarmor_pump): New.
	* pipemode.c (pipemode_filter): Use the unarmor_pump to handle
	armored or non-armored detached signatures.  We can't use the
	regular armor_filter because this does only check for armored
	signatures the very first time.  In pipemode we may have a mix of
	armored and binary detached signatures.
	* mainproc.c (proc_tree): Do not print the "old style" notice when
	this is a pipemode processes detached signature.
	(proc_plaintext): Special handling of pipemode detached sigs.

	* packet.h (CTRLPKT_PLAINTEXT_MARK): New.
	* parse-packet.c (create_gpg_control): New.
	* kbnode.c (dump_kbnode): Support it here.
	* mainproc.c (check_sig_and_print): Fixed the check for bad
	sequences of multiple signatures.
	(proc_plaintext): Add the marker packet.
	(proc_tree): We can now check multiple detached signatures.

2001-04-02  Werner Koch  <wk@gnupg.org>

	The length of encrypted packets for blocksizes != 8 was not
	correct encoded.  I think this is a minor problem, because we
	usually use partial length packets.  Kudos to Kahil D. Jallad for
	pointing this out.
	* packet.h: Add extralen to PKT_encrypted.
	* cipher.c (write_header): Set extralen.
	* build-packet.c (do_encrypted): Use extralen instead of const 10.
	(do_encrypted_mdc): Ditto.
	* parse-packet.c (parse_encrypted): Set extralen to 0 because we
	don't know it here.

2001-03-30  Werner Koch  <wk@gnupg.org>

	* getkey.c (premerge_public_with_secret): Changed wording an add
	the keyID to the info message.

2001-03-29  Werner Koch  <wk@gnupg.org>

	* getkey.c (premerge_public_with_secret): Use log_info instead of
	log_error when no secret key was found for a public one.
	Fix the usage if the secret parts of a key are not available.

	* openfile.c (ask_outfile_name): Trim spaces.
	(open_outfile): Allow to enter an alternate filename.  Thanks to
	Stefan Bellon.
	* plaintext.c (handle_plaintext): Ditto.

2001-03-28  Werner Koch  <wk@gnupg.org>

	* mainproc.c (do_check_sig): Allow direct key and subkey
	revocation signature.
	* sig-check.c (check_key_signature2): Check direct key signatures.
	Print the signature class along with an error.

2001-03-27  Werner Koch  <wk@gnupg.org>

	* packet.h: Add a missing typedef to an enum.  Thanks to Stefan Bellon.

	* g10.c: New option --no-sig-create-check.
	* sign.c (do_sign): Implement it here.
	* g10.c: New option --no-sig-cache.
	* sig-check.c (check_key_signature2): Implement it here.
	(cache_selfsig_result): and here.

	* keylist.c (list_keyblock): Removed debugging stuff.

	* getkey.c (cache_public_key): Made global.
	* keygen.c (write_selfsig, write_keybinding): Cache the new key.

	* getkey.c (key_byname): Add new arg secmode and changed all
	callers to request explicitly the mode.  Deriving this information
	from the other supplied parameters does not work if neither pk nor
	sk are supplied.

2001-03-25  Werner Koch  <wk@gnupg.org>

	* packet.h (ctrlpkttype_t): New.
	* mainproc.c (add_gpg_control,proc_plaintext,proc_tree): Use the
	new enum values.
	* pipemode.c (make_control): Ditto.
	* armor.c (armor_filter): Ditto.

2001-03-24  Werner Koch  <wk@gnupg.org>

	* sign.c (do_sign): Verify the signature right after creation.

2001-03-23  Werner Koch  <wk@gnupg.org>

	* status.c, status.h (STATUS_UNEXPECTED): New.
	* mainproc.c (do_proc_packets): And emit it here.

2001-03-21  Werner Koch  <wk@gnupg.org>

	* status.c: Add sys/types.h so that it runs on Ultrix.  Reported
	by Georg Schwarz.x

	* build-packet.c (build_sig_subpkt): Fixed generaton of packet
	length header in case where 2 bytes headers are needed.  Thanks to
	Piotr Krukowiecki.

2001-03-19  Werner Koch  <wk@gnupg.org>

	* g10.c (main): the default keyring is no always used unless
	--no-default-keyring is given.

	* ringedit.c (add_keyblock_resource): invalidate cache after file
	creation.

2001-03-15  Werner Koch  <wk@gnupg.org>

	* keygen.c (ask_algo): Changed the warning of the ElGamal S+E Algo.

	* keylist.c (print_capabilities): New.
	(list_keyblock_colon): and use it here.

2001-03-13  Werner Koch  <wk@gnupg.org>

	* main.c, options.h: New option --fixed_list_mode.
	* keylist.c (list_keyblock_colon): use it here.

	* getkey.c (merge_keys_and_selfsig): Divert merging of public keys
	to the function used in key selection..
	* keylist.c (is_uid_valid): Removed.
	(list_keyblock): Splitted into ..
	(list_keyblock_print, list_keyblock_colon): .. these.
	functions.  Changed them to use the flags set in the key lookup code.
	(reorder_keyblock): New, so that primary user IDs are listed first.

	* ringedit.c (keyring_copy): flush the new iobuf chaces before
	rename or remove operations.  This is mainly needed for W32.

	* hkp.c [HAVE_DOSISH_SYSTEM]: Removed the disabled code because we
	have now W32 socket support in ../util/http.c

	* skclist.c (key_present_in_sk_list): New.
	(is_duplicated_entry): New.
	(build_sk_list): Check for duplicates and do that before unlocking.

2001-03-12  Werner Koch  <wk@gnupg.org>

	* armor.c (parse_header_line): Removed double empty line check.
	(parse_header_line): Replaced trim_trailing_ws with a counting
	function so that we can adjust for the next read.

	* options.skel: Fixed 3 typos. By Thomas Klausner. Replaced the
	keyserver example by a better working server.

	* parse-packet.c (parse_symkeyenc): Return Invalid_Packet on error.
	(parse_pubkeyenc): Ditto.
	(parse_onepass_sig): Ditto.
	(parse_plaintext): Ditto.
	(parse_encrypted): Ditto.
	(parse_signature): Return error at other places too.
	(parse_key): Ditto.
	* g10.c (main): Set opt.list_packets to another value when invoked
	with the --list-packets command.
	* mainproc.c (do_proc_packets): Don's stop processing when running
	under --list-packets command.

	* signal.c (do_sigaction): Removed.
	(init_one_signal): New to replace the above.  Needed to support
	systems without sigactions. Suggested by Dave Dykstra.
	(got_fatal_signal,init_signals): Use the above here.
	(do_block): Use sigset() if sigprocmask() is not available.

	* armor.c (parse_hash_header): Test on TIGER192, which is the
	correct value as per rfc2440.  By Edwin Woudt.

2001-03-08  Werner Koch  <wk@gnupg.org>

	* misc.c: Include time.h. By James Troup.

	* getkey.c: Re-enabled the unknown user Id and PK caches and
	increased their sizes.

	* getkey.c (merge_selfsigs_main): Set expire date and continue
	processing even if we found a revoked key.
	(merge_selfsigs_subkeys): Ditto.

	* packet.h: Add an is_revoked flag to the user_id packet.
	* getkey.c (fixup_uidnode): Set that flag here.
	(merge_selfsigs_main): Fix so that the latest signature is used to
	find the self-signature for an UID.
	* parse-packet.c (parse_user_id): Zero out all fields.
	* mainproc.c (check_sig_and_print): Print the primary user ID
	according the the node flag and then all other non-revoked user IDs.
	(is_uid_revoked): Removed; it is now handled by the key selection code.

	Changed the year list of all copyright notices.

2001-03-07  Werner Koch  <wk@gnupg.org>

	* getkey.c (finish_lookup): Print an info message only in verbose mode.

2001-03-05  Werner Koch  <wk@gnupg.org>

	* packet.h: Replaced sigsubpkt_t value 101 by PRIV_VERIFY_CACHE.
	We have never used the old value, so we can do this without any harm.
	* parse-packet.c (dump_sig_subpkt): Ditto.
	(parse_one_sig_subpkt): Parse that new sub packet.
	* build-packet.c (build_sig_subpkt): Removed the old one from the
	hashed area.
	(delete_sig_subpkt): New.
	(build_sig_subpkt): Allow an update of that new subpkt.
	* sig-check.c (check_key_signature2): Add verification caching
	(cache_selfsig_result): New.
	* export.c (do_export_stream): Delete that sig subpkt before exporting.
	* import.c (remove_bad_stuff): New.
	(import): Apply that function to all imported data

2001-03-03  Werner Koch  <wk@gnupg.org>

	* getkey.c: Introduced a new lookup context flag "exact" and used
	it in all place where we once used primary.
	(classify_user_id2): Replaced the old function and add an extra
	argument to return whether an exact keyID has been requested.
	(key_byname): Removed the unused ctx.primary flag
	(get_seckey_byname2): Ditto.
	(finish_lookup): Changed debugging output.

2001-03-02  Werner Koch  <wk@gnupg.org>

	* keylist.c (list_one): Remove the merge key calls.

2001-03-01  Werner Koch  <wk@gnupg.org>

	* getkey.c (finish_lookup): Don't use it if we no specific usage
	has been requested.
	(merge_selfsigs_main): fix UID only if we have an signature.
	(lookup): Return UNU_PUBKEY etc. instead of NO_PUBKEY if we found
	a key but the requested usage does not allow this key.
	* import.c (import_one): Take UNU_PUBKEY into account.
	* mainproc.c (list_node): Ditto.
	* keylist.c (list_keyblock): Ditto.
	* keyedit.c (print_and_check_one_sig): Ditto.

2001-02-09  Werner Koch  <wk@gnupg.org>

	* delkey.c (delete_key): Removed that silly assert which rendered
	the whole new stuff meaningless.

2001-02-08  Werner Koch  <wk@gnupg.org>

	* getkey.c (key_byname): It can happen that we have both, sk and pk
	NULL, fix for that.

	* parse-packet.c (parse_one_sig_subpkt): Add support for
	primary_uid and key_flags.
	(can_handle_critical): Ditto

	* parse-packet.c (parse_encrypted): Fixed listing of pktlen for
	MDC packets.

	* getkey.c: Backported the version of this file from gpg 1.1. this
	involved some changes in other files too.
	* parse-packet.c (parse_key): Clear req_usage.
	* skclist.c (build_sk_list): Use req_usage to pass the usage
	information to the lookup function.
	* pkclist.c (build_pk_list): Ditto.
	* free-packet.c (copy_public_parts_to_secret_key): New.
	* keydb.h: Add IS_* macros to check the sig_class.
	* misc.c (openpgp_cipher_test_algo): New.
	(openpgp_pk_test_algo): New.
	(openpgp_pk_algo_usage): New.
	(openpgp_md_test_algo): New.
	* packet.h: Add a few fields to PKT_{public,secret}_key and
	PKT_user_id.
	* seckey-cert.c (do_check): Use the new main_keyid field.

2001-02-04  Werner Koch  <wk@gnupg.org>

	* encr-data.c (decrypt_data): Catch error when we had problems to
	parse the encrypted packet. By Timo.

2001-01-29  Werner Koch  <wk@gnupg.org>

	* g10.c (main): --batch does now set nogreeting.

	* delkey.c (do_delete_key): Fixed delete-both functionality.

2001-01-22  Werner Koch  <wk@gnupg.org>

	* g10.c: New command --delete-secret-and-public-key.
	* delkey.c (delete_key): Add new arg allow_both.
	(do_delete_key): Move most stuff from above to this new function.

2001-01-12  Werner Koch  <wk@gnupg.org>

	* passphrase.c (passphrase_to_dek): Use MD5 when IDEA is installed
	and we have no S2K.
	* mainproc.c (proc_encrypted): Likewise

2001-01-11  Werner Koch  <wk@gnupg.org>

	* sig-check.c (do_check): Print the signature key expire message
	only in verbose mode and added the keyID.

2001-01-09  Werner Koch  <wk@gnupg.org>

	* status.c, status.h: New status USERID_HINT.
	(write_status_text): Replace LF and CR int text by C-escape sequence.

	* passphrase.c (passphrase_to_dek): Fixed the NEED_PASSPHRASE
	output.  It does now always print 2 keyIDs.  Emit the new
	USERID_HINT.

2001-01-08  Werner Koch  <wk@gnupg.org>

	* g10.c, options.h: New option --no-expensive-trust-checks.
	* keylist.c (list_keyblock): Act on this option.

2001-01-04  Werner Koch  <wk@gnupg.org>

	* g10.c (main): Set homedir only in the pre-parsing phase and
	replace backslashes in the W32 version.

2001-01-03  Werner Koch  <wk@gnupg.org>

	* status.c, status.h : New status KEY_CREATED
	* keygen.c (do_generate_keypair,generate_subkeypair): Emit it.

2000-12-28  Werner Koch  <wk@gnupg.org>

	* signal.c (got_fatal_signal): Remove lockfiles here because the
	atexit stuff does not work due to the use of raise. Suggested by
	Peter Fales.
	* gpgv.c (remove_lockfiles): New stub.

2000-12-19  Werner Koch  <wk@gnupg.org>

	* status.c, status.h (cpr_get_no_help): New.
	* keyedit.c (keyedit_menu): Use it here because we have our own
	help list here.

2000-12-18  Werner Koch  <wk@gnupg.org>

	* mainproc.c (print_failed_pkenc): Don't print the sometimes
	confusing message about unavailabe secret key.  Renamed ...
	(print_pkenc_list): ... to this and introduced failed arg.
	(proc_encrypted): Print the failed encryption keys and then
	the one to be used.
	(proc_pubkey_enc): Store also the key we are going to use.

	* mainproc.c (check_sig_and_print): Don't list revoked user IDs.
	(is_uid_revoked): New.

2000-12-08  Werner Koch  <wk@gnupg.org>

	* pipemode.c: Made the command work.  Currently only for
	non-armored detached signatures.
	* mainproc.c (release_list): Reset the new pipemode vars.
	(add_gpg_control): Handle the control packets for pipemode
	* status.c, status.h: New stati {BEGIN,END}_STREAM.

2000-12-07  Werner Koch  <wk@gnupg.org>

	* g10.c: New option --allow-secret-key-import.
	* import.c (import_keys,import_keys_stream): Honor this option.
	(import): New arg allow_secret and pass that arg down to ...
	(import_secret_one): to this and print a warning if secret key
	importing is not allowed.

2000-12-05  Werner Koch  <wk@gnupg.org>

	* cipher.c (cipher_filter): Moved the end_encryption status ...
	* encode.c (encode_simple,encode_crypt): to here
	* sign.c (sign_file): and here.

	* status.c (mywrite): Removed.
	(get_status_string): Removed the LFs from the strings.
	(set_status_fd,is_status_enabed,write_status_text,
	write_status_buffer): Replaced all mywrite by stdio calls and use
	fdopen to create a strem.  This is needed to make things smoother
	in the W32 version.

2000-12-04  Werner Koch  <wk@gnupg.org>

	* import.c (merge_blocks): Increment n_sigs for revocations.

2000-11-30  Werner Koch  <wk@gnupg.org>

	* g10.c (main): Use iobuf_translate_file_handle for all options
	with filehandles as arguments.  This is function does some magic
	for the W32 API.

	* verify.c (verify_signatures): Add a comment rant about the
	detached signature problem.
	* mainproc.c (proc_tree): Issue an error if a detached signature
	is assumed but a standard one was found.
	* plaintext.c (hash_datafiles): Don't fall back to read signature
	from stdin.
	* openfile.c (open_sigfile): Print verbose message only if the
	file could be accessed.

2000-11-24  Werner Koch  <wk@gnupg.org>

	* passphrase.c [HAVE_DOSISH_SYSTEM]: Disabled all the agent stuff.

2000-11-16  Werner Koch  <wk@gnupg.org>

        * g10.c: New option --use-agent
        * passphrase.c (agent_open,agent_close): New.
        (agent_get_passphrase,agent_clear_passphrase): New.
	(passphrase_clear_cache): New.
        (passphrase_to_dek): Use the agent here.
	* seckey-cert.c (do_check): Clear cached passphrases.

2000-11-15  Werner Koch  <wk@gnupg.org>

	* status.c (write_status_text): Moved the big switch to ...
	(get_status_string): ... new function.
	(write_status_buffer): New.

	* status.c (mywrite): New and replaced all write() by this.

	* status.c, status.h: Add 3 status lcodes for notaions and policy.
	* mainproc.c (print_notation_data): Do status output of notations.

2000-11-13  Werner Koch  <wk@gnupg.org>

	* sign.c (clearsign_file): Use LF macro to print linefeed.

2000-11-11  Paul Eggert  <eggert@twinsun.com>

	Clean up the places in the code that incorrectly use "long" or
        "unsigned long" for file offsets.  The correct type to use is
        "off_t".  The difference is important on large-file hosts,
        where "off_t" is longer than "long".

        * keydb.h (struct keyblock_pos_struct.offset):
        Use off_t, not ulong, for file offsets.
        * packet.h (dbg_search_packet, dbg_copy_some_packets,
        search_packet, copy_some_packets): Likewise.
        * parse-packet.c (parse, dbg_search_packet, search_packet,
        dbg_copy_some_packets, copy_some_packets): Likewise.
        * ringedit.c (keyring_search): Likewise.

        * parse-packet.c (parse): Do not use %lu to report file
        offsets in error diagnostics; it's not portable.
        * ringedit.c (keyring_search): Likewise.

2000-11-09  Werner Koch  <wk@gnupg.org>

	* g10.c (main): New option --enable-special-filenames.

2000-11-07  Werner Koch  <wk@gnupg.org>

	* g10.c (main): New command --pipemode.
	* pipemode.c: New.

2000-10-23  Werner Koch  <wk@gnupg.org>

	* armor.c (armor_filter): Changed output of hdrlines, so that a CR
	is emitted for DOS systems.

	* keygen.c (read_parameter_file): Add a cast for isspace().

	* status.c (myread): Use SIGINT instead of SIGHUP for DOS.

2000-10-19  Werner Koch  <wk@gnupg.org>

	* g10.c: New option --ignore-crc-error
	* armor.c (invalid_crc): New.
	(radix64_read): Act on new option.

	* openfile.c (try_make_homedir): Klaus Singvogel fixed a stupid
	error introduced on Sep 6th.

2000-10-18  Werner Koch  <wk@gnupg.org>

	* misc.c (print_cipher_algo_note): Don't print the note for AES.
	Changed wording.

2000-10-16  Werner Koch  <wk@gnupg.org>

	* mainproc.c (do_proc_packets): Hack to fix the problem that
	signatures are not detected when there is a MDC packet but no
	compression packet.

	* g10.c (print_hashline): New.
	(print_mds): Use above func with --with-colons.

	* mainproc.c (check_sig_and_print): Detect multiple signatures
	and don't verify them.

2000-10-14  Werner Koch  <wk@gnupg.org>

	* mainproc.c (add_onepass_sig): There is an easier solution to the
	error fixed yesterday; just check that we only have onepass
	packets.  However, the other solution provides an cleaner
	interface and opens the path to get access to other information
	from the armore headers.
	(release_list): Reset some more variables.

2000-10-13  Werner Koch  <wk@gnupg.org>

	* mainproc.c (add_gpg_control): New.
	(do_proc_packets): use it.
	(proc_plaintext): Changed logic to detect clearsigns.
	(proc_tree): Check the cleartext sig with some new code.

	* packet.h: New packet PKT_GPG_CONTROL.
	* parse-packet.c (parse_gpg_control): New.
	* misc.c (get_session_marker): New.
	* armor.c (armor_filter): Replaced the faked 1-pass packet by the
	new control packet.

	* keyedit.c (keyedit_menu): Allow batchmode with a command_fd.
	* status.c (my_read): New.
	(do_get_from_fd): use it.

2000-10-12  Werner Koch  <wk@gnupg.org>

	* keygen.c (keygen_add_std_prefs): Add Rijndael to the prefs.

2000-10-07  Werner Koch  <wk@gnupg.org>

	* gpgv.c: Add more stubs for ununsed code to make the binary smaller.

Wed Oct  4 15:50:18 CEST 2000  Werner Koch  <wk@openit.de>

        * sign.c (hash_for): New arg to take packet version in account, changed
        call callers.

        * gpgv.c: New.
        * Makefile.am: Rearranged source files so that gpgv can be build with
        at least files as possible.

Mon Sep 18 12:13:52 CEST 2000  Werner Koch  <wk@openit.de>

        * hkp.c (not_implemented): Print a notice for W32

Fri Sep 15 18:40:36 CEST 2000  Werner Koch  <wk@openit.de>

        * keygen.c (keygen_add_std_prefs): Changed order of preferences to
        twofish, cast5, blowfish.

        * pkclist.c (algo_available): Removed hack to disable Twofish.

Thu Sep 14 17:45:11 CEST 2000  Werner Koch  <wk@openit.de>

        * parse-packet.c (dump_sig_subpkt): Dump key flags. Print special
        warning in case of faked ARRs.

        * getkey.c (finsih_lookup): Hack so that for v4 RSA keys the subkey
        is used for encryption.

Thu Sep 14 14:20:38 CEST 2000  Werner Koch  <wk@openit.de>

        * g10.c (main): Default S2K algorithms are now SHA1 and CAST5 - this
        should solve a lot of compatibility problems with other OpenPGP
        apps because those algorithms are SHOULD and not optional.  The old
        way to force it was by using the --openpgp option whith the drawback
        that this would disable a couple of workarounds for PGP.

        * g10.c (main): Don't set --quite along with --no-tty.  By Frank Tobin.

        * misc.c (disable_core_dump): Don't display a warning here but a return
        a status value and ...
        * g10.c (main): ...print warnining here. Suggested by Sam Roberts.

Wed Sep 13 18:12:34 CEST 2000  Werner Koch  <wk@openit.de>

        * keyedit.c (keyedit_menu): Allow to use "debug" on the secret key.

        * ringedit.c (cmp_seckey): Fix for v4 RSA keys.
        * seckey-cert.c (do_check): Workaround for PGP 7 bug.

Wed Sep  6 17:55:47 CEST 2000  Werner Koch  <wk@openit.de>

        * misc.c (print_pubkey_algo_note): Do not print the RSA notice.
        * sig-check.c (do_signature_check): Do not emit the RSA status message.
        * pubkey-enc.c (get_session_key): Ditto.

        * encode.c (encode_simple, encode_crypt): Fix for large files.
        * sign.c (sign_file): Ditto.

Wed Sep  6 14:59:09 CEST 2000  Werner Koch  <wk@openit.de>

        * passphrase.c (hash_passphrase): Removed funny assert.  Reported by
        David Mathog.

        * openfile.c (try_make_homedir): Changes for non-Posix systems.
        * g10.c (main): Take the default homedir from macro.

        * g10.c: The --trusted-key option is back.
        * trustdb.c (verify_own_key): Handle this option.
        (add_ultimate_key): Moved stuff from verify_own_key to this new func.
        (register_trusted_key): New.

Fri Aug 25 16:05:38 CEST 2000  Werner Koch  <wk@openit.de>

        * parse-packet.c (dump_sig_subpkt): Print info about the ARR.

        * openfile.c (overwrite_filep): Always return okay if the file is
        called /dev/null.
        (make_outfile_name): Add ".sign" to the list of know extensions.
        (open_sigfile): Ditto.

Wed Aug 23 19:52:51 CEST 2000  Werner Koch  <wk@openit.de>

        * g10.c: New option --allow-freeform-uid. By Jeroen C. van Gelderen.
        * keygen.c (ask_user_id): Implemented here.

Fri Aug  4 14:23:05 CEST 2000  Werner Koch  <wk@openit.de>

  * status.c (do_get_from_fd): Ooops, we used fd instead of opt.command_fd.
  Thanks to Michael Tokarev.

Tue Aug  1 20:06:23 CEST 2000  Werner Koch  <wk@openit.de>

  * g10.c: New opttion --try-all-secrets on suggestion from Matthias Urlichs.
  * pubkey-enc.c (get_session_key): Quite easy to implement here.

Thu Jul 27 17:33:04 CEST 2000  Werner Koch  <wk@openit.de>

  * g10.c: New option --merge-only.  Suggested by Brendan O'Dea.
  * import.c (import_one): Implemented it here
  (import_secret_one): Ditto.
  (print_stats): and give some stats.

Thu Jul 27 12:01:00 CEST 2000  Werner Koch  <wk@openit.de>

  * g10.c: New options --show-session-key and --override-session-key
  * pubkey-enc.c (hextobyte): New.
  (get_override_session_key): New.
  * mainproc.c (proc_pubkey_enc): Add session-key stuff.
  * status.h, status.c (STATUS_SESSION_KEY): New.

Thu Jul 27 10:02:38 CEST 2000  Werner Koch  <wk@openit.de>

  * g10.c (main): Use setmode(O_BINARY) for MSDOS while generating random bytes
  (print_mds): Likewise for stdin.
  * plaintext.c (handle_plaintext): Likewise for stdout.

Mon Jul 24 10:30:17 CEST 2000  Werner Koch  <wk@openit.de>

  * keyedit.c (menu_expire): expire date for primary key can be set again.

Wed Jul 19 11:26:43 CEST 2000  Werner Koch  <wk@openit.de>

  * keylist.c (is_uid_valid): New.
  (list_keyblock): Print validity information for all user IDs.  Note, this
  has to be done at other places too; for now we have only minimal support.

Wed Jul 12 13:32:06 CEST 2000  Werner Koch  <wk@openit.de>

  * helptext.c, pkclist.c: s/superseeded/superseded/

Mon Jul 10 16:08:57 CEST 2000  Werner Koch  <wk@openit.de>

  * parse-packet.c (enum_sig_subpkt): Fixed testing on crtitical bit in case
  of a NULL buffer.  Reported by Peter Marschall.

Wed Jul  5 13:28:45 CEST 2000  Werner Koch  <wk@openit.de>

  * keyedit.c, keyid.c: Add some _()

  * argparse.c:  Changed the flag to suppress --version handling to also
  suppress --help.

Wed Jun 28 11:54:44 CEST 2000  Werner Koch  <wk@openit.de>

  * armor.c (armor_filter): Set sigclass to 0 in case of non-dash-escaped
  clearsig.  This makes this mode work again.

  * mainproc.c (proc_tree): Fixed handling of one-pass-sig packets in textmode.
  Disabled the ugly workaround for PGP 5 - let's see whether thi breaks less
  cases. Found by Ted Cabeen.

  * options.h (DBG_HASHING): New.  All commented md_start_debug are now
  controlled by this debug option.

  * sign.c (print_status_sig_created): New and called from 2 places.

  * keygen.c (gen_rsa): New, but commented.
  (ask_algo): Commented support for RSA.

  * seckey-cert.c (protect_secret_key): Started to fix the code for v4 RSA
  keys - it is not solved yet. However, we have time until, Sep 20th ;)

Wed Jun 14 12:27:09 CEST 2000  Werner Koch  <wk@openit.de>

  * status.c (init_shm_coprocessing): Changed the sequence of the get,attach
  to cope with the changes in newer Linux kernels.  This bug has been found
  by <dmitri@advantrix.com> who also proposed this solution.  Hopefully
  this does not break gpg on to many systems.

  * cipher.c (write_header): Protect the IV with the MDC too.
  * encr-data.c (decrypt_data): Likewise.

Fri Jun  9 10:09:52 CEST 2000  Werner Koch  <wk@openit.de>

  * g10.c: New options --no-auto-key-retrieve
  * options.h (auto_key_retrieve): New.
  * mainproc.c (check_sig_and_print): Implemented that.

Wed Jun  7 19:19:09 CEST 2000  Werner Koch  <wk@openit.de>

  * sig-check.c (do_check): Use EMULATE_MDENCODE also on v4 packets.

Wed Jun  7 17:25:38 CEST 2000  Werner Koch  <wk@openit.de>

  * cipher.c (write_header): Use plain CFB mode for MDC encrypted packets.
  * encr-data.c (decrypt_data): Ditto.

Mon Jun  5 23:41:54 CEST 2000  Werner Koch  <wk@openit.de>

  * seskey.c (do_encode_md, encode_md_value): Add new arg v3compathack to work
  around a bug in old versions.
  * sig-check.c (do_check): use the aboved workaround when enabled.
  * g10.c: New option --emulate-md-decode-bug

Mon Jun  5 12:37:43 CEST 2000  Werner Koch  <wk@openit.de>

  * build-packet.c (do_mdc): New.
  (do_encrypted_mdc): Changed for the new proposal.
  * parse-packet.c (parse_mdc): New.
  (parse_encrypted): Fixed for the new proposal.
  * packet.h (PKT_MDC): New.
  * cipher.c (cipher_filter): Build the MDC packet here.
  * g10.c (main): Enable --force-mdc.
  * encr-data.c (mdc_decode_filter): Fixed for new MDC method

  * options.h(rfc2440): New.
  * g10.c (main): Changed the selected values for --openpgp to not include
  optional algorithms.

Thu May 18 11:38:54 CEST 2000  Werner Koch  <wk@openit.de>

	* keyedit.c (keyedit_menu): Add a keyword arg to the prompt.

	* status.c, status.h: Added 3 new status tokens.
	* status.c (do_get_from_fd): New.
	(cpr_enabled,cpr_get,cpr_get_hidden,cpr_kill_prompt,
	 cpr_get_answer_is_yes,cpr_get_answer_yes_no_quit): Modified to work
	 with the new function.
	* g10.c: Add new option --command-fd.

	* status.c (progress_cb): New.
	(set_status_fd): Register progress functions

Fri May 12 14:01:20 CEST 2000  Werner Koch  <wk@openit.de>

	* delkey.c (delete_key): Add 2 new status messages
	* status.c, status.h (STATUS_DELETE_PROBLEM): New.

	Fixed years of copyright in all source files.

Mon May  1 17:08:14 CEST 2000  Werner Koch  <wk@openit.de>

	* trustdb.c (propagate_validity): Fixed the bug that only one uid
	gets fully trusted even when all are signed by an ultimate key.

Mon May  1 15:38:04 CEST 2000  Werner Koch  <wk@openit.de>

	* getkey.c (key_byname): Always returned a defined context.  Fixed
	a segv for invalid user id specifications. Reported by Walter Koch.

	* getkey.c (get_user_id): I18ned "no user id" string. By Walter.

	* pkclist.c (do_show_revocation_reason): Typo fixes.
	* helptext.c: Ditto.

	* armor.c (armor_filter): Fixed some CRLF issues.  By Mike McEwan.

Fri Apr 14 19:37:08 CEST 2000  Werner Koch  <wk@openit.de>

	* pkclist.c (do_show_revocation_reason): New.
	(show_revocation_reason): New and called at various places.

	* g10.c (main): Fixed small typo.

	* pkclist.c (do_we_trust): Act on always_trust but not for revoked
	keys. Suggested by Chip Salzenberg.

	* g10.c: New option --lock-never.

	* ringedit.c (get_writable_keyblock_file): New.
	* keygen.c (do_generate_keypair): Use this instead of the hardwired one.

	* keygen.c (ask_user_id): Check that the email address is in the
	correct field.	Suggested by Christian Kurz.

Mon Apr 10 13:34:19 CEST 2000  Werner Koch  <wk@openit.de>

	* keyedit.c (show_key_with_all_names): s/sbb/ssb/

Tue Mar 28 14:26:58 CEST 2000  Werner Koch  <wk@openit.de>

	* trustdb.c (verify_own_keys): Do not print warning about unprotected
	key when in quiet mode.

Wed Mar 22 13:50:24 CET 2000  Werner Koch  <wk@openit.de>

	* mainproc.c (print_userid): Do UTF8 conversion before printing.
	* import.c (import_one): Ditto.
	(import_secret_one): Ditto.
	(delete_inv_parts): Ditto.

Thu Mar 16 16:20:23 CET 2000  Werner Koch  <wk@openit.de>

	* keylist.c (print_key_data): Handle a NULL pk gracefully.

	* getkey.c (merge_one_pk_and_selfsig): Fixed silly code for
	getting the primary keys keyID but kept using the one from the
	subkey.
	* pubkey-enc.c (get_it): Print a note for expired subkeys.

	* getkey.c (has_expired): New.
	(subkeys_expiretime): New.
	(finish_lookup): Check for expired subkeys needed for encryption.
	(merge_keys_and_selfsig): Fixed expiration date merging for subkeys.

	* keylist.c (list_keyblock): Print expiration time for "sub".
	(list_one): Add missing merging for public keys.
	* mainproc.c (list_node): Ditto.

2000-03-14 13:49:38  Werner Koch  (wk@habibti.openit.de)

	* keygen.c (keyedit_menu): Do not allow to use certain commands
	while the secret key is selected.

2000-03-09 12:53:09  Werner Koch  (wk@habibti.openit.de)

	* keygen.c (ask_expire_interval): Movede parsig to ...
	(parse_expire_string): ... this new function. And some new control
	commands.
	(proc_parameter_file): Add expire date parsing.
	(do_generate_keypair): Allow the use of specified output files.

2000-03-08 10:38:38  Werner Koch  (wk@habibti.openit.de)

	* keygen.c (ask_algo): Removed is_v4 return value and the commented
	code to create Elg keys in a v3 packet. Removed the rounding
	of key sizes here.
	(do_create): Likewise removed arg v4_packet.
	(gen_elg): Likewise removed arg version. Now rounding keysizes here.
	(gen_dsa): Rounding keysize now here.
	(release_parameter_list): New
	(get_parameter*): New.
	(proc_parameter_file): New.
	(read_parameter_file): New.
	(generate_keypair): Splitted. Now uses read_parameter_file when in
	batch mode.  Additional argument to specify a parameter file.
	(do_generate_keypair): Main bulk of above fucntion and uses the
	parameter list.
	(do_create): Don't print long notice in batch mode.
	* g10.c (main): Allow batched key generation.

Thu Mar  2 15:37:46 CET 2000  Werner Koch  <wk@gnupg.de>

	* pubkey-enc.c (get_it): Print a note about unknown cipher algos.

	* g10.c (opts): Add a note to the help listing about the man page
	and removed some options from the help listing.

	* keyedit.c (print_and_check_one_sig): Use a new function to truncate
	the output of the user ID.  Suggested by Jan-Benedict Glaw.

Wed Feb 23 10:07:57 CET 2000  Werner Koch  <wk@gnupg.de>

	* helptext.c: typo fix.

Thu Feb 17 13:39:32 CET 2000  Werner Koch  <wk@gnupg.de>

	* revoke.c: Removed a bunch of commented code.

	* packet.h (SIGSUBPKT_REVOC_REASON): New.
	* build-packet.c (build_sig_subpkt): Support new sub packet.
	* parse-packet.c (parse_one_sig_subpkt): Ditto.
	(dump_sig_subpkt): Ditto.
	* revoke.c (ask_revocation_reason): New.
	(release_revocation_reason_info): New.
	(revocation_reason_build_cb): New.
	(gen_revoke): Ask for reason.
	* main.h (struct revocation_reason_info): Add declaration.
	* keyedit.c (menu_revsig): Add support for revocation reason.
	(menu_revkey): Ditto.
	(sign_uid_mk_attrib): Renamed to ...
	(sign_mk_attrib): ... this, made static and add support for reasons.

Tue Feb 15 08:48:13 CET 2000  Werner Koch  <wk@gnupg.de>

	* build-packet.c (build_packet): Fixed fixing of old comment packets.

	* import.c (import_keys): Fixed importing from stdin when called with
	nnames set to zero as it normally happens.

Mon Feb 14 14:30:20 CET 2000  Werner Koch  <wk@gnupg.de>

	* sig-check.c (check_key_signature2): Add new arg r_expired.
	(do_signature_check): New arg to pass it down to ...
	(do_check): New arg r-expire which is set when the signature
	has expired.
	* trustdb.c (check_sig_record): Set SIGF_EXPIRED flag and set
	the expiretime to zero so that thi signature will not be checked
	anymore.

Fri Feb 11 17:44:40 CET 2000  Werner Koch  <wk@gnupg.de>

	* g10.c (g10_exit): Update the random seed_file.
	(main): Set the random seed file.  New option --no-random-seed-file.

Thu Feb 10 17:39:44 CET 2000  Werner Koch  <wk@gnupg.de>

	* keyedit.c (menu_expire): Fixed segv due to unitialized sub_pk.
	By Rémi.

Thu Feb 10 11:39:41 CET 2000  Werner Koch  <wk@gnupg.de>

	* keylist.c (list_keyblock): Don't print warnings in the middle of
	regulat output lines.  By Rémi.

	* sig-check.c: Include options.h

Wed Feb  9 15:33:44 CET 2000  Werner Koch  <wk@gnupg.de>

	* gpg.c: New option --ignore-time-conflict
	* sig-check.c (do_check): Implemented this option.
	* trustdb.c (check_trust): Ditto.
	* sign.c (do_sign): Ditto.
	* keygen.c (generate_subkeypair): Ditto.

	* encode.c (encode_simple): use iobuf_cancel after open failure.
	Reported by Huy Le.

Fri Jan 14 18:32:01 CET 2000  Werner Koch  <wk@gnupg.de>

	* packet.h (STRING2KEY): Changed mode from byte to int.
	* parse-packet.c (parse_key): Add the special GNU protection stuff
	* build-packet.c (so_secret_key): Ditto.
	* seckey-cert.c (do_check): Ditto.
	* keyedit.c (change_passphrase): Ditto.
	* export.c (export_secsubkeys): New.
	(do_export_stream): Hack to export the primary key using mode 1001.
	* g10.c: New command --export-secret-subkeys

Thu Jan 13 19:31:58 CET 2000  Werner Koch  <wk@gnupg.de>

	* armor.c (is_armored): Check for 1-pass-sig packets. Reported by
	David Hallinan <hallinan@rtd.com>.
	(armor_filter): Replaced one LF by the LF macro.  Reported by
	Wolfgang Redtenbacher.

Wed Jan  5 11:51:17 CET 2000  Werner Koch  <wk@gnupg.de>

	* g10.c (main): Reset new global flag opt.pgp2_workarounds
	when --openpgp is used.
	* mainproc.c (proc_plaintext): Do the PGP2,5 workarounds only
	when the global flag is set.
	(proc_tree): Ditto.
	* textfilter.c (copy_clearsig_text): Ditto.
	* armor.c (armor_filter): Ditto.

	* g10.c: New option --list-only
	* mainproc.c (proc_tree): Don't do it if opt.list_only is active.
	(proc_pubkey_enc): Implement option.

	* status.h, status.c ({BEGIN,END}_{EN,DE}CRYPTION): New.
	* cipher.c (cipher_filter): New status outputs.
	* mainproc.c (proc_encrypted): New status outputs.

Fri Dec 31 14:08:15 CET 1999  Werner Koch  <wk@gnupg.de>

	* armor.c (armor_filter): Made the "Comment:" header translatable.

	* hkp.c (hkp_import): Make sure that the program does not return
	success when there is a connection problem.  Reported by Phillip Jones.

Sun Dec 19 15:22:26 CET 1999  Werner Koch  <wk@gnupg.de>

	* armor.c (LF): Use this new macro at all places where a line LF
	is needed.  This way DOSish textfiles should be created when the
	input data is also in dos mode.
	* sign.c (LF): Ditto.
	* textfilter.c (LF): Ditto.
	(copy_clearsig_text): Disabled the forcing of CR,LF sequences
	for DOS systems.

	* plaintext.c (handle_plaintext): Fixes for line endings on DOS.
	and react on a LF in cleartext.
	* armor.c (fake_packet): Restore the original line ending after
	removing trailing spaces.

	* signal.c (got_fatal_signal): DOS fix.

Thu Dec 16 10:07:58 CET 1999  Werner Koch  <wk@gnupg.de>

	* mainproc.c (print_failed_pkenc): Fix for unknown algorithm.
	Found by fygrave@epr0.org.

Thu Dec  9 10:31:05 CET 1999  Werner Koch  <wk@gnupg.de>

	* hkp.c: i18n the strings.

Sat Dec  4 15:32:20 CET 1999  Werner Koch  <wk@gnupg.de>

	* trustdb.c (verify_key): Shortcut for ultimately trusted keys.

Sat Dec  4 12:30:28 CET 1999  Werner Koch  <wk@gnupg.de>

	* pkclist.c (build_pk_list): Validate the trust using the namehash
	if this one has been set by the key lookup.

	* g10.c: Add --delete-secret-key to the help page.

	* openfile.c (copy_options_file): Made static.
	(try_make_homedir): New.
	* ringedit.c (add_keyblock_resource): Use the try_make_hoemdir logic.
	* tdbio.c (tdbio_set_dbname): Likewise.

	* keygen.c (generate_user_id): Use m_alloc_clear() here. We should
	better use an allocation function specific to the user_id packet.

	* keygen.c (keygen_add_std_prefs): Changed symmetric preferences
	to include Blowfish again.  This is due to it's better speed compared
	to CAST5.

	* g10.c (strusage): Print the home directory.

	* armor.c (armor_filter): Take action on the cancel control msg.
	* filter.h (armor_filter_context_t): Add cancel flag.

Mon Nov 29 21:52:11 CET 1999  Werner Koch  <wk@gnupg.de>

	* g10.c: New option --fast-list-mode ..
	* keylist.c (list_keyblock): .. and implemented.
	* mainproc.c (list_node): Ditto.

	* import.c (mark_non_selfsigned_uids_valid): Fixed the case that there
	is a uid without any packet following.

Mon Nov 22 11:14:53 CET 1999  Werner Koch  <wk@gnupg.de>

	* mainproc.c (proc_plaintext): Never enable the hash processing
	when skip_verify is active.

	* armor.c (parse_header_line): Stop parsing on a WS line too.
	Suggested by Aric Cyr.

	* tdbdump.c (HEXTOBIN): Changed the name of the argument, so that
	traditional cpp don't mess up the macros. Suggested by Jos Backus.

	* mainproc.c (list_node): Print the PK algo in the --with-colon mode.
	* keylist.c (list_keyblock): Ditto.

	* signal.c (got_fatal_signal): Found the reason why exit(8) did not
	work - it is better to set the disposition back to default before
	raising the signal.  Print the notice on stderr always.

Fri Nov 12 20:33:19 CET 1999  Werner Koch  <wk@gnupg.de>

	* g10.c (make_username): Swapped the logic.
	* keylist.c (public_key_list): Now takes a STRLIST as arg and moved
	the creation ot this list to the caller, so that he can copy with
	UTF-conversion of user IDs.  Changed all callers.
	(secret_key_list): Likewise.

	* getkey.c (get_user_id_string_native): New and ...
	* encode.c (write_pubkey_enc_from_list): ... use it here.

	* pubring.asc: Updated.

	* packet.h (PKT_PHOTO_ID): New.
	* parse-packet.c (parse_photo_id): New.
	* build-packet.c (do_user_id: Handle photo IDs.
	(build_packet): Change CTB for photo IDs
	* free-packet.c (free_user_id): Release memory used for photo IDs
	* sig-check.c (hash_uid_node): Handle photo IDs too.
	* trustdb.c (print_uid_from_keyblock): Hash photo ID.
	(make_uid_records): Ditto.
	* getkey.c (find_by_name): Ditto.
	* keyedit.c (show_prefs): Ditto.
	* keylist.c (list_keyblock): Ditto.

Thu Oct 28 16:08:20 CEST 1999  Werner Koch  <wk@gnupg.de>

	* keygen.c (ask_expire_interval): Print a warning for systems
	with a signed 32 time_t if the exiration time is beyoind 2038.

Fri Oct  8 20:40:50 CEST 1999  Werner Koch  <wk@gnupg.de>

	* ringedit.c (enum_keyblocks): The last fix way really stupid;
	reverted and set rt to Unknown.

Fri Oct  8 20:32:01 CEST 1999  Werner Koch  <wk@gnupg.de>

	* ringedit.c (enum_keyblocks): Zero the entire kbpos out on open.

	* g10.c (oEntropyDLL): Removed option.
	(main): Made the warning on development versions more verbose.

	* g10.c (oHonorHttpProxy): New option.
	* hkp.c (hkp_ask_import,hkp_export): Implement this option.
	* options.skel: Enable this option for new installations

Mon Oct  4 21:23:04 CEST 1999  Werner Koch  <wk@gnupg.de>

	* import.c (import_keys): Changed calling interface, adjusted caller.
	(import): Moved printing of stats out ...
	(print_stats): New. ... to here.
	(import_keys_stream): Call stats print here.
	(import_keys): Print stats as totals for all files.

	* tdbio.h (DIRF_NEWKEYS): New
	* tdbio.c (tdbio_dump_record): Print the new flag.
	* trustdb.c (check_trust_record): New arg sigs_only.  Adapted all
	callers.
	(do_update_trust_record): Removed recheck arg and add a new sigs_only
	do we can later improve on the performance.  Changed all callers too.
	(check_trustdb): Evalutate the new flag and add a status output.
	Do a check when the dir record has not been checked.
	(build_cert_tree): Evaluate the new flag.
	(check_trust): Ditto.  Do a trust_record check, when the dir record
	is not marked as checked.
	(mark_fresh_keys): New.
	(clear_lid_table): New.
	(sync_trustdb): New.
	* import.c (import_keys): Call sync_trustdb() after processing.
	(import_keys_stream): Ditto.
	* tdbdump.c (import_ownertrust): Ditto.

	* import.c (import_revoke_cert): Notify the trust DB.
	(do_update_trust_record): Use |= to set the REVOKED bit and not &=;
	shame on me for this bad copy+paste introduced bug.
	(do_we_trust): Add trustmask to allow revoked key override to work.
	Chnaged are to allow return of a mofified trustlevel. Adapted the
	one caller.

	* g10.c: New options --emulate-3des-s2k-bug
	* passphrase.c (hash_passphrase): Implemented above.

	* mainproc.c (proc_tree): Check for standalone signatures.
	(do_check_sig): Print a notice for a standalone revocation
	(check_sig_and_print): Do not print an error for unchecked standalone
	revocations.

Tue Sep 28 20:54:37 CEST 1999  Werner Koch  <wk@gnupg.de>

	* encode.c (encode_simple): Use new CTB when we don't have the
	length of the file.  This is somewhat strange as the comment above
	indicates that this part is actually fixed for PGP 5 - maybe I simply
	lost the source line, tsss.

	* armor.c (armor_filter): Set a flag if no OpenPGP data has been found.
	* verify.c (verify_signatures): Add an error helptext.

Thu Sep 23 19:24:30 CEST 1999  Werner Koch  <wk@isil.d.shuttle.de>

	* openfile.c (open_outfile): Fixed the 8dot3 handling.

	* passphrase.c (passphrase_to_dek): Print uid using utf8 func.
	* delkey.c (delete_key): Ditto.
	* pkclist.c (show_paths,do_edit_ownertrust,do_we_trust): Ditto
	(do_we_trust_pre): Ditto.
	* trustdb.c (print_user_id,check_uidsigs): Ditto.
	* revoke.c (gen_revoke,ask_revoke_sig): Ditto.

Thu Sep 23 09:52:58 CEST 1999  Werner Koch  <wk@isil.d.shuttle.de>

	* verify.c (print_file_status): New.
	(verify_one_file): Moved status print to th new fnc. Add error status.
	* status.c, status.h (STATUS_FILE_ERROR): New

Wed Sep 22 10:14:17 CEST 1999  Werner Koch  <wk@isil.d.shuttle.de>

	* openfile.c (make_outfile_name): Use case-insenstive compare for
	DOS systems.  Add ".pgp" to the list of know extensions.
	(open_outfile): For DOS systems try to replace the suffiy instead of
	appending it.

	* status.c, status.h: Add STATUS_FILE_{START,DONE}.
	* verify.c (verify_one_file): Emit these new stati.

	* sign.c (clearsign_file): Avoid duplicated Entries in the "Hash:"
	line.  Those headers are now only _not_ printed when there are
	only old-style keys _and_ all hashs are MD5.

Mon Sep 20 12:24:41 CEST 1999  Werner Koch  <wk@isil.d.shuttle.de>


	* verify.c (verify_files, ferify_one_file): New.
	* g10.c:  New command --verify-files

Fri Sep 17 12:56:42 CEST 1999  Werner Koch  <wk@isil.d.shuttle.de>

	* g10.c: Add UK spelling as alias for armor options ;-)

	* import.c (append_uid): Fixed a SEGV when there is no selfsig and
	no subkey.
	(merge_sigs): Ditto.  Removed the assertion.

Wed Sep 15 16:22:17 CEST 1999  Werner Koch  <wk@isil.d.shuttle.de>

	* g10.c: New option --entropy-dll-name

Mon Sep 13 10:51:29 CEST 1999  Werner Koch  <wk@isil.d.shuttle.de>

	* signal.c (got_fatal_signal): Print message using write(2) and
	only for development versions.

Mon Sep  6 19:59:08 CEST 1999  Werner Koch  <wk@isil.d.shuttle.de>

	* tdbio.c (tdbio_set_dbname): Use mkdir macro
	* ringedit.c (add_keyblock_resource): Ditto.

Fri Sep  3 10:04:45 CEST 1999  Werner Koch  <wk@isil.d.shuttle.de>

	* pkclist.c (build_pk_list): Skip keys set with --encrypt-to also
	when asking for a key.

	* plaintext.c (handle_plaintext): Make sure that we don't read a
	second EOF in the read loop for partial length packets.

	* mainproc.c (check_sig_and_print): print user ID as utf-8.

Thu Sep  2 16:40:55 CEST 1999  Werner Koch  <wk@isil.d.shuttle.de>

	* import.c (merge_blocks): First add new subkeys, then merge subkey
	certificates.
	(merge_sigs): Don't merge subkey signatures here.

Wed Sep  1 15:30:44 CEST 1999  Werner Koch  <wk@isil.d.shuttle.de>

	* keygen.c (ask_expire_interval): Fixed bug related to cpr_xx (tnx
	Francis J. Lacoste).

Tue Aug 31 17:20:44 CEST 1999  Werner Koch  <wk@isil.d.shuttle.de>

	* plaintext.c (do_hash): Hash CR,LF for a single CR.
	(ask_for_detached_datafile): Changed arguments to be closer to
	those of hash_datafiles and cleanup the code a bit.
	* mainproc.c (proc_tree): Workaround for pgp5 textmode detached
	signatures.  Changed behavior of asking for data file to be the same
	as with provided data files.

	* keylist.c (list_keyblock): Use UTF8 print functions.

Mon Aug 30 20:38:33 CEST 1999  Werner Koch  <wk@isil.d.shuttle.de>

	* import.c (chk_self_sigs): some s/log_error/log_info/ so that gpg
	does not return an error if a key has some invalid packets.

	* helptext.c: Fixed some typos and changed the way the
	translation works.  The english text is now the keyword for gettext
	and not anymore the keyword supplied to the function.  Done after
	some discussion with Walter who thinks this is much easier for the
	translators.

	* misc.c (disable_core_dumps): Don't do it for DOSish systems.

	* signal.c (signal_name): Bounds check on signum.

Wed Aug  4 10:34:18 CEST 1999  Werner Koch  <wk@isil.d.shuttle.de>

	* pubring.asc: Updated.

	* pkclist.c (do_we_trust_pre,check_signatures_trust): Do not print
	the warning about --always_trust when --quiet is used.

	* pkclist.c (fpr_info): New and called at several places.

	* parse-packet.c (dump_sig_subpkt): List revocation key contents.

Mon Jul 26 09:34:46 CEST 1999  Werner Koch  <wk@isil.d.shuttle.de>

	* pkclist.c (build_pk_list): Fixed typo in format string.

	* trustdb.c (create_shadow_dir): Don't translate the error string.

	* g10.c (main): Fixed spelling of user-id.
	* getkey.c (find_by_name_pk,find_by_name_sk,
	find_by_keyid,find_by_keyid_sk): Ditto and translate it.
	* import.c (mark_non_selfsigned_uids_valid,delete_inv_parts): Ditto.


Mon Jul 26 01:01:39 CEST 1999  Michael Roth <mroth@nessie.de>

	* g10.c, options.h: New options --no-literal and --set-filesize

	* encode.c (encode_simple, encode_crypt): Support for the options
	--no-literal and --set-filesize.

	* sign.c (sign_file): ditto.

Fri Jul 23 13:53:03 CEST 1999  Werner Koch  <wk@isil.d.shuttle.de>


	* ringedit.c (enum_keyblocks): Removed annoying error message in cases
	when we have no keyring at all to enum.

	* getkey.c (classify_user_id): Rewrote to relax the recognition of
	keyIDs and fingerprints (Michael).

	* mainproc.c (check_sig_and_print): Print status NO_PUBKEY.
	(print_failed_pkenc): Print status NO_SECKEY.

	* import.c (mark_non_selfsigned_uids_valid): New.
	* g10.c: New option --allow-non-selfsigned-uid.

	* pkclist.c (print_fpr): New.
	(do_we_trust_pre): Print the fpr before asking whether to use the key
	anyway.
	(do_edit_ownertrust): Likewise.

Thu Jul 22 20:03:03 CEST 1999  Werner Koch  <wk@isil.d.shuttle.de>


	* ringedit.c (enum_keyblocks): Removed annoying error message in cases
	when we have no keyring at all to enum.

	* getkey.c (classify_user_id): Rewrote to relax the recognition of
	keyIDs and fingerprints (Michael).

	* mainproc.c (check_sig_and_print): Print status NO_PUBKEY.
	(print_failed_pkenc): Print status NO_SECKEY.

	* import.c (mark_non_selfsigned_uids_valid): New.
	* g10.c: New option --allow-non-selfsigned-uid.

Thu Jul 15 10:15:35 CEST 1999  Werner Koch  <wk@isil.d.shuttle.de>

	* g10.c: New options --disable-{cipher,pubkey}-algo.

Wed Jul 14 19:42:08 CEST 1999  Werner Koch  <wk@isil.d.shuttle.de>

	* status.h (STATUS_IMPORTED): New.
	* import.c (import): Print some status information (Holger Schurig).

	* g10.c (main): Make --no-greeting work again. Add a warning when
	--force-mds is used.

Tue Jul 13 17:39:25 CEST 1999  Werner Koch  <wk@isil.d.shuttle.de>

	* pkclist.c (do_edit_ownertrust): Changed the way help works.
	(build_pk_list): Implemented default recipient stuff.
	* g10.c: New options --default-recipient[-self]
	(main): Suppress greeting in most cases, entering a passphrase or
	a missing value is not considered to be interactive use.
	Merged --print-md and --print-mds; the latter is now obsolete.
	Changed the way --gen-random works and documented it.
	Changed the way --gen-prime works and add a man entry.
	* g10.c (MAINTAINER_OPTIONS): Removed.

Mon Jul 12 18:45:57 CEST 1999  Werner Koch  <wk@isil.d.shuttle.de>

	* keyedit.c (keyedit_menu): Add arg sign_mode and changed callers
	* g10.c (main): New command --lsign-key.

Mon Jul 12 14:55:34 CEST 1999  Werner Koch  <wk@isil.d.shuttle.de>

	* mainproc.c (kidlist_item): New.
	(release_list): Release failed pk-enc-list.
	(print_failed_pkenc): New
	(proc_encrypted): Print info about failed PK enc.

	* openfile.c (make_outfile_name): s/error/info/

	* passphrase.c (passphrase_to_dek): Return an empty passphrase when
	in batch mode and don't make the warning message fatal
	* seckey-cert.c (check_secret_key): Try only once when in batch mode.

	* g10.c (make_username): New.

Thu Jul  8 16:21:27 CEST 1999  Werner Koch  <wk@isil.d.shuttle.de>


	* packet.h (PKT_ring_trust): New
	* parse-packet.c (parse_trust): Store trust value
	* build-packet (build_packet): Ignore ring trust packets.
	* mainproc.c (add_ring_trust): New.
	(list_node): Print "rtv" records.
	* g10.c: New option --with-fingerprint.

	* trustdb.c (verify_own_keys): Don't insert if we are dry running
	(check_trust): Ditto.

Wed Jul  7 13:08:40 CEST 1999  Werner Koch  <wk@isil.d.shuttle.de>

	* Makefile.am: Support for libtool.

	* keygen.c (ask_expire_interval): Hack to allow for an expire date.

	* trustdb.c (do_update_trust_record,update_trust_record): Splitted.
	(check_trust_record): New.
	(check_trust,build_cert_tree): Check the dir record as needed.
	(upd_pref_record): Removed.
	(make_pref_record): New.
	(propagate_validity): Stop as soon as we have enough validity.

	* tbdio.c (MAX_CACHE_ENTRIES_HARD): Increased the limit.


Fri Jul  2 11:45:54 CEST 1999  Werner Koch  <wk@isil.d.shuttle.de>

	* g10.c (g10_exit): Dump random stats.

	* sig-check.c (check_key_signature,check_key_signature2): Enhanced
	version and wrapper for old function.
	(do_signature_check,signature_check): Ditto.

Thu Jul  1 12:47:31 CEST 1999  Werner Koch  <wk@isil.d.shuttle.de>


	* keyedit.c (show_key_with_all_names): Print a notice for disabled keys.
	(enable_disable_keys): Add functionality
	* pkclist.c (edit_ownertrust): preserve disabled state.
	(build_pk_list): Skip disabled keys.
	* trustdb.c (upd_one_ownertrust): Ditto.
	(build_cert_tree): Mask the ownertrust.
	(trust_letter): Mask the value.
	(do_check): Take disabled flag into account.

	* passphrase.c (passphrase_to_dek): Add a pubkey_algo arg and changed
	all callers.

	* g10.c (utf8_strings): 2 new options.

	* trustdb.c (insert_trust_record_by_pk): New, replaces the next one.
	(insert_trust_record): Now takes a keyblock as arg.  Changed all
	callers to use the appropritae function.

	* openfile.c (ask_outfile_name): New.
	* plaintext.c (handle_plaintext): Ask for filename if there is
	no valid syntax. Don't use fname varbatim but filter it.

Tue Jun 29 21:44:25 CEST 1999  Werner Koch  <wk@isil.d.shuttle.de>


	* trustdb.h (TRUST_FLAG_DISABLED): New.

	* status.c (USE_CAPABILITIES): Capabilities support (Remi).

	* tdbio.c : Added new fields to the DIR record.
	(tdbio_write_record): Fixed the update of the hash tables.
	(tdbio_delete_record): Drop the record from the hash tables.
	(drop_from_hashtbl): New.

	* status.c (cpr_get): Special online help mode.
	* helptext.c ("keyedit.cmd"): Removed.
	* keyedit.c (keyedit_menu): Use only help system.
	(enable_disable_key): New bit doies not yet work.

Sat Jun 26 12:15:59 CEST 1999  Werner Koch  <wk@isil.d.shuttle.de>


	* dearmor.c (enarmor_file): Fixed comment string.
	* tdbdump.c (export_ownertrust): Text fix.
	* tbio.c (tdbio_invalid): Ditto.

	* parse-packet.c (parse_key): Made temp buffer larger.

	* Makefile.am (install-data-local): Add missing backslashes

Tue Jun 15 12:21:08 CEST 1999  Werner Koch  <wk@isil.d.shuttle.de>

	* g10.c (main): Made iterated+salted the default S2K method.

	* Makefile.am (install-data-local): Use DESTDIR.

	* passphrase.c (passphrase_to_dek): Emit missing-passphrase while in
	batchmode.

	* parse-packet.c (parse_pubkeyenc): Fixed a SEGV.

Mon Jun 14 21:18:54 CEST 1999 Michael Roth <mroth@nessie.de>

	* g10.c: New options --openpgp, --no-tty, --emit-version,
	  --default-comment and --lock-multiple

Thu Jun 10 14:18:23 CEST 1999  Werner Koch  <wk@isil.d.shuttle.de>

	* free-packet.c (free_encrypted): Fixed EOF case (Remi).
	(free_plaintext): Ditto.

	* helptext.c (keyedit.delsig.unknown): New (Remi).
	* keyedit.c (print_and_check_one_sig): Add arg print_without_key and
	changed all callers to make use of it (Remi):

Tue Jun  8 13:36:25 CEST 1999  Werner Koch  <wk@isil.d.shuttle.de>

	* keylist.c (print_key_data): New and called elsewhere.
	* g10.c: New option --with-key-data

Wed Jun  2 14:17:19 CEST 1999  Werner Koch  <wk@isil.d.shuttle.de>

	* mainproc.c (proc_tree): Yet another bad hack to cope with
	broken pgp2 created detached messages in textmode.

Tue Jun  1 16:01:46 CEST 1999  Werner Koch  <wk@isil.d.shuttle.de>

	* openfile.c (make_outfile_name): New.
	* plaintext.c (handle_plaintext): Outputfile is now the inputfile
	without the suffix.
	* g10.c: New option --use-embedded-filename

Mon May 31 19:41:10 CEST 1999  Werner Koch  <wk@isil.d.shuttle.de>

	* g10.c (main): Fix for SHM init (Michael).

	* compress.c, encr-data.c, mdfilter.c,
	  plaintext.c, free-packet.c: Speed patches (Rémi).

Thu May 27 09:40:55 CEST 1999  Werner Koch  <wk@isil.d.shuttle.de>

	* status.c (cpr_get_answer_yes_no_quit): New.
	* keyedit.c (menu_delsig): New.
	(check_all_keysigs): Splitted.
	(print_and_check_one_sig): New.

Wed May 26 14:36:29 CEST 1999  Werner Koch  <wk@isil.d.shuttle.de>

	* build-packet.c (build_sig_subpkt): Support large packets.
	* parse-packet.c (enum_sig_subpkt): Replaces parse_sig_subpkt.
	* mainproc.c (print_notation_data): Print all notation packets.
	* g10.c (add_notation_data): Add a way to specify the critical flag.
	(main): Add option --set-policy-url.
	(check_policy_url): Basic checks.
	* sign.c (mk_notation_and_policy): Replaces mk_notation.

	* parse-packet.c (can_handle_critical): Moved decision whether we can
	handle critical subpacket to an extra function.

Tue May 25 19:50:32 CEST 1999  Werner Koch  <wk@isil.d.shuttle.de>

	* sign.c (sign_file): Always use compression algo 1 for signed
	onyl file becuase we can´ be sure the the verifier supports other
	algorithms.

	* build-packet.c (build_sig_subpkt): Support for notation data.
	* sign.c (sign_file,clearsign_file,make_keysig_packet): Ditto.
	(mk_notation): New.
	* g10.c (add_notation_data): New and add option -N
	* mainproc.c (print_notation_data): New.
	(check_sig_and_print): Print any notation data of the signed text.

Sun May 23 14:20:22 CEST 1999  Werner Koch  <wk@isil.d.shuttle.de>

	* pkclist.c (check_signatures_trust): Print a warning and return
	immediateley if opt.always_trust is true.

	* g10.c (main): Corrected handling of no-default-keyring

	* pkclist.c (algo_available): Disable Twofish until we have settled
	how to do the MDC.

	* hkp.c: Disable everything for mingw32

Sat May 22 22:47:26 CEST 1999  Werner Koch  <wk@isil.d.shuttle.de>

	* mainproc.c (check_sig_and_print): Add sig creation time to the
	VALIDSIG status output. Add more info to the ERRSIG output.
	* sig-check.c (signature_check): Add sig time after epoch to SIG_ID.

	* import.c (import_one): Merge duplicate user IDs.
	(collapse_uids): New.
	* kbnode.c (move_kbnode): New.
	(remove_kbnode): New.
	* keyedit.c (keyedit_menu): Call collapse_uids.

	* g10.c: new option --logger-fd.

	* import.c: s/log_*_f/log_*/

Thu May 20 14:04:08 CEST 1999  Werner Koch  <wk@isil.d.shuttle.de>

	* misc.c (pull_in_libs): do the volatile only for gcc

	* sig-check (signature_check): Emit SIG_iD only for classes 0 and 1.

	* armor.c (armor_filter): Add detection of PGP2 created clearsigs.
	(fake_packet): A tab is not a WS for pgp2 - handle this.
	* textfilter.c (len_without_trailing_chars): New.
	(copy_clearsig_text): Add pgp2mode arg.
	* sign.c (clearsign_file): pass old_style to the above fnc.


Wed May 19 16:04:30 CEST 1999  Werner Koch  <wk@isil.d.shuttle.de>

	* g10.c: New option --interactive.

	* mainproc.c (proc_plaintext): Add workaround for pgp2 bug
	(do_check_sig): Ditto.
	(proc_tree): Ditto.
	* plaintext.c (do_hash): Ditto.
	(hash_datafiles): Ditto, add an arg, changed all callers.
	* mdfilter.c (md_filter): Add support for the alternate hash context.

Mon May 17 21:54:43 CEST 1999  Werner Koch  <wk@isil.d.shuttle.de>

	* parse-packet.c (parse_encrypted): Support for PKT_ENCRYPTED_MDC.
	* build-packet.c (do_encrypted_mdc): Ditto.
	* cipher.c (write_header): Add mdc hashing.
	(cipher_filter): write out the hash.
	* mainproc.c (do_proc_packets): Add PKT_ENCRYPTED_MDC.
	* encr-data.c (decrypt_data): Add mdc hashing.
	(mdc_decode_filter): New.

	* parse-packet.c (parse_sig_subpkt): Fixed stupid bug for subpkt
	length calculation
	(parse_signature): Fixed even more stupid bug.

Sat May  8 19:28:08 CEST 1999  Werner Koch  <wk@isil.d.shuttle.de>

	* build-packet.c (do_signature): Removed MDC hack.
	* encode.c (encode_crypt_mdc): Removed.
	* mainproc.c (do_check_sig): Removed MDC hack.
	(check_sig_and_print): Ditto.
	* parse-packet.c (parse_signature): Ditto.
	* sig-check.c (mdc_kludge_check): Ditto.
	* free-packte.c (copy_signature, free_seckey_enc): Ditto.

	* parse-packet.c (parse_signature,parse_key): Store data of
	unknown algorithms with mpi_set_opaque inseatd of the old
	faked data stuff.
	(read_rest): Removed.
	(read_rest2): Renamed to read_rest
	* build-packet.c (write_fake_data): Use mpi_get_opaque.
	* free-packet.c (cp_fake_data): Removed and cahnged all callers
	to use mpi_copy.
	(free_pubkey_enc,free_seckey_enc,release_public_key_parts,
	 release_secret_key_parts): Use mpi_free for opaque data.

Thu May  6 14:18:17 CEST 1999  Werner Koch  <wk@isil.d.shuttle.de>

	* trustdb.c (check_trust): Check for revoked subkeys.
	* pkclist.c (do_we_trust): Handled revoked subkeys.
	(do_we_trust_pre): Ditto.
	(check_signatures_trust): Ditto.

	* build-packet.c (hash_public_key): Fix for ancient g10 keys.

	* mainproc.c (do_proc_packets): Return EOF if no data has been read.
	* g10.c (main): Catch errors for default operation.

Thu Apr 29 12:29:22 CEST 1999  Werner Koch  <wk@isil.d.shuttle.de>

	* sign.c (sign_file): Fixed hashing in case of no subpackets.
	(clearsign_file): Ditto.
	(make_keysig_packet): Ditto.

Wed Apr 28 13:03:03 CEST 1999  Werner Koch  <wk@isil.d.shuttle.de>

	* keyedit.c (keyedit_menu): Add new command revkey.
	* (menu_revkey): New.


Mon Apr 26 17:48:15 CEST 1999  Werner Koch  <wk@isil.d.shuttle.de>

	* parse-packet.c (parse_signature): Add the MDC hack.
	* build-packet.c (do_signature): Ditto.
	* free-packet.c (free_seckey_enc,copy_signature,cmp_signatures): Ditto.
	* mainproc.c (do_check_sig): Ditto.
	* sig-check.c (mdc_kludge_check): New.
	* encode.c (encrypt_mdc_file): New.

	* keyedit.c (check_all_keysigs): List revocations.
	* (menu_revsig): New.
	* sign (make_keysig_packet): Support for class 0x30.

Sun Apr 18 20:48:15 CEST 1999  Werner Koch  <wk@isil.d.shuttle.de>

	* pkclist.c (select_algo_from_prefs): Fixed the case that one key
	has no preferences (Remi Guyomarch).

	keylist.c (list_keyblock): ulti_hack to propagate trust to all uids.

Sun Apr 18 10:11:28 CEST 1999  Werner Koch  <wk@isil.d.shuttle.de>

	* seckey-cert.c (do_check): Use real IV instead of a 0 one, so that
	it works even if the length of the IV doesn't match the blocksize.
	Removed the save_iv stuff.
	(protect_secret_key): Likewise.  Create the IV here.
	* packet.h (PKT_secret_key): Increased size of IV field and add a
	ivlen field.
	* parse-packet.c (parse_key): Use the len protect.ivlen.
	* build-packet.c (do_secret_key). Ditto.

	* getkey.c (key_byname): Close keyblocks.

	* Makefile.am (gpgm): Removed this
	* g10.c: Merged gpg and gpgm

	* import.c (import): Utilize option quiet.
	* tdbio.c (tdbio_set_dbname): Ditto.
	* ringedit.c (add_keyblock_resource,keyring_copy): Ditto.

	* keyedit.c (sign_uids): Add some batch support.

	* g10.c (main): add call to tty_batchmode.

Fri Apr  9 12:26:25 CEST 1999  Werner Koch  <wk@isil.d.shuttle.de>

	* status.c (write_status_text): Some more status codes.
	* passphrase_to_dek (passphrase_to_dek): add a status code.
	* seckey_cert.c (check_secret_key): Likewise.

	* encr-data.c (decrypt_data): Reverse the last changes
	* cipher.c (write_header): Ditto.

	* parse-packet.c (parse_key): Dropped kludge for ancient blowfish mode.

Thu Apr  8 09:35:53 CEST 1999  Werner Koch  <wk@isil.d.shuttle.de>

	* mainproc.c (proc_encrypted): Add a new status output
	* passphrase.c (passphrase_to_dek): Ditto.
	* status.h status.c: Add new status tokens.

Wed Apr  7 20:51:39 CEST 1999  Werner Koch  <wk@isil.d.shuttle.de>

	* encr-data.c (decrypt_data): Fixes for 128 bit blocksize
	* cipher.c (write_header): Ditto.
	* seckey-cert.c (do_check): Ditto.
	(protect_secret_key). Ditto.
	* misc.c (print_cipher_algo_note): Twofish is now a standard algo.

	* keygen.c (do_create): Fixed spelling (Gaël Quéri)
	(ask_keysize): Only allow keysizes up to 4096

	* ringedit.c (add_keyblock_resource): chmod newly created secrings.

	* import.c (delete_inv_parts): Fixed accidently deleted subkeys.

Tue Apr  6 19:58:12 CEST 1999  Werner Koch  <wk@isil.d.shuttle.de>

	* armor.c: Removed duped include (John Bley)
	* mainproc.c: Ditto.

	* build-packet.c (hash_public_key): Fixed hashing of the header.

	* import.c (delete_inv_parts): Allow import of own non-exportable sigs.

Sat Mar 20 13:59:47 CET 1999  Werner Koch  <wk@isil.d.shuttle.de>

	* armor.c (fake_packet): Fix for not not-dash-escaped

Sat Mar 20 11:44:21 CET 1999  Werner Koch  <wk@isil.d.shuttle.de>

	* g10.c (main): Added command --recv-keys
	* hkp.c (hkp_import): New.

Wed Mar 17 13:09:03 CET 1999  Werner Koch  <wk@isil.d.shuttle.de>

	* trustdb.c (check_trust): add new arg add_fnc and changed all callers.
	(do_check): Ditto.
	(verify_key): Ditto.
	(propagate_validity): Use the new add_fnc arg.
	(print_user_id): Add the FILE arg.
	(propagate_ownertrust): New.
	* pkclist.c (add_ownertrust_cb): New and changed the add_ownertrust
	logic.

	* getkey.c (get_keyblock_bylid): New.
	* trustdb.c (print_uid_from_keyblock): New.
	(dump_tn_tree_with_colons): New.
	(list_trust_path): Add colon print mode.

	* trustdb.c (insert_trust_record): Always use the primary key.

	* encode.c (encode_simple): Added text_mode filter (Rémi Guyomarch)
	(encode_crypt): Ditto.

	* mainproc.c (proc_pubkey_enc): Added status ENC_TO.
	* armor.c (armor_filter): Added status NODATA.
	* passphrase.c (passphrase_to_dek): Always print NEED_PASSPHRASE
	* seckey_cert.c (check_secret_key): Added BAD_PASS status.

	* g10.c (main): Set g10_opt_homedir.

Sun Mar 14 19:34:36 CET 1999  Werner Koch  <wk@isil.d.shuttle.de>

	* keygen.c (do_create): Changed wording of the note (Hugh Daniel)

Thu Mar 11 16:39:46 CET 1999  Werner Koch  <wk@isil.d.shuttle.de>

	* tdbdump.c: New

	* trustdb.c (walk_sigrecs,do_list_sigs,list_sigs,
	list_records,list_trustdb,export_ownertrust,import_ownertrust): Moved
	to tdbdump.c
	(init_trustdb): renamed to setup_trustdb.  Changed all callers.
	(do_init_trustdb): renamed to init_trustdb().
	* trustdb.c (die_invalid_db): replaced by tdbio_invalid.
	* tdbio.c (tdbio_invalid): New.

	* import.c (delete_inv_parts): Skip non exportable signatures.
	* keyedit.c (sign_uid_mk_attrib): New.
	(sign_uids): Add the local argument.
	(keyedit_menu): New "lsign" command.
	* trustdb.c (register_trusted_key): Removed this and all related stuff.
	* g10.c (oTrustedKey): Removed option.

	* tdbio.h (dir.valcheck): New trustdb field.
	* tdbio.c: Add support for this field
	(tdbio_read_modify_stamp): New.
	(tdbio_write_modify_stamp): New.
	* trustdb.c (do_check): Check against this field. Removed cache update.
	(verify_key): Add cache update.
	(upd_uid_record): Some functional changes.
	(upd_cert_record): Ditto

Wed Mar 10 11:26:18 CET 1999  Werner Koch  <wk@isil.d.shuttle.de>

	* keylist.c (list_keyblock): Fixed segv in uid. Print 'u' as
	validity of sks.

Mon Mar  8 20:47:17 CET 1999  Werner Koch  <wk@isil.d.shuttle.de>

	* getkey.c (classify_user_id): Add new mode 12 (#<lid>).

	* seckey-cert.c (check_secret_key): replaced error by info.

	* trustdb.c (query_trust_info): Add another arg, changed all callers.
	(check_trust): Ditto.
	(do_check): Ditto.
	(verify_key): Handle namehash.
	* keylist.c (list_keyblock): print trust info for user ids.

	* sig-check.c (signature_check): Add sig-created to status output.

Tue Mar  2 16:44:57 CET 1999  Werner Koch  <wk@isil.d.shuttle.de>

	* textfilter.c (copy_clearsig_text): New.
	(clearsign): Removed.
	* sign.c (clearsign_file): does not use textfiler anymore.

	* keygen.c (ask_user_id): print a note about the used charset.

Tue Mar  2 10:38:42 CET 1999  Werner Koch  <wk@isil.d.shuttle.de>

	* sig-check.c (signature_check): sig-id now works for all algos.

	* armor.c (armor_filter): Fixed armor bypassing.

Sun Feb 28 19:11:00 CET 1999  Werner Koch  <wk@isil.d.shuttle.de>

	* keygen.c (ask_user_id): Don't change the case of email addresses.
	(has_invalid_email_chars): Adjusted.

	* keylist.c (list_one): Really list serect keys (Remi Guyomarch)

	* keyedit.c (menu_select_uid): Add some braces to make egcs happy.
	(menu_select_key): Ditto.

	* mainproc.c (do_proc_packets): List sym-enc packets (Remi Guyomarch)

Fri Feb 26 17:55:41 CET 1999  Werner Koch  <wk@isil.d.shuttle.de>

	* pkclist.c (build_pk_list): Return error if there are no recipients.

	* sig-check.c (signature_check): New signature id feature.
	* armor.c (make_radic64_string): New.

	* mainproc.c (proc_pubkey_enc): early check for seckey availability.

	* pkclist.c (do_we_trust_pre): print user id before asking.

	* ringedit.c (add_keyblock_resource,get_keyblock_handle): Cleaner
	handling of default resource.


Thu Feb 25 18:47:39 CET 1999  Werner Koch  <wk@isil.d.shuttle.de>

	* pkclist.c (algo_available): New.
	(select_algo_from_prefs): Check whether algo is available.

	* ringedit.c (keyring_copy): Take care of opt.dry_run.
	(do_gdbm_store): Ditto.
	* openfile.c (open_outfile). Ditto.
	(copy_options_file): Ditto.
	* trustdb.c (update_trustdb): Ditto.
	(clear_trust_checked_flag): Ditto.
	(update_trust_record): Ditto.
	(insert_trust_record): Ditto.

Wed Feb 24 11:07:27 CET 1999  Werner Koch  <wk@isil.d.shuttle.de>

	* keylist.c (secret_key_list): Now really list the secret key.

	* trustdb.c (do_init_trustdb): New. Init is now deferred.

Mon Feb 22 20:04:00 CET 1999  Werner Koch  <wk@isil.d.shuttle.de>

	* getkey.c (lookup_sk): Return G10ERR_NO_SECKEY and not x_PUBKEY.

Fri Feb 19 15:49:15 CET 1999  Werner Koch  <wk@isil.d.shuttle.de>

	* pkclist.c (select_algo_from_prefs): retrieve LID if not there.

	* armor.c (fake_packet): Replaced ugly lineending handling.

	* g10.c (oNoEncryptTo): New.
	* pkclist.c (build_pk_list): Implemented this option.

	* g10.c (main): Greeting is now printed to stderr and not to tty.
	Use add_to_strlist() instead of direct coding.

	* import.c (import): Use iobuf_push_filter2.

	* mainproc.c (check_sig_and_print): Print all user ids
	for good signatures.
	* getkey.c (get_pubkeyblock): New.

	* import.c (chk_self_sigs): Fixed SEGV for unbounded class 0x18 keys.
	(delete_inv_parts): Delete special marked packets.

Tue Feb 16 14:10:02 CET 1999  Werner Koch  <wk@isil.d.shuttle.de>

	* g10.c (main): New option --encrypt-to

	* pkclist.c (build_pk_list): Implemented encrypt-to.

	* parse-packet.c (parse_user_id): Removed the hack to work with
	utf-8 strings.

	* g10.c (main): Install lockfile cleanup handler.
	* tdbio.c (cleanup): Removed: this is now handled by dotlock.

Sat Feb 13 14:13:04 CET 1999  Werner Koch  <wk@isil.d.shuttle.de>

	* tdbio.c (tdbio_set_dbname): Init lockhandle for a new trustdb

Wed Feb 10 17:15:39 CET 1999  Werner Koch  <wk@isil.d.shuttle.de>

	* g10.c (main): check for development version now in configure

	* tdbio.c (tdbio_write_record): Add uid.validity
	(tdbio_read_record) : Ditto.
	(tdbio_dump_record) : Ditto.

	* keygen.c (keygen_add_std_prefs): Replaced Blowfish by Twofish,
	removed MD5 and Tiger.
	* pubkey-enc.c (get_it): Suppress warning about missing Blowfish
	in preferences in certain cases.

	* ringedit.c (lock_rentry,unlock_rentry): New.

	* getkey.c (key_byname): Pass ret_kb down to lookup_xx.

	* armor.c (armor_filter): No output of of empty comment lines.
	Add option --no-version to suppress the output of the version string.

	* getkey.c: Release the getkey context for auto context variables.

Sun Jan 24 18:16:26 CET 1999  Werner Koch  <wk@isil.d.shuttle.de>

	* getkey.c: Changed the internal design to allow simultaneous
	lookup of multible user ids
	(get_pubkey_bynames): New.
	(get_seckey_bynames): New.
	(get_seckey_next): New.
	(get_seckey_end): New.
	* keylist.c (list_one): Use the new functions.

	* keylist.c (list_keyblock): add a newline for normal listings.

	* g10.c (--recipient): New option name to replace --remote-user


Wed Jan 20 18:59:49 CET 1999  Werner Koch  <wk@isil.d.shuttle.de>

	* textfilter.c: Mostly rewritten
	* plaintext.c (handle_plaintext): Use now text_filter semantics.

Tue Jan 19 19:34:58 CET 1999  Werner Koch  <wk@isil.d.shuttle.de>

	* export.c (export_pubkeys_stream): New.
	(do_export_stream): New.
	* g10.c (aSendKeys): New command.
	* hkp.c (hkp_export): New.

	* compress.c (do_uncompress): Hack for algo 1 and 1.1.3

Sun Jan 17 11:04:33 CET 1999  Werner Koch  <wk@isil.d.shuttle.de>

	* textfilter.c (text_filter): Now uses iobuf_read_line().
	(read_line): Removed.

	* armor.c (trim_trailing_spaces): Removed and replaced
	by trim_trailing_ws from libutil

Sat Jan 16 12:03:27 CET 1999  Werner Koch  <wk@isil.d.shuttle.de>

	* hkp.c (hkp_ask_import): Use only the short keyid

Sat Jan 16 09:27:30 CET 1999  Werner Koch  <wk@isil.d.shuttle.de>

	* import.c (import_key_stream): New
	(import): New, moved most of import_keys here.
	* g10.c: New option --keyserver
	* mainproc.c (check_sig_and_print): Hook to import a pubkey.

	* pref.c pref.h : Removed

	* hkp.c hkp.h: New

Wed Jan 13 14:10:15 CET 1999  Werner Koch  <wk@isil.d.shuttle.de>

	* armor.c (radix64_read): Print an error if a bad armor was detected.

Wed Jan 13 12:49:36 CET 1999  Werner Koch  <wk@isil.d.shuttle.de>

	* armor.c (radix64_read): Now handles malformed armors produced
	by some buggy MUAs.

Tue Jan 12 11:17:18 CET 1999  Werner Koch  <wk@isil.d.shuttle.de>

	* ringedit.c (find_keyblock_bysk): New.

	* skc_list.c (is_insecure): New.
	(build_sk_list): usage check for insecure keys.

	* import.c (chk_self_sigs): Add handling for subkeys.
	(delete_inv_parts): Skip unsigned subkeys

	* sig-check.c (do_check): Print info if the signature is older
	than the key.
	* keygen.c (generate_subkeypair): Fail on time warp.
	* sign.c (do_sign): Ditto.

Sun Jan 10 15:10:02 CET 1999  Werner Koch  <wk@isil.d.shuttle.de>

	* armor.c (fake_packet): Fixed not-dash-escaped bug.

Sat Jan  9 16:02:23 CET 1999  Werner Koch  <wk@isil.d.shuttle.de>

	* sig-check.c (do_check): Output time diff on error

	* status.c (STATUS_VALIDSIG): New.
	(is_status_enabled): New.
	* mainproc.c (check_sig_and_print): Issue that status message.

	* plaintext.c (special_md_putc): Removed

	* armor.c (armor_filter): print error for truncated lines.

	* free-packet.c (free_encrypted): Revomed call to set_block_mode.
	(free_plaintext): Ditto.

Thu Jan  7 18:00:58 CET 1999  Werner Koch  <wk@isil.d.shuttle.de>

	* pkclist.c (add_ownertrust): Fixed return value.

	* encr-data.c (decrypt_data): Disabled iobuf_set_limit and
	iobuf_pop_filter stuff.
	* compress.c (handle_compressed): Disabled iobuf_pop_filter.

	* packet.h (PKT_secret_key): Add is_primary flag.
	* parse-packet.c (parse_key): Set this flag.
	* passphrase.c (passphrase_to_dek): Kludge to print the primary
	keyid - changed the API: keyid must now hold 2 keyids.
	* getkey.c (get_primary_seckey): New.
	* seckey-cert.c (do_check): pass primary keyid to passphrase query

	* tbdio.c (open_db): removed the atexit
	(tdbio_set_dbname): and moved it to here.

	* armor.c: Rewrote large parts.

Tue Dec 29 19:55:38 CET 1998  Werner Koch  <wk@isil.d.shuttle.de>

	* revoke.c (gen_revoke): Removed compression.

	* pkclist.c (do_we_trust_pre): special check for revoked keys

	* trustdb.c (update_trust_record): Fixed revoke flag.

Tue Dec 29 14:41:47 CET 1998  Werner Koch  <wk@isil.d.shuttle.de>

	* misc.c (disable_core_dumps): Check for EINVAL (Atari)

	* getkey (merge_one_pk_and_selfsig): Fixed search of expiredate.
	(merge_keys_and_selfsig): Ditto.

	* free-packet.c (cmp_public_keys): cmp expire only for v3 packets
	(cmp_secret_keys): Ditto.
	(cmp_public_secret_key): Ditto.

Wed Dec 23 17:12:24 CET 1998  Werner Koch  <wk@isil.d.shuttle.de>

	* armor.c (find_header): Reset not_dashed at every header

Wed Dec 23 13:18:14 CET 1998  Werner Koch  <wk@isil.d.shuttle.de>

	* pkclist.c (add_ownertrust): Refresh validity values.

	* trustdb.c (enum_cert_paths_print): New arg refresh.

	* ringedit.c: Fixed problems fix keyrings
	* parse-packet.c (dbg_parse_packet): New debug functions.

	* getkey.c (getkey_disable_caches): New.
	* import.c (import_keys): Disable caches.

Thu Dec 17 18:31:15 CET 1998  Werner Koch  <wk@isil.d.shuttle.de>

	* misc.c (trap_unaligned): Only for glibc 1

	* sign.c (write_dash_escaped): Now escapes "From " lines
	* g10.c: New option --escape-from-lines

	* trustdb.c (sort_tsl_list): New
	(list_trust_path): Now prints sorted list.
	(enum_cert_paths): Likewise.
	(enum_cert_paths_print): New.
	(print_paths): New printing format.
	* pkclist.c (add_ownertrust): New arg quit.
	(edit_ownertrust): New quit selection and does not query
	the recipients ownertrust anymore.
	(add_ownertrust): Print the ceritficate path.


Mon Dec 14 21:18:49 CET 1998  Werner Koch  <wk@isil.d.shuttle.de>

	* parse-packet.c (parse_signature): Now checks for critical bit
	(parse_sig_subpkt): Splitted.
	(parse_one_sig_subpkt): New.
	* sig-check.c (do_check): handle critical bit.

Sun Dec 13 14:10:56 CET 1998  Werner Koch  <wk@isil.d.shuttle.de>

	* pcklist.c (select_algo_from_prefs): Preferences should
	now work (lost the != ? )

Thu Dec 10 20:15:36 CET 1998  Werner Koch  <wk@isil.d.shuttle.de>

	* ringedit.c (gdbm_store): Fix for inserts

	* g10.c (main): New option --export-all
	* export.c (export_pubkeys): New arg.
	(do_export): Now may skip old keys.

	* status.c: Minor patches for Sun's cc

	* keygen.c (ask_algo): Disabled v3 ElGamal choice, rearranged
	 the numbers.  Add a warning question when a sign+encrypt key
	 is selected.

	* g10.c (do_not_use_RSA): Removed.
	* misc.c (print_pubkey_algo_note): New as replacement for the
	do_not_use_RSA() and chnaged all callers.
	(print_cipher_algo_note): New.
	(print_hash_algo_note): New.

	* cipher.c (write_header): Add a call to print_cipher_algo_note.
	* seckey-cert.c (protect_secret_key): Ditto
	* sign.c (do_sign): Add a call to print_digest_algo_note.

	* getkey.c (get_long_user_id_string): New.
	* mainproc.c (check_sig_and_print): Changed the format of the
	status output.

	* encrypt.c (write_pubkey_enc_from_list): print used symmetric cipher.

	* pkclist.c (do_we_trust): Changed a message.

Wed Dec  9 13:41:06 CET 1998  Werner Koch  <wk@isil.d.shuttle.de>

	* misc.c (trap_unaligned) [ALPHA]: Only if UAC_SIGBUS is defined.

	* sign.c (write_dash_escaped): Add the forgotten patch by Brian Moore.

	* compress.c (do_uncompress): Fixed the inflating bug.


Tue Dec  8 13:15:16 CET 1998  Werner Koch  <wk@isil.d.shuttle.de>

	* trustdb.c (upd_uid_record): Now uses the newest self-signature
	(insert_trust_record): Now calls update with recheck set to true.
	(register_trusted_key): New.
	(verify_own_keys): Enhanced by list of trusted keys.

	* g10.c (main): Print a warning when a devel version is used.
	(main): New option --trusted-key

	* import.c (merge_blocks): Fixed merging of new user ids and
	added merging of subkeys.
	(append_uid): Ditto.
	(merge_keysig): New.
	(append_key): New.
	* getkey.c (merge_one_pk_and_selfsig): Get the expiration time
	from the newest self-signature.
	(merge_keys_and_selfsig): Ditto.

	* free-packet.c (cmp_secret_key): New.


Fri Nov 27 21:37:41 CET 1998  Werner Koch  <wk@isil.d.shuttle.de>

	* g10.c: New option --lock-once
	* tdbio.c (open_db): Add an atexit
	(cleanup): New.
	(tdbio_sync): Add locking.
	(tdbio_end_transaction): Ditto.
	(put_record_into_cache): Ditto.
	* ringedit.c (keyring_copy): Ditto.
	(cleanup): New.
	(add_keyblock_resource): Add an atexit.

Fri Nov 27 15:30:24 CET 1998  Werner Koch  <wk@isil.d.shuttle.de>

	 * armor.c (find_header): Another fix for clearsigs.

Fri Nov 27 12:39:29 CET 1998  Werner Koch  <wk@isil.d.shuttle.de>


	* status.c (display_help): Removed.
	* helptext.c: New and removed the N_() from all cpr_gets.


Fri Nov 20 16:54:52 1998  Werner Koch  (wk@isil.d.shuttle.de)

	* g10.c (main): New option --not-dash-escaped
	* sign.c (write_dashed_escaped): Ditto.
	* armor.c (find_header): Support for NotDashEscaped header.

	* getkey.c: print "disabled cache.." only if verbose is used.

Thu Nov 19 07:17:31 1998  Werner Koch  <werner.koch@guug.de>

	* parse-packet.c (dump_sig_subpkt): Fixed expire listing
	* getkey.c (merge_keys_and_selfsig): Fixed expire calculation.
	(merge_one_pk_and_selfsig): Ditto.
	* keyedit.c (menu_expire). Ditto.
	* keygen.c (keygen_add_key_expire): Ditto.
	(ask_expire_interval): New and changed all local function to use
	this instead.
	(keygen_add_key_expire): Opaque should now be a public key;
	changed all callers.

	* parse.packet.c (parse): use skip_rest to skip packets.

	* keyedit.c (keyedit_menu): New arg for cmdline cmds.

Wed Nov 18 20:33:50 1998  Werner Koch  (wk@isil.d.shuttle.de)

	* trustdb.c (check_trustdb): Now rechecks all gived userids.
	(collect_paths): Some fixes.
	(upd_pref_records): Skips empty items, evaluate all items.

	* parse-packet.c (dump_sig_subpkt): Better listing of prefs.
	(skip_packet): Now knows about marker packet

	* g10.c: removed cmd "--edit-sig".

	* pubring.asc: Updated.

Sat Nov 14 14:01:29 1998  Werner Koch  (wk@isil.d.shuttle.de)

	* g10.c (main): Changed syntax of --list-trust-path
	* trustdb.c (list_trust_path): Replaced max_depth by
	opt.max_cert_depth

Fri Nov 13 07:39:58 1998  Werner Koch  <werner.koch@guug.de>

	* trustdb.c (collect_paths): Removed a warning message.
	(enum_trust_web): Removed.
	(enum_cert_paths): New.
	* pkclist.c (add_ownertrust): Changed to use enum_cert_paths.
	(edit_ownertrust): Now list ceritficates on request.
	(show_paths): New.

Wed Nov 11 18:05:44 1998  Werner Koch  <werner.koch@guug.de>

	* g10.c (main): New option --max-cert-depth
	* tdbio.h: add new fields to ver and dir record.
	* tdbio.c: read/write/dump of these fields.
	(tdbio_db_matches_options): New.
	* trustdb.c: replaced MAC_CERT_DEPTH by opt.max_cert_depth.
	(do_check): cache validity and changed other functions
	to reset the cached value.

	* keylist.c (list_one): Now lists the ownertrust.
	* mainproc.c (list_node): Ditto.

Tue Nov 10 10:08:59 1998  Werner Koch  (wk@isil.d.shuttle.de)

	* g10.c (g10_exit): Now looks at the new g10_errors_seen.
	* mainproc.c (check_sig_and_print): Sets g10_errors_seen.

	* *.c : i18n many more strings.

	* ringedit.c (locate_keyblock_by_keyid): Add HAVE_LIBGDBM
	(locate_keyblock_by_fpr): Ditto.

	* g10.c (main): removed unsused "int errors".
	(main): Add new option --charset.

	* g10.c (main): special message for the unix newbie.

Mon Nov  9 07:17:42 1998  Werner Koch  <werner.koch@guug.de>

	* getkey.c (finish_lookup): Kludge to prefere algo 16.

	* trustdb.c (new_lid_table): Clear cached item.

	* status.c (cpr_get_utf8): New.
	* pkclist.c (build_pk_list): Uses this.

Sun Nov  8 17:20:39 1998  Werner Koch  (wk@isil.d.shuttle.de)

	* mainproc.c (check_sig_and_print): Why did I use strlen()-1
	in the printf? - This truncated the TZ.

Sat Nov  7 15:57:28 1998  me,,,  (wk@tobold)

	* getkey.c (lookup): Changes to support a read_next.
	(get_pubkey): Fixed a memory leak.

	* keylist.c (list_one): Now lists all matching user IDs.

Tue Nov  3 16:19:21 1998  Werner Koch  (wk@isil.d.shuttle.de)

	* keygen.c (ask_user_id): Now converted to UTF-8

	* g10.c (main): Kludge for pgp clearsigs and textmode.

Fri Oct 30 16:40:39 1998  me,,,  (wk@tobold)

	* signal.c (block_all_signals): New.
	(unblock_all_signals): New
	* tdbio.c (tdbio_end_transaction): Now blocks all signals.

	* trustdb.c (new_lid_table): Changed the representation of the
	former local_lid_info stuff.

	* trustdb.c (update_trust_record): Reorganized the whole thing.
	* sig-check.c (check_key_signature): Now handles class 0x28


Wed Oct 28 18:56:33 1998  me,,,  (wk@tobold)

	* export.c (do_export): Takes care of the exportable sig flag.

Tue Oct 27 14:53:04 1998  Werner Koch  (wk@isil.d.shuttle.de)

	* trustdb.c (update_trust_record): New "fast" parameter.

Sun Oct 25 19:32:05 1998  Werner Koch  (wk@isil.d.shuttle.de)

	* openfile.c (copy_options_File): New.
	* ringedit.c (add_keyblock_resource): Creates options file
	* tdbio.c (tdbio_set_dbname): Ditto.

Sat Oct 24 14:10:53 1998  brian moore <bem@cmc.net>

	* mainproc.c (proc_pubkey_enc): Don't release the DEK
	(do_proc_packets): Ditto.

Fri Oct 23 06:49:38 1998  me,,,  (wk@tobold)

	* keyedit.c (keyedit_menu): Comments are now allowed

	* trustdb.c: Rewrote large parts.


Thu Oct 22 15:56:45 1998  Michael Roth	(mroth@nessie.de)

	* encode.c: (encode_simple): Only the plain filename without
	a given directory is stored in generated packets.
	(encode_crypt): Ditto.

	* sign.c: (sign_file) Ditto.


Thu Oct 22 10:53:41 1998  Werner Koch  (wk@isil.d.shuttle.de)

	* trustdb.c (update_trust_record): Add new optional arg.

	* import.c (import_keys): Add statistics output
	* trustdb.c (update_trustdb): Ditto.
	(insert_trustdb): Ditto.

	* tdbio.c (tdbio_begin_transaction): New.
	(tdbio_end_transaction): New.
	(tdbio_cancel_transaction): New.

	* g10.c (main): New option --quit.

	* trustdb.c (check_hint_sig): No tests for user-id w/o sig.
	This caused an assert while checking the sigs.

	* trustdb.c (upd_sig_record): Splitted into several functions.

	* import.c (import_keys): New arg "fast".
	* g10.c (main): New command --fast-import.

Wed Oct 21 18:19:36 1998  Michael Roth <mroth@nessie.de>

	* ringedit.c (add_keyblock_resource): Directory is now created.
	* tdbio.c (tdbio_set_dbname): New info message.

Wed Oct 21 11:52:04 1998  Werner Koch  (wk@isil.d.shuttle.de)

	* trustdb.c (update_trustdb): released keyblock in loop.

	* keylist.c (list_block): New.
	(list_all): Changed to use list_block.

	* trustdb.c: Completed support for GDBM

	* sign.c (only_old_style): Changed the way force_v3 is handled
	(sign_file): Ditto.
	(clearsign_file): Ditto.

	* keygen.c (has_invalid_email_chars): Splitted into mailbox and
	host part.

	* keylist.c (list_one): Add a merge_keys_and_selfsig.
	* mainproc.c (proc_tree): Ditto.

Sun Oct 18 11:49:03 1998  Werner Koch  (wk@isil.d.shuttle.de)

	* sign.c (only_old_style): Add option force_v3_sigs
	(sign_file): Fixed a bug in sig->version
	(clearsign_file): Ditto.

	* parse-packet.c (dump_sig_subpkt): New

	* keyedit.c (menu_expire): New.
	* free-packet.c (cmp_signatures): New


Sat Oct 17 10:22:39 1998  Werner Koch  (wk@isil.d.shuttle.de)

	* armor.c: changed output line length from 72 to 64.

	* keyedit.c (fix_keyblock): New.

Fri Oct 16 10:24:47 1998  Werner Koch  (wk@isil.d.shuttle.de)

	* trustdb.c: Rewrote most.
	* tdbio.c: Add cache and generalized hash tables.

	* options.h (ENABLE_COMMENT_PACKETS): New but undef'ed.
	* encode.c, sign.c, keygen.c: Disabled comment packets.
	* export.c (do_export): Comment packets are never exported,
	except for those in the secret keyring.

	* g10.c (main): Removed option do-no-export-rsa; should be
	be replaced by a secpial tool.
	* export.c (do_export): Removed the code for the above option.

	* armor.c (find_header): Support for new only_keyblocks.
	* import.c (import_keys): Only looks for keyblock armors.

	* packet.h: replaced valid_days by expiredate and changed all users.
	* build-packet.c (do_public_key): calculates valid-days
	(do_secret_key): Ditto.
	* parse-packet.c (parse_key): expiredate is calucated from the
	valid_period in v3 packets.
	* keyid.c (do_fingerprint_md): calculates valid_dates.

	* keygen.c (add_key_expire): fixed key expiration time for v4 packets.

	* armor.c (find_header): A LF in the first 28 bytes
	was skipped for non-armored data.

Thu Oct  8 11:35:51 1998  Werner Koch  (wk@isil.d.shuttle.de)

	* armor.c (is_armored): Add test on old comment packets.

	* tdbio.c (tdbio_search_dir_bypk): fixed memory leak.

	* getkey.c: Changed the caching algorithms.

Wed Oct  7 19:33:28 1998  Werner Koch  (wk@isil.d.shuttle.de)

	* kbnodes.c (unused_nodes): New.

Wed Oct  7 11:15:36 1998  Werner Koch  (wk@isil.d.shuttle.de)

	* keyedit.c (sign_uids): Fixed a problem with SK which could caused
	a save of an unprotected key.
	(menu_adduid): Ditto.

	* keyedit.c (keyedit_menu): Prefs are now correctly listed for
	new user ids.

	* trustdb.c (update_trust_record): New.
	(insert_trust_record): Now makes use of update_trust_record.

Tue Oct  6 16:18:03 1998  Werner Koch  (wk@isil.d.shuttle.de)

	* trustdb.c (read_record): replaces most of the tdbio_read_records.
	(write_record): Ditto.

Sat Oct  3 11:01:21 1998  Werner Koch  (wk@isil.d.shuttle.de)

	* keygen.c (ask_alogo): enable ElGamal enc-only only for addmode.

Wed Sep 30 10:15:33 1998  Werner Koch  (wk@isil.d.shuttle.de)

	* import.c (import_one): Fixed update of wrong keyblock.

Tue Sep 29 08:32:08 1998  me,,,  (wk@tobold)

	* mainproc.c (proc_plaintext): Display note for special filename.
	* plaintext.c (handle_plaintext): Suppress output of special file.

Mon Sep 28 12:57:12 1998  Werner Koch  (wk@isil.d.shuttle.de)

	* g10.c (verify_own_keys): Add warning if a key is not protected.

	* passphrase (hash_passphrase): Fixed iterated+salted mode and
	setup for keysizes > hashsize.

	* g10.c (main): New options: --s2k-{cipher,digest,mode}.

Fri Sep 25 09:34:23 1998  Werner Koch  (wk@isil.d.shuttle.de)

	* g10.c: Chnaged some help texts.

Tue Sep 22 19:34:39 1998  Werner Koch  (wk@isil.d.shuttle.de)

	* passphrase.c (read_passphrase_from_fd): fixed bug for long
	passphrases.

Mon Sep 21 11:28:05 1998  Werner Koch  (wk@(none))

	* getkey.c (lookup): Add code to use the sub key if the primary one
	does not match the usage.

	* armor.c (armor_filter): New error message: no valid data found.
	(radix64_read): Changes to support multiple messages.
	(i18n.h): New.
	* mainproc.c (add_onepass_sig): bug fix.

Mon Sep 21 08:03:16 1998  Werner Koch  (wk@isil.d.shuttle.de)

	* pkclist.c (do_we_trust): Add keyid to most messages.

	* passphrase.c (read_passphrase_from_fd): New.
	(have_static_passphrase): New
	(get_passphrase_fd): Removed.
	(set_passphrase_fd): Removed.
	* g10.c (main): passphrase is now read here.

	* keyedit.c (keyedit_menu): "help" texts should now translate fine.

Mon Sep 21 06:40:02 1998  Werner Koch  (wk@isil.d.shuttle.de)

	* encode.c (encode_simple): Now disables compression
	when --rfc1991 is used.
	(encode_crypt): Ditto.

Fri Sep 18 16:50:32 1998  Werner Koch  (wk@isil.d.shuttle.de)

	* getkey.c (merge_key_and_selfsig): New.

Fri Sep 18 10:20:11 1998  Werner Koch  (wk@isil.d.shuttle.de)

	* pkclist.c (select_algo_from_prefs): Removed 3DES kludge.

	* seskey.c (make_session_key): Fixed SERIOUS bug introduced
	by adding the weak key detection code.

	* sign.c (sign_file): Changed aremor header in certain cases.

Tue Sep 15 17:52:55 1998  Werner Koch  (wk@isil.d.shuttle.de)

	* mainproc.c (check_sig_and_print): Replaced ascime by asctimestamp.

Mon Sep 14 11:40:52 1998  Werner Koch  (wk@isil.d.shuttle.de)

	* seskey.c (make_session_key): Now detects weak keys.

	* trustdb (clear_trust_checked_flag): New.

	* plaintext.c (handle_plaintext): Does no anymore suppress CR from
	cleartext signed messages.

Sun Sep 13 12:54:29 1998  Werner Koch  (wk@isil.d.shuttle.de)

	* trustdb.c (insert_trust_record): Fixed a stupid bug in the free
	liunked list loops.

Sat Sep 12 15:49:16 1998  Werner Koch  (wk@isil.d.shuttle.de)

	* status.c (remove_shmid): New.
	(init_shm_comprocess): Now sets permission to the real uid.

Wed Sep  9 11:15:03 1998  Werner Koch  (wk@isil.d.shuttle.de)

	* packet.h (PKT_pubkey_enc): New flah throw_keyid, and add logic to
	implement it.
	* g10.c (main): New Option --throw-keyid

	* getkey.c (enum_secret_keys): Add new ar and changed all callers.

Tue Sep  8 20:04:09 1998  Werner Koch  (wk@isil.d.shuttle.de)

	* delkey.c (delete_key): Moved from keyedit.c.

Mon Sep  7 16:37:52 1998  Werner Koch  (wk@isil.d.shuttle.de)

	* build-packet.c (calc_length_header): New arg new_ctb to correctly
	calculate the length of new style packets.

	* armor.c (is_armored): Checks for symkey_enc packets.

	* pkclist.c (select_algo_from_prefs): 3DEs substitute is now CAST5.

Tue Aug 11 17:54:50 1998  Werner Koch  (wk@isil.d.shuttle.de)

	* build-packet.c (do_secret_key): Fixed handling of old keys.

	* getkey.c (compare_name): Fixed exact and email matching

	* openfile.c (open_outfile): Changed arguments and all callers.

Tue Aug 11 09:14:35 1998  Werner Koch  (wk@isil.d.shuttle.de)

	* encode.c (encode_simple): Applied option set-filename and comment.
	(encode_crypt): Ditto.
	* sign.c (sign_file): Ditto.
	* armor.c (armor_filter): Applied option comment.

	* encode.c (encode_crypt): Moved init_packet to the begin.
	(encode_simple): add an init_packet().

	* comment (write_comment): Now enforces a hash sign as the 1st byte.

	* import.c (import_one): Add explanation for "no user ids".

	* compress.c (do_uncompress): Applied Brian Warner's patch to support
	zlib 1.1.3 etc.

	* trustdb.c (check_trust): Fixed a problem after inserting new keys.

	* getkey (lookup): do not return the primary key if usage is given
	(lookup_sk): Ditto and take usage into account.

	* status.c (cpr_get_answer_is_yes): add display_help.

Mon Aug 10 10:11:28 1998  Werner Koch  (wk@isil.d.shuttle.de)

	* getkey.c (lookup_sk): Now always returns the primary if arg
	primary is true.
	(lookup): Likewise.
	(get_pubkey_byname): Now returns the primary key
	(get_seckey_byname): Ditto.


Mon Aug 10 08:34:03 1998  Werner Koch  (wk@isil.d.shuttle.de)

	* keyid.c (pubkey_letter): ELG_E is now a small g.

Sat Aug  8 17:26:12 1998  Werner Koch  (wk@isil.d.shuttle.de)

	* openfile (overwrite_filep): Changed semantics and all callers.

Sat Aug  8 12:17:07 1998  Werner Koch  (wk@isil.d.shuttle.de)

	* status.c (display_help): New.

Thu Aug  6 16:30:41 1998  Werner Koch,mobil,,,	(wk@tobold)

	* seskey.c (encode_session_key): Now uses get_random_bits().

Thu Aug  6 07:34:56 1998  Werner Koch,mobil,,,	(wk@tobold)

	* ringedit.c (keyring_copy): No more backupfiles for
	secret keyrings and add additional warning in case of
	a failed secret keyring operation.

Wed Aug  5 11:54:37 1998  Werner Koch  (wk@isil.d.shuttle.de)

	* g10.c (check_opts): Moved to main.  Changed def_cipher_algo
	semantics and chnaged all users.

	* pubkey-enc.c (get_sssion_key): New informational output
	about preferences.

	* parse-packet.c (parse_symkeyenc): Fixed salted+iterated S2K
	(parse_key): Ditto.
	* build-packet.c (do_secret_key): Ditto.
	(do_symkey_enc): Ditto.

Tue Aug  4 08:59:10 1998  Werner Koch  (wk@isil.d.shuttle.de)

	* getkey.c (enum_secret_keys): Now returns only primary keys.

	* getkey (lookup): Now sets the new namehash field.

	* parse-packet.c (parse_sig_subpkt2): New.

	* sign.c (sign_file): one-pass sigs are now emiited reverse.
	Preference data is considered when selecting the compress algo.

Wed Jul 29 12:53:03 1998  Werner Koch  (wk@isil.d.shuttle.de)

	* free-packet.c (copy_signature): New.

	* keygen.c (generate_subkeypair): rewritten
	* g10.c (aKeyadd): Removed option --add-key

Mon Jul 27 10:37:28 1998  Werner Koch  (wk@isil.d.shuttle.de)

	* seckey-cert.c (do_check): Additional check on cipher blocksize.
	(protect_secret_key): Ditto.
	* encr-data.c: Support for other blocksizes.
	* cipher.c (write_header): Ditto.

Fri Jul 24 16:47:59 1998  Werner Koch  (wk@isil.d.shuttle.de)

	* kbnode.c (insert_kbnode): Changed semantics and all callers.
	* keyedit.c : More or less a complete rewrite

Wed Jul 22 17:10:04 1998  Werner Koch  (wk@isil.d.shuttle.de)

	* build-packet.c (write_sign_packet_header): New.

Tue Jul 21 14:37:09 1998  Werner Koch  (wk@isil.d.shuttle.de)

	* import.c (import_one): Now creates a trustdb record.

	* g10.c (main): New command --check-trustdb

Mon Jul 20 11:15:07 1998  Werner Koch  (wk@isil.d.shuttle.de)

	* genkey.c (generate_keypair): Default key is now DSA with
	encryption only ElGamal subkey.

Thu Jul 16 10:58:33 1998  Werner Koch  (wk@isil.d.shuttle.de)

	* keyid.c (keyid_from_fingerprint): New.
	* getkey.c (get_pubkey_byfprint): New.

Tue Jul 14 18:09:51 1998  Werner Koch  (wk@isil.d.shuttle.de)

	* keyid.c (fingerprint_from_pk): Add argument and changed all callers.
	(fingerprint_from_sk): Ditto.

Tue Jul 14 10:10:03 1998  Werner Koch  (wk@isil.d.shuttle.de)

	* plaintext.c (handle_plaintext): Now returns create error if
	the file could not be created or the user responded not to overwrite
	the file.
	* mainproc.c (proc_plaintext): Tries again if the file could not
	be created to check the signature without output.

	* misc.c (disable_core_dumps): New.
	* g10.c (main): disable coredumps for gpg

	* g10.c (MAINTAINER_OPTIONS): New to disable some options

Mon Jul 13 16:47:54 1998  Werner Koch  (wk@isil.d.shuttle.de)

	* plaintext.c (hash_datafiles): New arg for better support of
	detached sigs. Changed all callers.
	* mainproc.c (proc_signature_packets): Ditto.

	* g10.c (main): New option "compress-sigs"
	* sig.c (sign_file): detached signatures are not anymore compressed
	unless the option --compress-sigs is used.

Thu Jul  9 19:54:54 1998  Werner Koch  (wk@isil.d.shuttle.de)

	* armor.c: Fixes to allow zero length cleartext signatures

Thu Jul  9 14:52:47 1998  Werner Koch  (wk@isil.d.shuttle.de)

	* g10.c (build_list): Now drops setuid.
	(main): Changed the way keyrings  and algorithms are registered .

Wed Jul  8 14:17:30 1998  Werner Koch  (wk@isil.d.shuttle.de)

	* packet.h (PKT_public_key): Add field keyid.
	* parse-packet.c (parse_key): Reset the above field.
	* keyid.c (keyid_from_pk): Use above field as cache.

	* tdbio.c, tdbio.h: New
	* trustdb.c: Moved some functions to tdbio.c.
	(print_keyid): New.

	* pkclist.c (check_signatures_trust): New.

Wed Jul  8 10:45:28 1998  Werner Koch  (wk@isil.d.shuttle.de)

	* plaintext.c (special_md_putc): New.
	(handle_plaintext): add clearsig argument
	* mainproc.c (proc_plaintext): detection of clearsig
	* sign.c (write_dased_escaped): Changed clearsig format

Tue Jul  7 18:56:19 1998  Werner Koch  (wk@isil.d.shuttle.de)

	* armor.c (find_header): Now makes sure that there is only one
	empty line for clearsigs, as this is what OP now says.

Mon Jul  6 13:09:07 1998  Werner Koch  (wk@isil.d.shuttle.de)

	* g10.c (main): New option default-secret-key
	* getkey.c (get_seckey_byname): support for this option.

Mon Jul  6 09:03:49 1998  Werner Koch  (wk@isil.d.shuttle.de)

	* getkey.c (add_keyring): Keyrings are now added to end of the
	list of keyrings.  The first added keyringwill be created.
	(add_secret_keyring): Likewise.

	* ringedit.c (add_keyblock_resource): Files are created here.

	* g10.c (aNOP): Removed

	* getkey.c (lookup): Add checking of usage for name lookups
	* packet.h (pubkey_usage): Add a field which may be used to store
	usage capabilities.
	* pkclist.c (build_pk_list): getkey now called with usage arg.
	* skclist.c (build_sk_list): Ditto.

	* sign.c (clearsign_file): Fixed "Hash:" headers

Sat Jul  4 13:33:31 1998  Werner Koch  (wk@isil.d.shuttle.de)

	* trustdb.c (list_ownertrust): New.
	* g10.c (aListOwnerTrust): New.

	* g10.c (def_pubkey_algo): Removed.

	* trustdb.c (verify_private_data): Removed and also the call to it.
	(sign_private_data): Removed.

Fri Jul  3 13:26:10 1998  Werner Koch  (wk@isil.d.shuttle.de)

	* g10.c (aEditKey): was aEditSig. Changed usage msg.

	* keyedit.c: Done some i18n stuff.

	* g10.c (do_not_use_RSA): New.
	* sign.c (do_sign): Add call to above function.
	* encode.c (write_pubkey_enc_from_list): Ditto.

Thu Jul  2 21:01:25 1998  Werner Koch  (wk@isil.d.shuttle.de)

	* parse-packet.c: Now is able sto store data of unknown
	algorithms.
	* free-packet.c: Support for this.
	* build-packet.c: Can write data of packet with unknown algos.

Thu Jul  2 11:46:36 1998  Werner Koch  (wk@isil.d.shuttle.de)

	* parse-packet.c (parse): fixed 4 byte length header

Wed Jul  1 12:36:55 1998  Werner Koch  (wk@isil.d.shuttle.de)

	* packet.h (new_ctb): New field for some packets
	* build-packet.c (build_packet): Support for new_ctb
	* parse-packet.c (parse): Ditto.

Mon Jun 29 12:54:45 1998  Werner Koch  (wk@isil.d.shuttle.de)

	* packet.h: changed all "_cert" to "_key", "subcert" to "subkey".

	* free-packet.c (free_packet): Removed memory leak for subkeys.

Sun Jun 28 18:32:27 1998  Werner Koch  (wk@isil.d.shuttle.de)

	* import.c (import_keys): Renamed from import_pubkeys.
	(import_secret_one): New.

	* g10.c (aExportSecret): New.

	* export.c (export_seckeys): New.

	* parse-packet.c (parse_certificate): Cleaned up.
	(parse_packet): Trust packets are now considered as unknown.
	(parse_pubkey_warning): New.

Fri Jun 26 10:37:35 1998  Werner Koch  (wk@isil.d.shuttle.de)

	* keygen.c (has_invalid_email_chars): New.

Wed Jun 24 16:40:22 1998  Werner Koch  (wk@isil.d.shuttle.de)

	* armor.c (armor_filter): Now creates valid onepass_sig packets
	with all detected hash algorithms.
	* mainproc.c (proc_plaintext): Now uses the hash algos as specified
	in the onepass_sig packets (if there are any)

Mon Jun 22 11:54:08 1998  Werner Koch  (wk@isil.d.shuttle.de)

	* plaintext.c (handle_plaintext): add arg to disable outout
	* mainproc.c (proc_plaintext): disable output when in sigs_only mode.

Thu Jun 18 13:17:27 1998  Werner Koch  (wk@isil.d.shuttle.de)

	* keygen.c: Removed all rsa packet stuff, chnaged defaults
	for key generation.

Sun Jun 14 21:28:31 1998  Werner Koch  (wk@isil.d.shuttle.de)

	* misc.c (checksum_u16): Fixed a stupid bug which caused a
	wrong checksum calculation for the secret key protection and
	add a backward compatibility option.
	* g10.c (main): Add option --emulate-checksum-bug.

Thu Jun 11 13:26:44 1998  Werner Koch  (wk@isil.d.shuttle.de)

	* packet.h: Major changes to the structure of public key material
	which is now stored in an array and not anaymore in a union of
	algorithm specific structures.	These is needed to make the system
	more extendable and makes a lot of stuff much simpler. Changed
	all over the system.

	* dsa.c, rsa.c, elg.c: Removed.

Wed Jun 10 07:22:02 1998  Werner Koch,mobil,,,	(wk@tobold)

	* g10.c ("load-extension"): New option.

Mon Jun  8 22:23:37 1998  Werner Koch  (wk@isil.d.shuttle.de)

	* seckey-cert.c (do_check): Removed cipher constants
	(protect_secret_key): Ditto.

Fri May 29 10:00:28 1998  Werner Koch  (wk@isil.d.shuttle.de)

	* trustdb.c (query_trust_info): New.
	* keylist.c (list_one): Add output of trust info
	* mainproc (list_node): ditto.
	* g10.c (main): full trustdb init if -with-colons and any of the
	key list modes.

Thu May 28 10:34:42 1998  Werner Koch  (wk@isil.d.shuttle.de)

	* status.c (STATUS_RSA_OR_IDEA): New.
	* sig-check.c (check_signature): Output special status message.
	* pubkey-enc.c (get_session_key): Ditto.

	* mainproc.c (check_sig_and_print): Changed format of output.
	* passpharse.c (passphrase_to_dek): Likewise.

Wed May 27 13:46:48 1998  Werner Koch  (wk@isil.d.shuttle.de)

	* g10.c (aListSecretKeys): New option --list-secret-keys
	* keylist.c (std_key_list): Renamed to public_key_list.
	(secret_key_list): New
	(list_one, list_all): Add support for secret keys.
	* getkey.c (get_secret_keyring): New.
	* mainproc.c (list_node): Add option --with-colons for secret keys

	* sig-check.c (check_key_signature): detection of selfsigs
	* mainproc.c (list_node): fixed listing.

	* g10.c (aListSecretKeys): New option --always-trust
	* pkclist.c (do_we_trust): Override per option added

	* status.c (write_status_text): Add a prefix to every output line.

Wed May 27 07:49:21 1998  Werner Koch  (wk@isil.d.shuttle.de)

	* g10 (--compress-keys): New.
	* options.h (compress_keys): New.
	* export.c (export_pubkeys): Only compresses with the new option.

Tue May 26 11:24:33 1998  Werner Koch  (wk@isil.d.shuttle.de)

	* passphrase.c (get_last_passphrase): New
	(set_next_passphrase): New.
	(passphrase_to_dek): add support for the above functions.
	* keyedit.c (make_keysig_packet): Add sigclass 0x18,
	changed all callers due to a new argument.
	* keygen.c (write_keybinding): New
	(generate_subkeypair): Add functionality
	(ask_algo, ask_keysize, ask_valid_days): Broke out of generate_keypair
	(ask_user_id, ask_passphrase): Ditto.

Thu May 21 11:26:13 1998  Werner Koch  (wk@isil.d.shuttle.de)

	* g10.c,gpgd.c (main): Does now return an int, so that egcs does
	not complain.

	* armor.c (fake_packet): Removed erro message and add a noticed
	that this part should be fixed.

	* sign.c (sign_file): Compression now comes in front of encryption.
	* encode.c (encode_simple): Ditto.
	(encode_crypt): Ditto.

Tue May 19 16:18:19 1998  Werner Koch  (wk@isil.d.shuttle.de)

	* armor.c (fake_packet): Changed assertion to log_error

Sat May 16 16:02:06 1998  Werner Koch  (wk@isil.d.shuttle.de)

	* build-packet.c (build_packet): Add SUBKEY packets.

Fri May 15 17:57:23 1998  Werner Koch  (wk@isil.d.shuttle.de)

	* sign.c (hash_for): New and used in all places here.
	* main.h (DEFAULT_): new macros.
	* g10.c  (opt.def_digest_algo): Now set to 0

	* compress.c (init_compress): Add support for algo 1
	* options.h (def_compress_algo): New
	* g10.c (main): New option --compress-algo

Fri May 15 13:23:59 1998  Werner Koch  (wk@isil.d.shuttle.de)

	* g10.c (print_mds): New feature to print only one hash,
	chnaged formatting.

Thu May 14 15:36:24 1998  Werner Koch  (wk@isil.d.shuttle.de)

	* misc.c (trap_unaligned) [__alpha__]: New
	* g10.c (trap_unaligned): Add call to this to track down SIGBUS
	on Alphas (to avoid the slow emulation code).

Wed May 13 11:48:27 1998  Werner Koch  (wk@isil.d.shuttle.de)

	* build-packet.c (do_signature): Support for v4 pakets.
	* keyedit.c (make_keysig_packet): Ditto.
	* build-packet.c (build_sig_subpkt_from_sig): New.
	(build_sig_subpkt): New.

	* elg.c (g10_elg_sign): removed keyid_from_skc.
	* dsa.c (g10_dsa_sign): Ditto.
	* rsa.c (g10_rsa_sign): Ditto.
	* keyedit.c (make_keysig_packet): Add call to keyid_from_skc

	* sign.c (clearsign_file): Support for v4 signatures.
	(sign_file): Ditto.

Wed May  6 09:31:24 1998  Werner Koch  (wk@isil.d.shuttle.de)

	* parse-packet.c (do_parse): add support for 5 byte length leader.
	(parse_subpkt): Ditto.
	* build-packet.c (write_new_header): Ditto.

	* packet.h (SIGSUBPKT_): New constants.
	* parse-packet.c (parse_sig_subpkt): Changed name, made global,
	and arg to return packet length, chnaged all callers


Tue May  5 22:11:59 1998  Werner Koch  (wk@isil.d.shuttle.de)

	* keygen.c (gen_dsa): New.
	* build_packet.c (do_secret_cert): Support for DSA

Mon May  4 19:01:25 1998  Werner Koch  (wk@isil.d.shuttle.de)

	* compress.c: doubled buffer sizes
	* parse-packet.c (do_plaintext): now uses iobuf_read/write.

Mon May  4 09:35:53 1998  Werner Koch  (wk@isil.d.shuttle.de)

	* seskey.c (encode_md_value): Add optional argument hash_algo,
	changed all callers.

	* passphrase.c (make_dek_from_passphrase): Removed
	* (get_passhrase_hash): Changed name to passphrase_to_dek, add arg,
	changed all callers.

	* all: Introduced the new ELG identifier and added support for the
	encryption only one (which is okay to use by GNUPG for signatures).

Sun May  3 17:50:26 1998  Werner Koch  (wk@isil.d.shuttle.de)

	* packet.h (PKT_OLD_COMMENT): New name for type 16.
	* parse-packet.c (parse_comment): Now uses type 61

Fri May  1 12:44:39 1998  Werner Koch,mobil,,,	(wk@tobold)

	* packet.h (count): Chnaged s2k count from byte to u32.
	* seckey-cert.c (do_check): Changed s2k algo 3 to 4, changed
	reading of count.
	* build-packet.c (do_secret_cert): ditto.
	* parse-packet.c (parse_certificate): ditto.

	* parse-packet.c (parse_symkeyenc): New.
	* build-packet.c (do_symkey_enc): New.

Thu Apr 30 16:33:34 1998  Werner Koch  (wk@isil.d.shuttle.de)

	* sign.c (clearsign_file): Fixed "Hash: " armor line.

Tue Apr 28 14:27:42 1998  Werner Koch  (wk@isil.d.shuttle.de)

	* parse-packet.c (parse_subpkt): Some new types.

Mon Apr 27 12:53:59 1998  Werner Koch  (wk@isil.d.shuttle.de)

	* g10.c (main): Add option --skip-verify.
	* mainproc.c (check_sig_and_print): Ditto.

	* g10.c (print_mds): Add output for Tiger.

	* sign.c (sign_file): Now uses partial length headers if used
	in canonical textmode (kludge to fix a bug).

	* parse-packet.c (parse_certificate): Changed BLOWFISH id.
	* pubkey-enc.c (get_session_key): Ditto.
	* seskey.c (make_session_key): Ditto.
	* seckey-cert.c (protect_secret_key,do_check): Add BLOWFISH160.

Fri Apr 24 17:38:48 1998  Werner Koch,mobil,,,	(wk@tobold)

	* sig-check.c (check_key_signature): Add sig-class 0x14..0x17
	* keyedit.c (sign-key): Some changes to start with support of
	the above new sig-classes.

Wed Apr 22 09:01:57 1998  Werner Koch,mobil,,,	(wk@tobold)

	* getkey.c (compare_name): add email matching

Tue Apr 21 16:17:12 1998  Werner Koch,mobil,,,	(wk@tobold)

	* armor.c (armor_filter): fixed missing last LF before CSUM.

Thu Apr  9 11:35:22 1998  Werner Koch  (wk@isil.d.shuttle.de)

	* seckey-cert.c (do_check): New; combines all the check functions
	into one.

	* sign.c: removed all key management functions
	* keyedit.c: New.

Thu Apr  9 09:49:36 1998  Werner Koch  (wk@isil.d.shuttle.de)

	* import.c (chk_self_sigs): Changed an error message.

Wed Apr  8 16:19:39 1998  Werner Koch  (wk@isil.d.shuttle.de)

	* packet.h: packet structs now uses structs from the pubkey,
	removed all copy operations from packet to pubkey structs.

Wed Apr  8 13:40:33 1998  Werner Koch  (wk@isil.d.shuttle.de)

	* trustdb.c (verify_own_certs): Fixed "public key not found".

	* getkey.c (key_byname): New, combines public and secret key search.

	* pkclist.c (build_pkc_list): Add new arg usage, changed all callers.
	* skclist.c (build_skc_list): Likewise.

	* ringedit.c (find_keyblock, keyring_search2): Removed.

Wed Apr  8 09:47:21 1998  Werner Koch  (wk@isil.d.shuttle.de)

	* sig-check.c (do_check): Applied small fix from Ulf Möller.

Tue Apr  7 19:28:07 1998  Werner Koch  (wk@isil.d.shuttle.de)

	* cipher.c, encr-data.c, seckey-cert.c: Now uses cipher_xxxx
	functions instead of blowfish_xxx or cast_xxx

Tue Apr  7 11:04:02 1998  Werner Koch  (wk@isil.d.shuttle.de)

	* Makefile.am (g10maint.o): Changed the way it is created.

Mon Apr  6 11:17:08 1998  Werner Koch  (wk@isil.d.shuttle.de)

	* misc.c: New.
	* keygen.c (checksum,checksum_u16,checksum_mpi): Moved to misc.c
	* seckey-cert.c: Kludge for wrong ELG checksum implementation.

Sat Apr  4 20:07:01 1998  Werner Koch  (wk@isil.d.shuttle.de)

	* cipher.c (cipher_filter): Support for CAST5
	* encr-data.c (decode_filter): Ditto.
	(decrypt_data): Ditto.
	* seskey.c (make_session_key): Ditto.
	* seckey-cert.c (check_elg, check_dsa): Ditto,
	(protect_secret_key): Ditto.
	* pubkey-enc.c (get_session_key): Ditto.
	* passphrase.c (hash_passphrase): Ditto.

Thu Apr  2 20:22:35 1998  Werner Koch  (wk@isil.d.shuttle.de)

	* gpgd.c: New

Thu Apr  2 10:38:16 1998  Werner Koch  (wk@isil.d.shuttle.de)

	* keygen.c (generate_keypair): Add valid_days stuff.
	* trustdb.c (check_trust): Add check for valid_days.

Wed Apr  1 16:15:58 1998  Werner Koch  (wk@isil.d.shuttle.de)

	* keygen.c (generate_keypair): Addional question whether the
	selected large keysize is really needed.

Wed Apr  1 15:56:33 1998  Werner Koch  (wk@isil.d.shuttle.de)

	* seckey-cert.c (protect_secret_key): merged protect_xxx to here.

Wed Apr  1 10:34:46 1998  Werner Koch  (wk@isil.d.shuttle.de)

	* Makefile.am (g10maint.c): Changed creation rule, so that it works
	on FreeBSD (missing CFLAGS).

	* parse-packet.c (parse_subkey): Removed.

Thu Mar 19 15:22:36 1998  Werner Koch  (wk@isil.d.shuttle.de)

	* ringedit.c (keyring_enum): Fixed problem with reading too
	many packets. Add support to read secret keyrings.

	* getkey.c (scan_keyring): Removed
	(lookup): New to replace scan_keyring.
	(scan_secret_keyring): Removed.
	(lookup_skc): New.

Wed Mar 18 11:47:34 1998  Werner Koch  (wk@isil.d.shuttle.de)

	* ringedit.c (enum_keyblocks): New read mode 11.

	* keyid.c (elg_fingerprint_md): New and changed all other functions
	to call this if the packet version is 4 or above.

Tue Mar 17 20:46:16 1998  Werner Koch  (wk@isil.d.shuttle.de)

	* parse-packet.c (parse_certificate): Add listing support for subkeys.

Tue Mar 17 20:32:22 1998  Werner Koch  (wk@isil.d.shuttle.de)

	* armor.c (is_armored): Allow marker packet.

Thu Mar 12 13:36:49 1998  Werner Koch  (wk@isil.d.shuttle.de)

	* trustdb.c (check_trust): Checks timestamp of pubkey.
	* sig-check. (do_check): Compares timestamps.

Tue Mar 10 17:01:56 1998  Werner Koch  (wk@isil.d.shuttle.de)

	* g10.c (main): Add call to init_signals.
	* signal.c: New.

Mon Mar  9 12:43:42 1998  Werner Koch  (wk@isil.d.shuttle.de)

	* dsa.c: New
	* packet.h, free-packet.c, parse-packet.c : Add support for DSA
	* sig-check.c, getkey.c, keyid.c, ringedit.c: Ditto.
	* seckey-cert.c: Ditto.

	* packet.h : Moved .digest_algo of signature packets to outer
	structure. Changed all references

Sun Mar  8 13:06:42 1998  Werner Koch  (wk@isil.d.shuttle.de)

	* openfile.c : Support for stdout filename "-".

	* mainproc.c (check_sig_and_print): Enhanced status output:
	* status.c (write_status_text): New.

Fri Mar  6 16:10:54 1998  Werner Koch  (wk@isil.d.shuttle.de)

	* kbnode.c (clone_kbnode): Fixed private_flag.

	* mainproc.c (list_node): Output of string "Revoked" as user-id.

Fri Mar  6 14:26:39 1998  Werner Koch  (wk@isil.d.shuttle.de)

	* g10.c (main): Add userids to "-kv" and cleaned up this stuff.

Fri Mar  6 12:45:58 1998  Werner Koch  (wk@isil.d.shuttle.de)

	* g10.c (main): Changed semantics of the list-... commands
	and added a new one. Removed option "-d"

	* decrypt.c: New.

	* trustdb.c (init_trustdb): Autocreate directory only if it ends
	in "/.gnupg".

Thu Mar  5 12:12:11 1998  Werner Koch  (wk@isil.d.shuttle.de)

	* mainproc.c (do_proc_packets): New. Common part of proc_packet.
	(proc_signature_packets): special version to handle signature data.
	* verify.c: New.
	* g10.c (aVerify): New.
	* plaintext.c (hash_datafiles): New.
	* compress.c (handle_compressed): Add callback arg, changed caller.

Thu Mar  5 10:20:06 1998  Werner Koch  (wk@isil.d.shuttle.de)

	* g10.c: Is nom the common source for gpg and gpgm
	* g10maint.c: Removed
	* Makefile.am: Add rule to build g10maint.c

Thu Mar  5 08:43:59 1998  Werner Koch  (wk@isil.d.shuttle.de)

	* g10.c (main): Changed the way clear text sigs are faked.

Wed Mar  4 19:47:37 1998  Werner Koch  (wk@isil.d.shuttle.de)

	* g10maint.c (aMuttKeyList): New
	* keylist.c: New.

Wed Mar  4 17:20:33 1998  Werner Koch  (wk@isil.d.shuttle.de)

	* getkey.c (get_pubkey_byname): Kludge to allow 0x prefix.

Tue Mar  3 13:46:55 1998  Werner Koch  (wk@isil.d.shuttle.de)

	* g10maint.c (main): New option --gen-random.

Tue Mar  3 09:50:08 1998  Werner Koch  (wk@isil.d.shuttle.de)

	* g10.c (aDeleteSecretKey): New.
	(aEditSig): Add option "--edit-key" as synonym for "--edit-sig".
	(aDeleteSecretKey): New.
	* getkey.c (seckey_available): New.
	* sign.c (delete_key): Enhanced to delete secret keys, changed all
	callers.

Mon Mar  2 21:23:48 1998  Werner Koch  (wk@isil.d.shuttle.de)

	* pkc_list.c (build_pkc_list): Add interactive input of user ID.

Mon Mar  2 20:54:05 1998  Werner Koch  (wk@isil.d.shuttle.de)

	* pkclist.c (do_we_trust_pre): New.
	(add_ownertrust): Add message.
	* trustdb.c (enum_trust_web): Quick fix.

Mon Mar  2 13:50:53 1998  Werner Koch  (wk@isil.d.shuttle.de)

	* g10.c (main): New action aDeleteKey
	* sign.c (delete_key): New.

Sun Mar  1 16:38:58 1998  Werner Koch  (wk@isil.d.shuttle.de)

	* trustdb.c (do_check): No returns TRUST_UNDEFINED instead of
	eof error.

Fri Feb 27 18:14:03 1998  Werner Koch  (wk@isil.d.shuttle.de)

	* armor.c (find_header): Removed trailing CR on headers.

Fri Feb 27 18:02:48 1998  Werner Koch  (wk@isil.d.shuttle.de)

	* ringedit.c (keyring_search) [MINGW32]: Open and close file here
	because rename does not work on open files. Chnaged callers.

Fri Feb 27 16:43:11 1998  Werner Koch  (wk@isil.d.shuttle.de)

	* sig-check.c (do_check): Add an md_enable.
	* mainproc.c (do_check_sig): Use md_open in case of detached sig
	(proc_tree): Take detached sigs into account.

Fri Feb 27 15:22:46 1998  Werner Koch  (wk@isil.d.shuttle.de)

	* g10.c (main): Make use of GNUPGHOME envvar.
	* g10main.c (main): Ditto.

Wed Feb 25 11:40:04 1998  Werner Koch  (wk@isil.d.shuttle.de)

	* plaintext.c (ask_for_detached_datafile): add opt.verbose to
	info output.

	* openfile.c (open_sigfile): Try also name ending in ".asc"

Wed Feb 25 08:41:00 1998  Werner Koch  (wk@isil.d.shuttle.de)

	* keygen.c (generate_keypair): Fixed memory overflow.

Tue Feb 24 15:51:55 1998  Werner Koch  (wk@isil.d.shuttle.de)

	* parse-packet.c (parse_certificate): Support for S2K.
	* build-packet.c (do_secret_cert): Ditto.
	* keygen.c (gen_elg): Ditto.
	* seckey-cert.c (check_elg): Ditto
	(protect_elg): Ditto.
	* sign.c (chnage_passphrase): Ditto.
	* passphrase.c (get_passphrase_hash): Support for a salt and
	changed all callers.
	(make_dek_from_passphrase): Ditto.

Tue Feb 24 12:30:56 1998  Werner Koch  (wk@isil.d.shuttle.de)

	* build-packet.c (hash_public_cert): Disabled debug output.

Fri Feb 20 17:22:28 1998  Werner Koch  (wk@isil.d.shuttle.de)

	* trustdb.c (init_trustdb) [MINGW32]: Removed 2nd mkdir arg.
	(keyring_copy) [MINGW32]: Add a remove prior to the renames.

Wed Feb 18 18:39:02 1998  Werner Koch  (wk@isil.d.shuttle.de)

	* Makefile.am (OMIT_DEPENDENCIES): New.

	* rsa.c: Replaced log_bug by BUG.

Wed Feb 18 13:35:58 1998  Werner Koch  (wk@isil.d.shuttle.de)

	* mainproc.c (do_check_sig): Now uses hash_public_cert.
	* parse-packet.c (parse_certificate): Removed hashing.
	* packet.h (public_cert): Removed hash variable.
	* free-packet.c (copy_public_cert, free_public_cert): Likewise.

	* sig-check.c (check_key_signatures): Changed semantics.

Wed Feb 18 12:11:28 1998  Werner Koch  (wk@isil.d.shuttle.de)

	* trustdb.c (do_check): Add handling for revocation certificates.
	(build_sigrecs): Ditto.
	(check_sigs): Ditto.

Wed Feb 18 09:31:04 1998  Werner Koch  (wk@isil.d.shuttle.de)

	* armor.c (armor_filter): Add afx->hdrlines.
	* revoke.c (gen_revoke): Add comment line.
	* dearmor.c (enarmor_file): Ditto.

	* sig-check.c (check_key_signature): Add handling for class 0x20.
	* mainproc.c : Ditto.

Tue Feb 17 21:24:17 1998  Werner Koch  (wk@isil.d.shuttle.de)

	* armor.c : Add header lines "...ARMORED FILE .."
	* dearmor.c (enarmor_file): New.
	* g10maint.c (main): New option "--enarmor"

Tue Feb 17 19:03:33 1998  Werner Koch  (wk@isil.d.shuttle.de)

	* mainproc.c : Changed a lot, because the packets are now stored
	a simple linlked list and not anymore in a complicatd tree structure.

Tue Feb 17 10:14:48 1998  Werner Koch  (wk@isil.d.shuttle.de)

	* free_packet.c (cmp_public_certs): New.
	(cmp_user_ids): New.

	* kbnode.c (clone_kbnode): New.
	(release_kbnode): Add clone support.

	* ringedit.c (find_keyblock_bypkc): New.

	* sign.c (remove_keysigs): Self signatures are now skipped,
	changed arguments and all callers.

	* import.c : Add functionality.

Tue Feb 17 09:31:40 1998  Werner Koch  (wk@isil.d.shuttle.de)

	* options.h (homedir): New option.
	* g10.c, g10maint.c, getkey.c, keygen.c, trustdb.c (opt.homedir): New.

	* trustdb.c (init_trustdb): mkdir for hoem directory
	(sign_private_data): Renamed "sig" to "g10.sig"

Mon Feb 16 20:02:03 1998  Werner Koch  (wk@isil.d.shuttle.de)

	* kbnode.c (commit_kbnode): New.
	(delete_kbnode): removed unused first arg. Changed all Callers.

	* ringedit.c (keyblock_resource_name): New.
	(get_keyblock_handle): NULL for filename returns default resource.

Mon Feb 16 19:38:48 1998  Werner Koch  (wk@isil.d.shuttle.de)

	* sig-check.s (check_key_signature): Now uses the supplied
	public key to check the signature and not any more the one
	from the getkey.c
	(do_check): New.
	(check_signature): Most work moved to do_check.

Mon Feb 16 14:48:57 1998  Werner Koch  (wk@isil.d.shuttle.de)

	* armor.c (find_header): Fixed another bug.

Mon Feb 16 12:18:34 1998  Werner Koch  (wk@isil.d.shuttle.de)

	* getkey.c (scan_keyring): Add handling of compressed keyrings.

Mon Feb 16 10:44:51 1998  Werner Koch  (wk@isil.d.shuttle.de)

	* g10.c, g10maint.c (strusage): Rewrote.
	(build_list): New

Mon Feb 16 08:58:41 1998  Werner Koch  (wk@isil.d.shuttle.de)

	* armor.c (use_armor): New.

Sat Feb 14 14:30:57 1998  Werner Koch  (wk@isil.d.shuttle.de)

	* mainproc.c (proc_tree): Sigclass fix.

Sat Feb 14 14:16:33 1998  Werner Koch  (wk@isil.d.shuttle.de)

	* armor.c (armor_filter): Changed version and comment string.
	* encode.c, sign.c, keygen.c: Changed all comment packet strings.

Sat Feb 14 12:39:24 1998  Werner Koch  (wk@isil.d.shuttle.de)

	* g10.c (aGenRevoke): New command.
	* revoke.c: New.
	* sign.c (make_keysig_packet): Add support for sigclass 0x20.

Fri Feb 13 20:18:14 1998  Werner Koch  (wk@isil.d.shuttle.de)

	* ringedit.c (enum_keyblocks, keyring_enum): New.

Fri Feb 13 19:33:40 1998  Werner Koch  (wk@isil.d.shuttle.de)

	* export.c: Add functionality.

	* keygen.c (generate_keypair): Moved the leading comment behind the
	key packet.
	* kbnode.c (walk_kbnode): Fixed.

	* g10.c (main): listing armored keys now work.

Fri Feb 13 16:17:43 1998  Werner Koch  (wk@isil.d.shuttle.de)

	* parse-packet.c (parse_publickey, parse_signature): Fixed calls
	to mpi_read used for ELG b.

Fri Feb 13 15:13:23 1998  Werner Koch  (wk@isil.d.shuttle.de)

	* g10.c (main): changed formatting of help output.

Thu Feb 12 22:24:42 1998  Werner Koch  (wk@frodo)

	* pubkey-enc.c (get_session_key): rewritten


 Copyright 1998,1999,2000,2001,2002,2003,2004,2005,
	   2006,2007,2008,2009,2010,2011 Free Software Foundation, Inc.

 This file is free software; as a special exception the author gives
 unlimited permission to copy and/or distribute it, with or without
 modifications, as long as this notice is preserved.

 This file is distributed in the hope that it will be useful, but
 WITHOUT ANY WARRANTY, to the extent permitted by law; without even the
 implied warranty of MERCHANTABILITY or FITNESS FOR A PARTICULAR PURPOSE.<|MERGE_RESOLUTION|>--- conflicted
+++ resolved
@@ -1,17 +1,3 @@
-<<<<<<< HEAD
-2011-04-29  Marcus Brinkmann  <marcus@g10code.com>
-
-	* import.c (import_secret_one): Leave all checks to import_one.
-	Cancel secret key import if public key was skipped due to
-	merge-only request.  Fix import status for non-new secret key
-	import by checking stat counter.
-
-2011-04-29  Marcus Brinkmann  <marcus@g10code.com>
-
-	* delkey.c (do_delete_key): Access public keyblock even for secret
-	key operations.  But deleting secret key is not supported yet, so
-	give an error.  Limit secret-key-exists error case to public keys.
-=======
 2011-04-29  Werner Koch  <wk@g10code.com>
 
 	* keydb.c (keydb_get_keyblock, keydb_add_resource): Use gpg_error.
@@ -24,7 +10,19 @@
 	all callers.
 	(keydb_search_first, keydb_search_next, keydb_search_kid)
 	(keydb_search_fpr): Ditto.
->>>>>>> afe5c1a3
+
+2011-04-29  Marcus Brinkmann  <marcus@g10code.com>
+
+	* import.c (import_secret_one): Leave all checks to import_one.
+	Cancel secret key import if public key was skipped due to
+	merge-only request.  Fix import status for non-new secret key
+	import by checking stat counter.
+
+2011-04-29  Marcus Brinkmann  <marcus@g10code.com>
+
+	* delkey.c (do_delete_key): Access public keyblock even for secret
+	key operations.  But deleting secret key is not supported yet, so
+	give an error.  Limit secret-key-exists error case to public keys.
 
 2011-04-28  Werner Koch  <wk@g10code.com>
 
