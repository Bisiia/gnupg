--- conflicted
+++ resolved
@@ -86,11 +86,7 @@
   int completes_needed;
   int max_cert_depth;
   const char *homedir;
-<<<<<<< HEAD
-
-=======
   const char *agent_program; 
->>>>>>> 6d77c76e
   char *display;      /* 5 options to be passed to the gpg-agent */
   char *ttyname;     
   char *ttytype;
@@ -198,17 +194,12 @@
   int preserve_permissions;
   int no_homedir_creation;
   struct groupitem *grouplist;
-<<<<<<< HEAD
-  int strict;
-=======
->>>>>>> 6d77c76e
   int mangle_dos_filenames;
   int enable_progress_filter;
   unsigned int screen_columns;
   unsigned int screen_lines;
   byte *show_subpackets;
   int rfc2440_text;
-<<<<<<< HEAD
 
   /* If true, let write failures on the status-fd exit the process. */
   int exit_on_status_write_error;
@@ -218,6 +209,7 @@
   int limit_card_insert_tries; 
 
 #ifdef ENABLE_CARD_SUPPORT
+  /* FIXME: We don't needs this here as it is done in scdaemon. */
   const char *ctapi_driver; /* Library to access the ctAPI. */
   const char *pcsc_driver;  /* Library to access the PC/SC system. */
   int disable_ccid;    /* Disable the use of the internal CCID driver. */
@@ -229,6 +221,7 @@
        made by signing subkeys.  If not set, a missing backsig is not
        an error (but an invalid backsig still is). */
     unsigned int require_cross_cert:1;
+
     unsigned int use_embedded_filename:1;
     unsigned int utf8_filename:1;
     unsigned int dsa2:1;
@@ -243,44 +236,6 @@
     struct akl *next;
   } *auto_key_locate;
 
-=======
-
-  /* If true, let write failures on the status-fd exit the process. */
-  int exit_on_status_write_error;
-
-  /* If > 0, limit the number of card insertion prompts to this
-     value. */
-  int limit_card_insert_tries; 
-
-#ifdef ENABLE_CARD_SUPPORT
-  /* FIXME: We don't needs this here as it is done in scdaemon. */
-  const char *ctapi_driver; /* Library to access the ctAPI. */
-  const char *pcsc_driver;  /* Library to access the PC/SC system. */
-  int disable_ccid;    /* Disable the use of the internal CCID driver. */
-#endif /*ENABLE_CARD_SUPPORT*/
-
-  struct
-  {
-    /* If set, require an 0x19 backsig to be present on signatures
-       made by signing subkeys.  If not set, a missing backsig is not
-       an error (but an invalid backsig still is). */
-    unsigned int require_cross_cert:1;
-
-    unsigned int use_embedded_filename:1;
-    unsigned int utf8_filename:1;
-    unsigned int dsa2:1;
-  } flags;
-
-  /* Linked list of ways to find a key if the key isn't on the local
-     keyring. */
-  struct akl
-  {
-    enum {AKL_CERT, AKL_PKA, AKL_LDAP, AKL_KEYSERVER, AKL_SPEC} type;
-    struct keyserver_spec *spec;
-    struct akl *next;
-  } *auto_key_locate;
-
->>>>>>> 6d77c76e
   /* True if multiple concatenated signatures may be verified. */
   int allow_multisig_verification; 
 
@@ -318,8 +273,6 @@
 #define DBG_EXTPROG (opt.debug & DBG_EXTPROG_VALUE)
 #define DBG_CARD_IO (opt.debug & DBG_CARD_IO_VALUE)
 
-<<<<<<< HEAD
-=======
 /* FIXME: We need to check whey we did not put this into opt. */
 #define DBG_MEMORY    memory_debug_mode
 #define DBG_MEMSTAT   memory_stat_debug_mode
@@ -328,7 +281,6 @@
 EXTERN_UNLESS_MAIN_MODULE int memory_stat_debug_mode;
 
 
->>>>>>> 6d77c76e
 
 #define GNUPG   (opt.compliance==CO_GNUPG)
 #define RFC1991 (opt.compliance==CO_RFC1991 || opt.compliance==CO_PGP2)
@@ -356,10 +308,7 @@
 #define EXPORT_RESET_SUBKEY_PASSWD       (1<<3)
 #define EXPORT_MINIMAL                   (1<<4)
 #define EXPORT_CLEAN                     (1<<5)
-<<<<<<< HEAD
-=======
 #define EXPORT_SEXP_FORMAT               (1<<6)
->>>>>>> 6d77c76e
 
 #define LIST_SHOW_PHOTOS                 (1<<0)
 #define LIST_SHOW_POLICY_URLS            (1<<1)
