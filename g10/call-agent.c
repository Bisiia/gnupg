--- conflicted
+++ resolved
@@ -2386,11 +2386,7 @@
         }
       if (err)
         {
-<<<<<<< HEAD
-          if (opt.quiet)
-=======
           if (!opt.quiet)
->>>>>>> 5355d088
             log_info ("problem with fast path key listing: %s - ignored\n",
                       gpg_strerror (err));
           err = 0;
