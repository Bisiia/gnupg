/* getkey.c -  Get a key from the database
 * Copyright (C) 1998, 1999, 2000, 2001, 2002, 2003, 2004, 2005,
 *               2006 Free Software Foundation, Inc.
 *
 * This file is part of GnuPG.
 *
 * GnuPG is free software; you can redistribute it and/or modify
 * it under the terms of the GNU General Public License as published by
 * the Free Software Foundation; either version 2 of the License, or
 * (at your option) any later version.
 *
 * GnuPG is distributed in the hope that it will be useful,
 * but WITHOUT ANY WARRANTY; without even the implied warranty of
 * MERCHANTABILITY or FITNESS FOR A PARTICULAR PURPOSE.  See the
 * GNU General Public License for more details.
 *
 * You should have received a copy of the GNU General Public License
 * along with this program; if not, write to the Free Software
 * Foundation, Inc., 51 Franklin Street, Fifth Floor, Boston, MA 02110-1301,
 * USA.
 */

#include <config.h>
#include <stdio.h>
#include <stdlib.h>
#include <string.h>
#include <assert.h>
#include <ctype.h>

#include "gpg.h"
#include "util.h"
#include "packet.h"
#include "iobuf.h"
#include "keydb.h"
#include "options.h"
#include "main.h"
#include "trustdb.h"
#include "i18n.h"
#include "keyserver-internal.h"

#define MAX_PK_CACHE_ENTRIES   PK_UID_CACHE_SIZE
#define MAX_UID_CACHE_ENTRIES  PK_UID_CACHE_SIZE

#if MAX_PK_CACHE_ENTRIES < 2
#error We need the cache for key creation
#endif

struct getkey_ctx_s {
    int exact;
    KBNODE keyblock;
    KBPOS  kbpos;
    KBNODE found_key; /* pointer into some keyblock */
    int last_rc;
    int req_usage;
    int req_algo;
    KEYDB_HANDLE kr_handle;
    int not_allocated;
    int nitems;
    KEYDB_SEARCH_DESC items[1];
};

#if 0
static struct {
    int any;
    int okay_count;
    int nokey_count;
    int error_count;
} lkup_stats[21];
#endif

typedef struct keyid_list {
    struct keyid_list *next;
    u32 keyid[2];
} *keyid_list_t;


#if MAX_PK_CACHE_ENTRIES
  typedef struct pk_cache_entry {
      struct pk_cache_entry *next;
      u32 keyid[2];
      PKT_public_key *pk;
  } *pk_cache_entry_t;
  static pk_cache_entry_t pk_cache;
  static int pk_cache_entries;	 /* number of entries in pk cache */
  static int pk_cache_disabled;
#endif

#if MAX_UID_CACHE_ENTRIES < 5
#error we really need the userid cache
#endif
typedef struct user_id_db {
    struct user_id_db *next;
    keyid_list_t keyids;
    int len;
    char name[1];
} *user_id_db_t;
static user_id_db_t user_id_db;
static int uid_cache_entries;	/* number of entries in uid cache */

static void merge_selfsigs( KBNODE keyblock );
static int lookup( GETKEY_CTX ctx, KBNODE *ret_keyblock, int secmode );

#if 0
static void
print_stats()
{
    int i;
    for(i=0; i < DIM(lkup_stats); i++ ) {
	if( lkup_stats[i].any )
	    fprintf(stderr,
		    "lookup stats: mode=%-2d  ok=%-6d  nokey=%-6d  err=%-6d\n",
		    i,
		    lkup_stats[i].okay_count,
		    lkup_stats[i].nokey_count,
		    lkup_stats[i].error_count );
    }
}
#endif


void
cache_public_key( PKT_public_key *pk )
{
#if MAX_PK_CACHE_ENTRIES
    pk_cache_entry_t ce;
    u32 keyid[2];

    if( pk_cache_disabled )
	return;

    if( pk->dont_cache )
        return;

    if( is_ELGAMAL(pk->pubkey_algo)
	|| pk->pubkey_algo == PUBKEY_ALGO_DSA
	|| is_RSA(pk->pubkey_algo) ) {
	keyid_from_pk( pk, keyid );
    }
    else
	return; /* don't know how to get the keyid */

    for( ce = pk_cache; ce; ce = ce->next )
	if( ce->keyid[0] == keyid[0] && ce->keyid[1] == keyid[1] ) {
	    if( DBG_CACHE )
		log_debug("cache_public_key: already in cache\n");
	    return;
	}

    if( pk_cache_entries >= MAX_PK_CACHE_ENTRIES ) {
	/* fixme: use another algorithm to free some cache slots */
	pk_cache_disabled=1;
	if( opt.verbose > 1 )
	    log_info(_("too many entries in pk cache - disabled\n"));
	return;
    }
    pk_cache_entries++;
    ce = xmalloc( sizeof *ce );
    ce->next = pk_cache;
    pk_cache = ce;
    ce->pk = copy_public_key( NULL, pk );
    ce->keyid[0] = keyid[0];
    ce->keyid[1] = keyid[1];
#endif
}


/* Return a const utf-8 string with the text "[User ID not found]".
   This fucntion is required so that we don't need to switch gettext's
   encoding temporary. */
static const char *
user_id_not_found_utf8 (void)
{
  static char *text;

  if (!text)
    text = native_to_utf8 (_("[User ID not found]"));
  return text;
}



/*
 * Return the user ID from the given keyblock.
 * We use the primary uid flag which has been set by the merge_selfsigs
 * function.  The returned value is only valid as long as then given
 * keyblock is not changed
 */
static const char *
get_primary_uid ( KBNODE keyblock, size_t *uidlen )
{
    KBNODE k;
    const char *s;

    for (k=keyblock; k; k=k->next ) {
        if ( k->pkt->pkttype == PKT_USER_ID
             && !k->pkt->pkt.user_id->attrib_data
             && k->pkt->pkt.user_id->is_primary ) {
            *uidlen = k->pkt->pkt.user_id->len;
            return k->pkt->pkt.user_id->name;
        }
    } 
    s = user_id_not_found_utf8 ();
    *uidlen = strlen (s);
    return s;
}


static void
release_keyid_list ( keyid_list_t k )
{
    while (  k ) {
        keyid_list_t k2 = k->next;
        xfree (k);
        k = k2;
    }
}

/****************
 * Store the association of keyid and userid
 * Feed only public keys to this function.
 */
static void
cache_user_id( KBNODE keyblock )
{
    user_id_db_t r;
    const char *uid;
    size_t uidlen;
    keyid_list_t keyids = NULL;
    KBNODE k;

    for (k=keyblock; k; k = k->next ) {
        if ( k->pkt->pkttype == PKT_PUBLIC_KEY
             || k->pkt->pkttype == PKT_PUBLIC_SUBKEY ) {
            keyid_list_t a = xmalloc_clear ( sizeof *a );
            /* Hmmm: For a long list of keyids it might be an advantage
             * to append the keys */
            keyid_from_pk( k->pkt->pkt.public_key, a->keyid );
            /* first check for duplicates */
            for(r=user_id_db; r; r = r->next ) {
                keyid_list_t b = r->keyids;
                for ( b = r->keyids; b; b = b->next ) {
                    if( b->keyid[0] == a->keyid[0]
                        && b->keyid[1] == a->keyid[1] ) {
                        if( DBG_CACHE )
                            log_debug("cache_user_id: already in cache\n");
                        release_keyid_list ( keyids );
                        xfree ( a );
                        return;
                    }
                }
            }
            /* now put it into the cache */
            a->next = keyids;
            keyids = a;
        }
    }
    if ( !keyids )
        BUG (); /* No key no fun */


    uid = get_primary_uid ( keyblock, &uidlen );

    if( uid_cache_entries >= MAX_UID_CACHE_ENTRIES ) {
	/* fixme: use another algorithm to free some cache slots */
	r = user_id_db;
	user_id_db = r->next;
        release_keyid_list ( r->keyids );
	xfree(r);
	uid_cache_entries--;
    }
    r = xmalloc( sizeof *r + uidlen-1 );
    r->keyids = keyids;
    r->len = uidlen;
    memcpy(r->name, uid, r->len);
    r->next = user_id_db;
    user_id_db = r;
    uid_cache_entries++;
}


void
getkey_disable_caches()
{
#if MAX_PK_CACHE_ENTRIES
    {
	pk_cache_entry_t ce, ce2;

	for( ce = pk_cache; ce; ce = ce2 ) {
	    ce2 = ce->next;
	    free_public_key( ce->pk );
	    xfree( ce );
	}
	pk_cache_disabled=1;
	pk_cache_entries = 0;
	pk_cache = NULL;
    }
#endif
    /* fixme: disable user id cache ? */
}


static void
pk_from_block ( GETKEY_CTX ctx, PKT_public_key *pk, KBNODE keyblock )
{
    KBNODE a = ctx->found_key ? ctx->found_key : keyblock;

    assert ( a->pkt->pkttype == PKT_PUBLIC_KEY
             ||  a->pkt->pkttype == PKT_PUBLIC_SUBKEY );
     
    copy_public_key ( pk, a->pkt->pkt.public_key );
}

static void
sk_from_block ( GETKEY_CTX ctx,
                PKT_secret_key *sk, KBNODE keyblock )
{
    KBNODE a = ctx->found_key ? ctx->found_key : keyblock;

    assert ( a->pkt->pkttype == PKT_SECRET_KEY
             ||  a->pkt->pkttype == PKT_SECRET_SUBKEY );
     
    copy_secret_key( sk, a->pkt->pkt.secret_key);
}


/****************
 * Get a public key and store it into the allocated pk
 * can be called with PK set to NULL to just read it into some
 * internal structures.
 */
int
get_pubkey( PKT_public_key *pk, u32 *keyid )
{
    int internal = 0;
    int rc = 0;

#if MAX_PK_CACHE_ENTRIES
    if(pk)
      {
	/* Try to get it from the cache.  We don't do this when pk is
	   NULL as it does not guarantee that the user IDs are
	   cached. */
	pk_cache_entry_t ce;
	for( ce = pk_cache; ce; ce = ce->next )
	  {
	    if( ce->keyid[0] == keyid[0] && ce->keyid[1] == keyid[1] )
	      {
		copy_public_key( pk, ce->pk );
		return 0;
	      }
	  }
      }
#endif
    /* more init stuff */
    if( !pk ) {
	pk = xmalloc_clear( sizeof *pk );
	internal++;
    }


    /* do a lookup */
    {	struct getkey_ctx_s ctx;
        KBNODE kb = NULL;
	memset( &ctx, 0, sizeof ctx );
        ctx.exact = 1; /* use the key ID exactly as given */
	ctx.not_allocated = 1;
        ctx.kr_handle = keydb_new (0);
	ctx.nitems = 1;
	ctx.items[0].mode = KEYDB_SEARCH_MODE_LONG_KID;
	ctx.items[0].u.kid[0] = keyid[0];
	ctx.items[0].u.kid[1] = keyid[1];
        ctx.req_algo  = pk->req_algo;
        ctx.req_usage = pk->req_usage;
	rc = lookup( &ctx, &kb, 0 );
        if ( !rc ) {
            pk_from_block ( &ctx, pk, kb );
        }
	get_pubkey_end( &ctx );
        release_kbnode ( kb );
    }
    if( !rc )
	goto leave;

    rc = G10ERR_NO_PUBKEY;

  leave:
    if( !rc )
	cache_public_key( pk );
    if( internal )
	free_public_key(pk);
    return rc;
}


/* Get a public key and store it into the allocated pk.  This function
   differs from get_pubkey() in that it does not do a check of the key
   to avoid recursion.  It should be used only in very certain cases.
   It will only retrieve primary keys. */
int
get_pubkey_fast (PKT_public_key *pk, u32 *keyid)
{
  int rc = 0;
  KEYDB_HANDLE hd;
  KBNODE keyblock;
  u32 pkid[2];
  
  assert (pk);
#if MAX_PK_CACHE_ENTRIES
  { /* Try to get it from the cache */
    pk_cache_entry_t ce;

    for (ce = pk_cache; ce; ce = ce->next)
      {
        if (ce->keyid[0] == keyid[0] && ce->keyid[1] == keyid[1])
          {
            if (pk)
              copy_public_key (pk, ce->pk);
            return 0;
          }
      }
  }
#endif

  hd = keydb_new (0);
  rc = keydb_search_kid (hd, keyid);
  if (rc == -1)
    {
      keydb_release (hd);
      return G10ERR_NO_PUBKEY;
    }
  rc = keydb_get_keyblock (hd, &keyblock);
  keydb_release (hd);
  if (rc) 
    {
      log_error ("keydb_get_keyblock failed: %s\n", g10_errstr(rc));
      return G10ERR_NO_PUBKEY;
    }

  assert ( keyblock->pkt->pkttype == PKT_PUBLIC_KEY
           ||  keyblock->pkt->pkttype == PKT_PUBLIC_SUBKEY );

  keyid_from_pk(keyblock->pkt->pkt.public_key,pkid);
  if(keyid[0]==pkid[0] && keyid[1]==pkid[1])
    copy_public_key (pk, keyblock->pkt->pkt.public_key );
  else
    rc=G10ERR_NO_PUBKEY;

  release_kbnode (keyblock);

  /* Not caching key here since it won't have all of the fields
     properly set. */

  return rc;
}


KBNODE
get_pubkeyblock( u32 *keyid )
{
    struct getkey_ctx_s ctx;
    int rc = 0;
    KBNODE keyblock = NULL;

    memset( &ctx, 0, sizeof ctx );
    /* no need to set exact here because we want the entire block */
    ctx.not_allocated = 1;
    ctx.kr_handle = keydb_new (0);
    ctx.nitems = 1;
    ctx.items[0].mode = KEYDB_SEARCH_MODE_LONG_KID;
    ctx.items[0].u.kid[0] = keyid[0];
    ctx.items[0].u.kid[1] = keyid[1];
    rc = lookup( &ctx, &keyblock, 0 );
    get_pubkey_end( &ctx );

    return rc ? NULL : keyblock;
}




/****************
 * Get a secret key and store it into sk
 */
int
get_seckey( PKT_secret_key *sk, u32 *keyid )
{
    int rc;
    struct getkey_ctx_s ctx;
    KBNODE kb = NULL;

    memset( &ctx, 0, sizeof ctx );
    ctx.exact = 1; /* use the key ID exactly as given */
    ctx.not_allocated = 1;
    ctx.kr_handle = keydb_new (1);
    ctx.nitems = 1;
    ctx.items[0].mode = KEYDB_SEARCH_MODE_LONG_KID;
    ctx.items[0].u.kid[0] = keyid[0];
    ctx.items[0].u.kid[1] = keyid[1];
    ctx.req_algo  = sk->req_algo;
    ctx.req_usage = sk->req_usage;
    rc = lookup( &ctx, &kb, 1 );
    if ( !rc ) {
        sk_from_block ( &ctx, sk, kb );
    }
    get_seckey_end( &ctx );
    release_kbnode ( kb );

    if( !rc ) {
	/* check the secret key (this may prompt for a passprase to
	 * unlock the secret key
	 */
	rc = check_secret_key( sk, 0 );
    }

    return rc;
}


/****************
 * Check whether the secret key is available.  This is just a fast
 * check and does not tell us whether the secret key is valid.  It
 * merely tells other whether there is some secret key.
 * Returns: 0 := key is available
 * G10ERR_NO_SECKEY := not availabe
 */
int
seckey_available( u32 *keyid )
{
    int rc;
    KEYDB_HANDLE hd = keydb_new (1);

    rc = keydb_search_kid (hd, keyid);
    if ( rc == -1 )
        rc = G10ERR_NO_SECKEY;
    keydb_release (hd);
    return rc;
}


/****************
 * Return the type of the user id:
 *
 * Please use the constants KEYDB_SERCH_MODE_xxx
 *  0 = Invalid user ID
 *  1 = exact match
 *  2 = match a substring
 *  3 = match an email address
 *  4 = match a substring of an email address
 *  5 = match an email address, but compare from end
 *  6 = word match mode
 * 10 = it is a short KEYID (don't care about keyid[0])
 * 11 = it is a long  KEYID
 * 12 = it is a trustdb index (keyid is looked up)
 * 16 = it is a 16 byte fingerprint
 * 20 = it is a 20 byte fingerprint
 * 21 = Unified fingerprint :fpr:pk_algo:
 *      (We don't use pk_algo yet)
 *
 * Rules used:
 * - If the username starts with 8,9,16 or 17 hex-digits (the first one
 *   must be in the range 0..9), this is considered a keyid; depending
 *   on the length a short or complete one.
 * - If the username starts with 32,33,40 or 41 hex-digits (the first one
 *   must be in the range 0..9), this is considered a fingerprint.
 * - If the username starts with a left angle, we assume it is a complete
 *   email address and look only at this part.
 * - If the username starts with a colon we assume it is a unified 
 *   key specfification. 
 * - If the username starts with a '.', we assume it is the ending
 *   part of an email address
 * - If the username starts with an '@', we assume it is a part of an
 *   email address
 * - If the userid start with an '=' an exact compare is done.
 * - If the userid starts with a '*' a case insensitive substring search is
 *   done (This is the default).
 * - If the userid starts with a '+' we will compare individual words
 *   and a match requires that all the words are in the userid.
 *   Words are delimited by white space or "()<>[]{}.@-+_,;/&!"
 *   (note that you can't search for these characters). Compare
 *   is not case sensitive.
 */

int
classify_user_id( const char *name, KEYDB_SEARCH_DESC *desc )
{
    const char *s;
    int hexprefix = 0;
    int hexlength;
    int mode = 0;   
    KEYDB_SEARCH_DESC dummy_desc;

    if (!desc)
        desc = &dummy_desc;

    /* clear the structure so that the mode field is set to zero unless
     * we set it to the correct value right at the end of this function */
    memset (desc, 0, sizeof *desc);

    /* skip leading spaces.  Fixme: what is with trailing spaces? */
    for(s = name; *s && spacep (s); s++ )
	;

    switch (*s) {
	case 0:    /* empty string is an error */
	    return 0;

#if 0
	case '.':  /* an email address, compare from end */
	    mode = KEYDB_SEARCH_MODE_MAILEND;
	    s++;
            desc->u.name = s;
	    break;
#endif

	case '<':  /* an email address */
	    mode = KEYDB_SEARCH_MODE_MAIL;
            desc->u.name = s;
	    break;

	case '@':  /* part of an email address */
	    mode = KEYDB_SEARCH_MODE_MAILSUB;
	    s++;
            desc->u.name = s;
	    break;

	case '=':  /* exact compare */
	    mode = KEYDB_SEARCH_MODE_EXACT;
	    s++;
            desc->u.name = s;
	    break;

	case '*':  /* case insensitive substring search */
	    mode = KEYDB_SEARCH_MODE_SUBSTR;
	    s++;
            desc->u.name = s;
	    break;

#if 0
	case '+':  /* compare individual words */
	    mode = KEYDB_SEARCH_MODE_WORDS;
	    s++;
            desc->u.name = s;
	    break;
#endif

	case '#':  /* local user id */
            return 0; /* This is now obsolete and van't not be used anymore*/
        
        case ':': /*Unified fingerprint */
            {  
                const char *se, *si;
                int i;
                
                se = strchr( ++s,':');
                if ( !se )
                    return 0;
                for (i=0,si=s; si < se; si++, i++ ) {
                    if ( !strchr("01234567890abcdefABCDEF", *si ) )
                        return 0; /* invalid digit */
                }
                if (i != 32 && i != 40)
                    return 0; /* invalid length of fpr*/
                for (i=0,si=s; si < se; i++, si +=2) 
                    desc->u.fpr[i] = hextobyte(si);
                for ( ; i < 20; i++)
                    desc->u.fpr[i]= 0;
                s = se + 1;
                mode = KEYDB_SEARCH_MODE_FPR;
            } 
            break;
           
	default:
	    if (s[0] == '0' && s[1] == 'x') {
		hexprefix = 1;
		s += 2;
	    }

	    hexlength = strspn(s, "0123456789abcdefABCDEF");
            if (hexlength >= 8 && s[hexlength] =='!') {
		desc->exact = 1;
                hexlength++; /* just for the following check */
            }

	    /* check if a hexadecimal number is terminated by EOS or blank */
	    if (hexlength && s[hexlength] && !spacep(s+hexlength)) {
		if (hexprefix)	    /* a "0x" prefix without correct */
		    return 0;	    /* termination is an error */
		else		    /* The first chars looked like */
		    hexlength = 0;  /* a hex number, but really were not. */
	    }

            if (desc->exact)
                hexlength--;

	    if (hexlength == 8
                || (!hexprefix && hexlength == 9 && *s == '0')){
		/* short keyid */
		if (hexlength == 9)
		    s++;
                desc->u.kid[0] = 0;
                desc->u.kid[1] = strtoul( s, NULL, 16 );
		mode = KEYDB_SEARCH_MODE_SHORT_KID;
	    }
	    else if (hexlength == 16
                     || (!hexprefix && hexlength == 17 && *s == '0')) {
		/* complete keyid */
		char buf[9];
		if (hexlength == 17)
		    s++;
		mem2str(buf, s, 9 );
		desc->u.kid[0] = strtoul( buf, NULL, 16 );
		desc->u.kid[1] = strtoul( s+8, NULL, 16 );
		mode = KEYDB_SEARCH_MODE_LONG_KID;
	    }
	    else if (hexlength == 32 || (!hexprefix && hexlength == 33
							    && *s == '0')) {
		/* md5 fingerprint */
		int i;
		if (hexlength == 33)
		    s++;
                memset(desc->u.fpr+16, 0, 4); 
                for (i=0; i < 16; i++, s+=2) {
                    int c = hextobyte(s);
                    if (c == -1)
                        return 0;
                    desc->u.fpr[i] = c;
                }
		mode = KEYDB_SEARCH_MODE_FPR16;
	    }
	    else if (hexlength == 40 || (!hexprefix && hexlength == 41
							      && *s == '0')) {
		/* sha1/rmd160 fingerprint */
		int i;
		if (hexlength == 41)
		    s++;
                for (i=0; i < 20; i++, s+=2) {
                    int c = hextobyte(s);
                    if (c == -1)
                        return 0;
                    desc->u.fpr[i] = c;
                }
		mode = KEYDB_SEARCH_MODE_FPR20;
	    }
	    else {
		if (hexprefix)	/* This was a hex number with a prefix */
		    return 0;	/* and a wrong length */

		desc->exact = 0;
                desc->u.name = s;
		mode = KEYDB_SEARCH_MODE_SUBSTR;   /* default mode */
	    }
    }

    desc->mode = mode;
    return mode;
}


static int
skip_unusable(void *dummy,u32 *keyid,PKT_user_id *uid)
{
  int unusable=0;
  KBNODE keyblock;

  keyblock=get_pubkeyblock(keyid);
  if(!keyblock)
    {
      log_error("error checking usability status of %s\n",keystr(keyid));
      goto leave;
    }

  /* Is the user ID in question revoked/expired? */
  if(uid)
    {
      KBNODE node;

      for(node=keyblock;node;node=node->next)
	{
	  if(node->pkt->pkttype==PKT_USER_ID)
	    {
	      if(cmp_user_ids(uid,node->pkt->pkt.user_id)==0
		 && (node->pkt->pkt.user_id->is_revoked
		     || node->pkt->pkt.user_id->is_expired))
		{
		  unusable=1;
		  break;
		}
	    }
	}
    }

  if(!unusable)
    unusable=pk_is_disabled(keyblock->pkt->pkt.public_key);

 leave:
  release_kbnode(keyblock);
  return unusable;
}

/****************
 * Try to get the pubkey by the userid. This function looks for the
 * first pubkey certificate which has the given name in a user_id.  if
 * pk/sk has the pubkey algo set, the function will only return a
 * pubkey with that algo.  If namelist is NULL, the first key is
 * returned.  The caller should provide storage for either the pk or
 * the sk.  If ret_kb is not NULL the function will return the
 * keyblock there.
 */

static int
key_byname( GETKEY_CTX *retctx, STRLIST namelist,
	    PKT_public_key *pk, PKT_secret_key *sk,
	    int secmode, int include_unusable,
            KBNODE *ret_kb, KEYDB_HANDLE *ret_kdbhd )
{
    int rc = 0;
    int n;
    STRLIST r;
    GETKEY_CTX ctx;
    KBNODE help_kb = NULL;
    
    if( retctx ) {/* reset the returned context in case of error */
        assert (!ret_kdbhd);  /* not allowed because the handle is
                                 stored in the context */
	*retctx = NULL;
    }
    if (ret_kdbhd)
        *ret_kdbhd = NULL;

    if(!namelist)
      {
	ctx = xmalloc_clear (sizeof *ctx);
	ctx->nitems = 1;
	ctx->items[0].mode=KEYDB_SEARCH_MODE_FIRST;
	if(!include_unusable)
	  ctx->items[0].skipfnc=skip_unusable;
      }
    else
      {
	/* build the search context */
	for(n=0, r=namelist; r; r = r->next )
	  n++;

	ctx = xmalloc_clear (sizeof *ctx + (n-1)*sizeof ctx->items );
	ctx->nitems = n;

	for(n=0, r=namelist; r; r = r->next, n++ )
	  {
	    classify_user_id (r->d, &ctx->items[n]);
        
	    if (ctx->items[n].exact)
	      ctx->exact = 1;
	    if (!ctx->items[n].mode)
	      {
		xfree (ctx);
		return G10ERR_INV_USER_ID;
	      }
	    if(!include_unusable
	       && ctx->items[n].mode!=KEYDB_SEARCH_MODE_SHORT_KID
	       && ctx->items[n].mode!=KEYDB_SEARCH_MODE_LONG_KID
	       && ctx->items[n].mode!=KEYDB_SEARCH_MODE_FPR16
	       && ctx->items[n].mode!=KEYDB_SEARCH_MODE_FPR20
	       && ctx->items[n].mode!=KEYDB_SEARCH_MODE_FPR)
	      ctx->items[n].skipfnc=skip_unusable;
	  }
      }

    ctx->kr_handle = keydb_new (secmode);
    if ( !ret_kb ) 
        ret_kb = &help_kb;

    if( secmode ) {
        if (sk) {
            ctx->req_algo  = sk->req_algo;
            ctx->req_usage = sk->req_usage;
        }
	rc = lookup( ctx, ret_kb, 1 );
        if ( !rc && sk ) {
            sk_from_block ( ctx, sk, *ret_kb );
        }
    }
    else {
        if (pk) {
            ctx->req_algo  = pk->req_algo;
            ctx->req_usage = pk->req_usage;
        }
	rc = lookup( ctx, ret_kb, 0 );
        if ( !rc && pk ) {
            pk_from_block ( ctx, pk, *ret_kb );
        }
    }

    release_kbnode ( help_kb );

    if (retctx) /* caller wants the context */
	*retctx = ctx;
    else {
        if (ret_kdbhd) {
            *ret_kdbhd = ctx->kr_handle;
            ctx->kr_handle = NULL;
        }
        get_pubkey_end (ctx);
    }

    return rc;
}



/* Find a public key from NAME and return the keyblock or the key.  If
   ret_kdb is not NULL, the KEYDB handle used to locate this keyblock
   is returned and the caller is responsible for closing it.  If a key
   was not found and NAME is a valid RFC822 mailbox and PKA retrieval
   has been enabled, we try to import the pkea via the PKA
   mechanism. */
int
get_pubkey_byname (PKT_public_key *pk,
		   const char *name, KBNODE *ret_keyblock,
                   KEYDB_HANDLE *ret_kdbhd, int include_unusable )
{
  int rc;
  STRLIST namelist = NULL;

  add_to_strlist( &namelist, name );

  rc = key_byname( NULL, namelist, pk, NULL, 0,
                   include_unusable, ret_keyblock, ret_kdbhd);

  /* If the requested name resembles a valid mailbox and automatic
     retrieval has been enabled, we try to import the key. */

  if (rc == G10ERR_NO_PUBKEY && is_valid_mailbox(name))
    {
      struct akl *akl;

      for(akl=opt.auto_key_locate;akl;akl=akl->next)
	{
	  unsigned char *fpr=NULL;
	  size_t fpr_len;

	  switch(akl->type)
	    {
	    case AKL_CERT:
	      glo_ctrl.in_auto_key_retrieve++;
	      rc=keyserver_import_cert(name,&fpr,&fpr_len);
	      glo_ctrl.in_auto_key_retrieve--;

	      if(rc==0)
		log_info(_("automatically retrieved `%s' via %s\n"),
			 name,"DNS CERT");
	      break;

	    case AKL_PKA:
	      glo_ctrl.in_auto_key_retrieve++;
	      rc=keyserver_import_pka(name,&fpr,&fpr_len);
	      glo_ctrl.in_auto_key_retrieve--;

	      if(rc==0)
		log_info(_("automatically retrieved `%s' via %s\n"),
			 name,"PKA");
	      break;

	    case AKL_LDAP:
	      glo_ctrl.in_auto_key_retrieve++;
	      rc=keyserver_import_ldap(name,&fpr,&fpr_len);
	      glo_ctrl.in_auto_key_retrieve--;

	      if(rc==0)
		log_info(_("automatically retrieved `%s' via %s\n"),
			 name,"LDAP");
	      break;

	    case AKL_KEYSERVER:
	      /* Strictly speaking, we don't need to only use a valid
		 mailbox for the getname search, but it helps cut down
		 on the problem of searching for something like "john"
		 and getting a whole lot of keys back. */
	      if(opt.keyserver)
		{
		  glo_ctrl.in_auto_key_retrieve++;
		  rc=keyserver_import_name(name,&fpr,&fpr_len,opt.keyserver);
		  glo_ctrl.in_auto_key_retrieve--;

		  if(rc==0)
		    log_info(_("automatically retrieved `%s' via %s\n"),
			     name,opt.keyserver->uri);
		}
	      break;

	    case AKL_SPEC:
	      {
		struct keyserver_spec *keyserver;

		keyserver=keyserver_match(akl->spec);
		glo_ctrl.in_auto_key_retrieve++;
		rc=keyserver_import_name(name,&fpr,&fpr_len,keyserver);
		glo_ctrl.in_auto_key_retrieve--;

		if(rc==0)
		  log_info(_("automatically retrieved `%s' via %s\n"),
			   name,akl->spec->uri);
	      }
	      break;
	    }

	  /* Use the fingerprint of the key that we actually fetched.
	     This helps prevent problems where the key that we fetched
	     doesn't have the same name that we used to fetch it.  In
	     the case of CERT and PKA, this is an actual security
	     requirement as the URL might point to a key put in by an
	     attacker.  By forcing the use of the fingerprint, we
	     won't use the attacker's key here. */
	  if(rc==0 && fpr)
	    {
	      int i;
	      char fpr_string[MAX_FINGERPRINT_LEN*2+1];

	      assert(fpr_len<=MAX_FINGERPRINT_LEN);

	      free_strlist(namelist);
	      namelist=NULL;

	      for(i=0;i<fpr_len;i++)
		sprintf(fpr_string+2*i,"%02X",fpr[i]);

	      if(opt.verbose)
		log_info("auto-key-locate found fingerprint %s\n",fpr_string);

	      add_to_strlist( &namelist, fpr_string );

	      xfree(fpr);
	    }

	  rc = key_byname( NULL, namelist, pk, NULL, 0,
			   include_unusable, ret_keyblock, ret_kdbhd);
	  if(rc!=G10ERR_NO_PUBKEY)
	    break;
	}
    }

  free_strlist( namelist );
  return rc;
}

int
get_pubkey_bynames( GETKEY_CTX *retctx, PKT_public_key *pk,
		    STRLIST names, KBNODE *ret_keyblock )
{
    return key_byname( retctx, names, pk, NULL, 0, 1, ret_keyblock, NULL);
}

int
get_pubkey_next( GETKEY_CTX ctx, PKT_public_key *pk, KBNODE *ret_keyblock )
{
    int rc;

    rc = lookup( ctx, ret_keyblock, 0 );
    if ( !rc && pk && ret_keyblock )
        pk_from_block ( ctx, pk, *ret_keyblock );
    
    return rc;
}

void
get_pubkey_end( GETKEY_CTX ctx )
{
    if( ctx ) {
        memset (&ctx->kbpos, 0, sizeof ctx->kbpos);
        keydb_release (ctx->kr_handle);
	if( !ctx->not_allocated )
	    xfree( ctx );
    }
}


/****************
 * Search for a key with the given fingerprint.
 * FIXME:
 * We should replace this with the _byname function.  Thiscsan be done
 * by creating a userID conforming to the unified fingerprint style. 
 */
int
get_pubkey_byfprint( PKT_public_key *pk,
                     const byte *fprint, size_t fprint_len)
{
    int rc;

    if( fprint_len == 20 || fprint_len == 16 ) {
	struct getkey_ctx_s ctx;
        KBNODE kb = NULL;

	memset( &ctx, 0, sizeof ctx );
        ctx.exact = 1 ;
	ctx.not_allocated = 1;
        ctx.kr_handle = keydb_new (0);
	ctx.nitems = 1;
	ctx.items[0].mode = fprint_len==16? KEYDB_SEARCH_MODE_FPR16
                                          : KEYDB_SEARCH_MODE_FPR20;
	memcpy( ctx.items[0].u.fpr, fprint, fprint_len );
	rc = lookup( &ctx, &kb, 0 );
        if (!rc && pk )
            pk_from_block ( &ctx, pk, kb );
        release_kbnode ( kb );
	get_pubkey_end( &ctx );
    }
    else
	rc = G10ERR_GENERAL; /* Oops */
    return rc;
}


/* Get a public key and store it into the allocated pk.  This function
   differs from get_pubkey_byfprint() in that it does not do a check
   of the key to avoid recursion.  It should be used only in very
   certain cases.  PK may be NULL to check just for the existance of
   the key. */
int
get_pubkey_byfprint_fast (PKT_public_key *pk,
                          const byte *fprint, size_t fprint_len)
{
  int rc = 0;
  KEYDB_HANDLE hd;
  KBNODE keyblock;
  byte fprbuf[MAX_FINGERPRINT_LEN];
  int i;
  
  for (i=0; i < MAX_FINGERPRINT_LEN && i < fprint_len; i++)
    fprbuf[i] = fprint[i];
  while (i < MAX_FINGERPRINT_LEN) 
    fprbuf[i++] = 0;

  hd = keydb_new (0);
  rc = keydb_search_fpr (hd, fprbuf);
  if (rc == -1)
    {
      keydb_release (hd);
      return G10ERR_NO_PUBKEY;
    }
  rc = keydb_get_keyblock (hd, &keyblock);
  keydb_release (hd);
  if (rc) 
    {
      log_error ("keydb_get_keyblock failed: %s\n", g10_errstr(rc));
      return G10ERR_NO_PUBKEY;
    }
  
  assert ( keyblock->pkt->pkttype == PKT_PUBLIC_KEY
           ||  keyblock->pkt->pkttype == PKT_PUBLIC_SUBKEY );
  if (pk)
    copy_public_key (pk, keyblock->pkt->pkt.public_key );
  release_kbnode (keyblock);

  /* Not caching key here since it won't have all of the fields
     properly set. */

  return 0;
}

/****************
 * Search for a key with the given fingerprint and return the
 * complete keyblock which may have more than only this key.
 */
int
get_keyblock_byfprint( KBNODE *ret_keyblock, const byte *fprint,
						size_t fprint_len )
{
    int rc;

    if( fprint_len == 20 || fprint_len == 16 ) {
	struct getkey_ctx_s ctx;

	memset( &ctx, 0, sizeof ctx );
	ctx.not_allocated = 1;
        ctx.kr_handle = keydb_new (0);
	ctx.nitems = 1;
	ctx.items[0].mode = fprint_len==16? KEYDB_SEARCH_MODE_FPR16
                                          : KEYDB_SEARCH_MODE_FPR20;
	memcpy( ctx.items[0].u.fpr, fprint, fprint_len );
	rc = lookup( &ctx, ret_keyblock, 0 );
	get_pubkey_end( &ctx );
    }
    else
	rc = G10ERR_GENERAL; /* Oops */

    return rc;
}


/****************
 * Get a secret key by name and store it into sk
 * If NAME is NULL use the default key
 */
static int
get_seckey_byname2( GETKEY_CTX *retctx,
		    PKT_secret_key *sk, const char *name, int unprotect,
		    KBNODE *retblock )
{
  STRLIST namelist = NULL;
  int rc,include_unusable=1;

  /* If we have no name, try to use the default secret key.  If we
     have no default, we'll use the first usable one. */

  if( !name && opt.def_secret_key && *opt.def_secret_key )
    add_to_strlist( &namelist, opt.def_secret_key );
  else if(name)
    add_to_strlist( &namelist, name );
  else
    include_unusable=0;

  rc = key_byname( retctx, namelist, NULL, sk, 1, include_unusable,
		   retblock, NULL );

  free_strlist( namelist );

  if( !rc && unprotect )
    rc = check_secret_key( sk, 0 );

  return rc;
}

int 
get_seckey_byname( PKT_secret_key *sk, const char *name, int unlock )
{
    return get_seckey_byname2 ( NULL, sk, name, unlock, NULL );
}


int
get_seckey_bynames( GETKEY_CTX *retctx, PKT_secret_key *sk,
		    STRLIST names, KBNODE *ret_keyblock )
{
    return key_byname( retctx, names, NULL, sk, 1, 1, ret_keyblock, NULL );
}


int
get_seckey_next( GETKEY_CTX ctx, PKT_secret_key *sk, KBNODE *ret_keyblock )
{
    int rc;

    rc = lookup( ctx, ret_keyblock, 1 );
    if ( !rc && sk && ret_keyblock )
        sk_from_block ( ctx, sk, *ret_keyblock );

    return rc;
}


void
get_seckey_end( GETKEY_CTX ctx )
{
    get_pubkey_end( ctx );
}


/****************
 * Search for a key with the given fingerprint.
 * FIXME:
 * We should replace this with the _byname function.  Thiscsan be done
 * by creating a userID conforming to the unified fingerprint style. 
 */
int
get_seckey_byfprint( PKT_secret_key *sk,
                     const byte *fprint, size_t fprint_len)
{
    int rc;

    if( fprint_len == 20 || fprint_len == 16 ) {
	struct getkey_ctx_s ctx;
        KBNODE kb = NULL;

	memset( &ctx, 0, sizeof ctx );
        ctx.exact = 1 ;
	ctx.not_allocated = 1;
        ctx.kr_handle = keydb_new (1);
	ctx.nitems = 1;
	ctx.items[0].mode = fprint_len==16? KEYDB_SEARCH_MODE_FPR16
                                          : KEYDB_SEARCH_MODE_FPR20;
	memcpy( ctx.items[0].u.fpr, fprint, fprint_len );
	rc = lookup( &ctx, &kb, 1 );
        if (!rc && sk )
            sk_from_block ( &ctx, sk, kb );
        release_kbnode ( kb );
	get_seckey_end( &ctx );
    }
    else
	rc = G10ERR_GENERAL; /* Oops */
    return rc;
}


/* Search for a secret key with the given fingerprint and return the
   complete keyblock which may have more than only this key. */
int
get_seckeyblock_byfprint (KBNODE *ret_keyblock, const byte *fprint,
                          size_t fprint_len )
{
  int rc;
  struct getkey_ctx_s ctx;
  
  if (fprint_len != 20 && fprint_len == 16)
    return G10ERR_GENERAL; /* Oops */
    
  memset (&ctx, 0, sizeof ctx);
  ctx.not_allocated = 1;
  ctx.kr_handle = keydb_new (1);
  ctx.nitems = 1;
  ctx.items[0].mode = (fprint_len==16
                       ? KEYDB_SEARCH_MODE_FPR16
                       : KEYDB_SEARCH_MODE_FPR20);
  memcpy (ctx.items[0].u.fpr, fprint, fprint_len);
  rc = lookup (&ctx, ret_keyblock, 1);
  get_seckey_end (&ctx);
  
  return rc;
}



/************************************************
 ************* Merging stuff ********************
 ************************************************/

/****************
 * merge all selfsignatures with the keys.
 * FIXME: replace this at least for the public key parts
 *        by merge_selfsigs.
 *        It is still used in keyedit.c and
 *        at 2 or 3 other places - check whether it is really needed.
 *        It might be needed by the key edit and import stuff because
 *        the keylock is changed.
 */
void
merge_keys_and_selfsig( KBNODE keyblock )
{
    PKT_public_key *pk = NULL;
    PKT_secret_key *sk = NULL;
    PKT_signature *sig;
    KBNODE k;
    u32 kid[2] = { 0, 0 };
    u32 sigdate = 0;

    if (keyblock && keyblock->pkt->pkttype == PKT_PUBLIC_KEY ) {
        /* divert to our new function */
        merge_selfsigs (keyblock);
        return;
    }
    /* still need the old one because the new one can't handle secret keys */

    for(k=keyblock; k; k = k->next ) {
	if( k->pkt->pkttype == PKT_PUBLIC_KEY
	    || k->pkt->pkttype == PKT_PUBLIC_SUBKEY ) {
	    pk = k->pkt->pkt.public_key; sk = NULL;
	    if( pk->version < 4 )
		pk = NULL; /* not needed for old keys */
	    else if( k->pkt->pkttype == PKT_PUBLIC_KEY )
		keyid_from_pk( pk, kid );
	    else if( !pk->expiredate ) { /* and subkey */
		/* insert the expiration date here */
		/*FIXME!!! pk->expiredate = subkeys_expiretime( k, kid );*/
	    }
	    sigdate = 0;
	}
	else if( k->pkt->pkttype == PKT_SECRET_KEY
	    || k->pkt->pkttype == PKT_SECRET_SUBKEY ) {
	    pk = NULL; sk = k->pkt->pkt.secret_key;
	    if( sk->version < 4 )
		sk = NULL;
	    else if( k->pkt->pkttype == PKT_SECRET_KEY )
		keyid_from_sk( sk, kid );
	    sigdate = 0;
	}
	else if( (pk || sk ) && k->pkt->pkttype == PKT_SIGNATURE
		 && (sig=k->pkt->pkt.signature)->sig_class >= 0x10
		 && sig->sig_class <= 0x30 && sig->version > 3
		 && !(sig->sig_class == 0x18 || sig->sig_class == 0x28)
		 && sig->keyid[0] == kid[0] && sig->keyid[1] == kid[1] ) {
	    /* okay this is a self-signature which can be used.
	     * This is not used for subkey binding signature, becuase this
	     * is done above.
	     * FIXME: We should only use this if the signature is valid
	     *	      but this is time consuming - we must provide another
	     *	      way to handle this
	     */
	    const byte *p;
	    u32 ed;

	    p = parse_sig_subpkt( sig->hashed, SIGSUBPKT_KEY_EXPIRE, NULL );
	    if( pk ) {
		ed = p? pk->timestamp + buffer_to_u32(p):0;
		if( sig->timestamp > sigdate ) {
		    pk->expiredate = ed;
		    sigdate = sig->timestamp;
		}
	    }
	    else {
		ed = p? sk->timestamp + buffer_to_u32(p):0;
		if( sig->timestamp > sigdate ) {
		    sk->expiredate = ed;
		    sigdate = sig->timestamp;
		}
	    }
	}

	if(pk && (pk->expiredate==0 ||
		  (pk->max_expiredate && pk->expiredate>pk->max_expiredate)))
	  pk->expiredate=pk->max_expiredate;

	if(sk && (sk->expiredate==0 ||
		  (sk->max_expiredate && sk->expiredate>sk->max_expiredate)))
	  sk->expiredate=sk->max_expiredate;
    }
}

static int
parse_key_usage(PKT_signature *sig)
{
  int key_usage=0;
  const byte *p;
  size_t n;
  byte flags;

  p=parse_sig_subpkt(sig->hashed,SIGSUBPKT_KEY_FLAGS,&n);
  if(p && n)
    {
      /* first octet of the keyflags */
      flags=*p;

      if(flags & 1)
	{
	  key_usage |= PUBKEY_USAGE_CERT;
	  flags&=~1;
	}

      if(flags & 2)
	{
	  key_usage |= PUBKEY_USAGE_SIG;
	  flags&=~2;
	}

      /* We do not distinguish between encrypting communications and
	 encrypting storage. */
      if(flags & (0x04|0x08))
	{
	  key_usage |= PUBKEY_USAGE_ENC;
	  flags&=~(0x04|0x08);
	}

      if(flags & 0x20)
	{
	  key_usage |= PUBKEY_USAGE_AUTH;
	  flags&=~0x20;
	}

      if(flags)
	key_usage |= PUBKEY_USAGE_UNKNOWN;
    }

  /* We set PUBKEY_USAGE_UNKNOWN to indicate that this key has a
     capability that we do not handle.  This serves to distinguish
     between a zero key usage which we handle as the default
     capabilities for that algorithm, and a usage that we do not
     handle. */

  return key_usage;
}

/*
 * Apply information from SIGNODE (which is the valid self-signature
 * associated with that UID) to the UIDNODE:
 * - wether the UID has been revoked
 * - assumed creation date of the UID
 * - temporary store the keyflags here
 * - temporary store the key expiration time here
 * - mark whether the primary user ID flag hat been set.
 * - store the preferences
 */
static void
fixup_uidnode ( KBNODE uidnode, KBNODE signode, u32 keycreated )
{
    PKT_user_id   *uid = uidnode->pkt->pkt.user_id;
    PKT_signature *sig = signode->pkt->pkt.signature;
    const byte *p, *sym, *hash, *zip;
    size_t n, nsym, nhash, nzip;

    sig->flags.chosen_selfsig = 1; /* we chose this one */
    uid->created = 0; /* not created == invalid */
    if ( IS_UID_REV ( sig ) ) {
        uid->is_revoked = 1;
        return; /* has been revoked */
    }

    uid->expiredate = sig->expiredate;

    if(sig->flags.expired)
      {
	uid->is_expired = 1;
	return; /* has expired */
      }

    uid->created = sig->timestamp; /* this one is okay */
    uid->selfsigversion = sig->version;
    /* If we got this far, it's not expired :) */
    uid->is_expired = 0;

    /* store the key flags in the helper variable for later processing */
    uid->help_key_usage=parse_key_usage(sig);

    /* ditto for the key expiration */
    p = parse_sig_subpkt (sig->hashed, SIGSUBPKT_KEY_EXPIRE, NULL);
    if( p && buffer_to_u32(p) )
      uid->help_key_expire = keycreated + buffer_to_u32(p);
    else
      uid->help_key_expire = 0;

    /* Set the primary user ID flag - we will later wipe out some
     * of them to only have one in our keyblock */
    uid->is_primary = 0;
    p = parse_sig_subpkt ( sig->hashed, SIGSUBPKT_PRIMARY_UID, NULL );
    if ( p && *p )
        uid->is_primary = 2;
    /* We could also query this from the unhashed area if it is not in
     * the hased area and then later try to decide which is the better
     * there should be no security problem with this.
     * For now we only look at the hashed one. 
     */

    /* Now build the preferences list.  These must come from the
       hashed section so nobody can modify the ciphers a key is
       willing to accept. */
    p = parse_sig_subpkt ( sig->hashed, SIGSUBPKT_PREF_SYM, &n );
    sym = p; nsym = p?n:0;
    p = parse_sig_subpkt ( sig->hashed, SIGSUBPKT_PREF_HASH, &n );
    hash = p; nhash = p?n:0;
    p = parse_sig_subpkt ( sig->hashed, SIGSUBPKT_PREF_COMPR, &n );
    zip = p; nzip = p?n:0;
    if (uid->prefs) 
        xfree (uid->prefs);
    n = nsym + nhash + nzip;
    if (!n)
        uid->prefs = NULL;
    else {
        uid->prefs = xmalloc (sizeof (*uid->prefs) * (n+1));
        n = 0;
        for (; nsym; nsym--, n++) {
            uid->prefs[n].type = PREFTYPE_SYM;
            uid->prefs[n].value = *sym++;
        }
        for (; nhash; nhash--, n++) {
            uid->prefs[n].type = PREFTYPE_HASH;
            uid->prefs[n].value = *hash++;
        }
        for (; nzip; nzip--, n++) {
            uid->prefs[n].type = PREFTYPE_ZIP;
            uid->prefs[n].value = *zip++;
        }
        uid->prefs[n].type = PREFTYPE_NONE; /* end of list marker */
        uid->prefs[n].value = 0;
    }

    /* see whether we have the MDC feature */
    uid->flags.mdc = 0;
    p = parse_sig_subpkt (sig->hashed, SIGSUBPKT_FEATURES, &n);
    if (p && n && (p[0] & 0x01))
        uid->flags.mdc = 1;

    /* and the keyserver modify flag */
    uid->flags.ks_modify = 1;
    p = parse_sig_subpkt (sig->hashed, SIGSUBPKT_KS_FLAGS, &n);
    if (p && n && (p[0] & 0x80))
        uid->flags.ks_modify = 0;
}

static void
sig_to_revoke_info(PKT_signature *sig,struct revoke_info *rinfo)
{
  rinfo->date = sig->timestamp;
  rinfo->algo = sig->pubkey_algo;
  rinfo->keyid[0] = sig->keyid[0];
  rinfo->keyid[1] = sig->keyid[1];
}

static void
merge_selfsigs_main(KBNODE keyblock, int *r_revoked, struct revoke_info *rinfo)
{
    PKT_public_key *pk = NULL;
    KBNODE k;
    u32 kid[2];
    u32 sigdate, uiddate, uiddate2;
    KBNODE signode, uidnode, uidnode2;
    u32 curtime = make_timestamp ();
    unsigned int key_usage = 0;
    u32 keytimestamp = 0;
    u32 key_expire = 0;
    int key_expire_seen = 0;
    byte sigversion = 0;

    *r_revoked = 0;
    memset(rinfo,0,sizeof(*rinfo));

    if ( keyblock->pkt->pkttype != PKT_PUBLIC_KEY )
        BUG ();
    pk = keyblock->pkt->pkt.public_key;
    keytimestamp = pk->timestamp;

    keyid_from_pk( pk, kid );
    pk->main_keyid[0] = kid[0];
    pk->main_keyid[1] = kid[1];

    if ( pk->version < 4 ) {
        /* before v4 the key packet itself contains the expiration
         * date and there was no way to change it, so we start with
         * the one from the key packet */
        key_expire = pk->max_expiredate;
        key_expire_seen = 1;
    }

    /* first pass: find the latest direct key self-signature.
     * We assume that the newest one overrides all others
     */

    /* In case this key was already merged */
    xfree(pk->revkey);
    pk->revkey=NULL;
    pk->numrevkeys=0;

    signode = NULL;
    sigdate = 0; /* helper to find the latest signature */
    for(k=keyblock; k && k->pkt->pkttype != PKT_USER_ID; k = k->next ) {
        if ( k->pkt->pkttype == PKT_SIGNATURE ) {
            PKT_signature *sig = k->pkt->pkt.signature;
            if ( sig->keyid[0] == kid[0] && sig->keyid[1]==kid[1] ) { 
           	if ( check_key_signature( keyblock, k, NULL ) )
                    ; /* signature did not verify */
                else if ( IS_KEY_REV (sig) ){
                    /* key has been revoked - there is no way to override
                     * such a revocation, so we theoretically can stop now.
                     * We should not cope with expiration times for revocations
                     * here because we have to assume that an attacker can
                     * generate all kinds of signatures.  However due to the
                     * fact that the key has been revoked it does not harm
                     * either and by continuing we gather some more info on 
                     * that key.
                     */ 
                    *r_revoked = 1;
		    sig_to_revoke_info(sig,rinfo);
                }
                else if ( IS_KEY_SIG (sig) ) {
		  /* Add any revocation keys onto the pk.  This is
		     particularly interesting since we normally only
		     get data from the most recent 1F signature, but
		     you need multiple 1F sigs to properly handle
		     revocation keys (PGP does it this way, and a
		     revocation key could be sensitive and hence in a
		     different signature). */
		  if(sig->revkey) {
		    int i;

		    pk->revkey=
		      xrealloc(pk->revkey,sizeof(struct revocation_key)*
				(pk->numrevkeys+sig->numrevkeys));

		    for(i=0;i<sig->numrevkeys;i++)
		      memcpy(&pk->revkey[pk->numrevkeys++],
			     sig->revkey[i],
			     sizeof(struct revocation_key));
		  }

		  if( sig->timestamp >= sigdate ) {
		    if(sig->flags.expired)
                        ; /* signature has expired - ignore it */
                    else {
                        sigdate = sig->timestamp;
                        signode = k;
			if( sig->version > sigversion )
			  sigversion = sig->version;

		    }
		  }
                }
            }
        }
    }

    /* Remove dupes from the revocation keys */

    if(pk->revkey)
      {
	int i,j,x,changed=0;

	for(i=0;i<pk->numrevkeys;i++)
	  {
	    for(j=i+1;j<pk->numrevkeys;j++)
	      {
		if(memcmp(&pk->revkey[i],&pk->revkey[j],
			  sizeof(struct revocation_key))==0)
		  {
		    /* remove j */

		    for(x=j;x<pk->numrevkeys-1;x++)
		      pk->revkey[x]=pk->revkey[x+1];

		    pk->numrevkeys--;
		    j--;
		    changed=1;
		  }
	      }
	  }

	if(changed)
	  pk->revkey=xrealloc(pk->revkey,
			       pk->numrevkeys*sizeof(struct revocation_key));
      }

    if ( signode )
      {
        /* some information from a direct key signature take precedence
         * over the same information given in UID sigs.
         */
        PKT_signature *sig = signode->pkt->pkt.signature;
        const byte *p;

	key_usage=parse_key_usage(sig);

	p = parse_sig_subpkt (sig->hashed, SIGSUBPKT_KEY_EXPIRE, NULL);
	if( p && buffer_to_u32(p) )
	  {
	    key_expire = keytimestamp + buffer_to_u32(p);
	    key_expire_seen = 1;
	  }

        /* mark that key as valid: one direct key signature should 
         * render a key as valid */
        pk->is_valid = 1;
      }

    /* pass 1.5: look for key revocation signatures that were not made
       by the key (i.e. did a revocation key issue a revocation for
       us?).  Only bother to do this if there is a revocation key in
       the first place and we're not revoked already. */

    if(!*r_revoked && pk->revkey)
      for(k=keyblock; k && k->pkt->pkttype != PKT_USER_ID; k = k->next )
	{
	  if ( k->pkt->pkttype == PKT_SIGNATURE )
	    {
	      PKT_signature *sig = k->pkt->pkt.signature;

	      if(IS_KEY_REV(sig) &&
		 (sig->keyid[0]!=kid[0] || sig->keyid[1]!=kid[1]))
		{ 
		  int rc=check_revocation_keys(pk,sig);
		  if(rc==0)
		    {
		      *r_revoked=2;
		      sig_to_revoke_info(sig,rinfo);
		      /* don't continue checking since we can't be any
			 more revoked than this */
		      break;
		    }
		  else if(rc==G10ERR_NO_PUBKEY)
		    pk->maybe_revoked=1;

		  /* A failure here means the sig did not verify, was
		     not issued by a revocation key, or a revocation
		     key loop was broken.  If a revocation key isn't
		     findable, however, the key might be revoked and
		     we don't know it. */

		  /* TODO: In the future handle subkey and cert
                     revocations?  PGP doesn't, but it's in 2440. */
		}
	    }
	}

    /* second pass: look at the self-signature of all user IDs */
    signode = uidnode = NULL;
    sigdate = 0; /* helper to find the latest signature in one user ID */
    for(k=keyblock; k && k->pkt->pkttype != PKT_PUBLIC_SUBKEY; k = k->next ) {
	if ( k->pkt->pkttype == PKT_USER_ID ) {
            if ( uidnode && signode ) 
	      {
                fixup_uidnode ( uidnode, signode, keytimestamp );
		pk->is_valid=1;
	      }
            uidnode = k;
            signode = NULL;
            sigdate = 0;
      	}
        else if ( k->pkt->pkttype == PKT_SIGNATURE && uidnode ) {
            PKT_signature *sig = k->pkt->pkt.signature;
            if ( sig->keyid[0] == kid[0] && sig->keyid[1]==kid[1] ) { 
                if ( check_key_signature( keyblock, k, NULL ) )
                    ; /* signature did not verify */
                else if ( (IS_UID_SIG (sig) || IS_UID_REV (sig))
                          && sig->timestamp >= sigdate )
		  {
                    /* Note: we allow to invalidate cert revocations
                     * by a newer signature.  An attacker can't use this
                     * because a key should be revoced with a key revocation.
                     * The reason why we have to allow for that is that at
                     * one time an email address may become invalid but later
                     * the same email address may become valid again (hired,
                     * fired, hired again).
                     */

		    sigdate = sig->timestamp;
		    signode = k;
		    signode->pkt->pkt.signature->flags.chosen_selfsig=0;
		    if( sig->version > sigversion )
		      sigversion = sig->version;
		  }
            }
        }
    }
    if ( uidnode && signode ) {
        fixup_uidnode ( uidnode, signode, keytimestamp );
        pk->is_valid = 1;
    }

    /* If the key isn't valid yet, and we have
       --allow-non-selfsigned-uid set, then force it valid. */
    if(!pk->is_valid && opt.allow_non_selfsigned_uid)
      {
	if(opt.verbose)
	  log_info(_("Invalid key %s made valid by"
		     " --allow-non-selfsigned-uid\n"),keystr_from_pk(pk));
	pk->is_valid = 1;
      }

    /* The key STILL isn't valid, so try and find an ultimately
       trusted signature. */
    if(!pk->is_valid)
      {
	uidnode=NULL;

	for(k=keyblock; k && k->pkt->pkttype != PKT_PUBLIC_SUBKEY; k=k->next)
	  {
	    if ( k->pkt->pkttype == PKT_USER_ID )
	      uidnode = k;
	    else if ( k->pkt->pkttype == PKT_SIGNATURE && uidnode )
	      {
		PKT_signature *sig = k->pkt->pkt.signature;

		if(sig->keyid[0] != kid[0] || sig->keyid[1]!=kid[1])
		  {
		    PKT_public_key *ultimate_pk;

		    ultimate_pk=xmalloc_clear(sizeof(*ultimate_pk));

                    /* We don't want to use the full get_pubkey to
                       avoid infinite recursion in certain cases.
                       There is no reason to check that an ultimately
                       trusted key is still valid - if it has been
                       revoked or the user should also renmove the
                       ultimate trust flag.  */
		    if(get_pubkey_fast(ultimate_pk,sig->keyid)==0
		       && check_key_signature2(keyblock,k,ultimate_pk,
					       NULL,NULL,NULL,NULL)==0
		       && get_ownertrust(ultimate_pk)==TRUST_ULTIMATE)
		      {
			free_public_key(ultimate_pk);
			pk->is_valid=1;
			break;
		      }

		    free_public_key(ultimate_pk);
		  }
	      }
	  }
      }

    /* Record the highest selfsig version so we know if this is a v3
       key through and through, or a v3 key with a v4 selfsig
       somewhere.  This is useful in a few places to know if the key
       must be treated as PGP2-style or OpenPGP-style.  Note that a
       selfsig revocation with a higher version number will also raise
       this value.  This is okay since such a revocation must be
       issued by the user (i.e. it cannot be issued by someone else to
       modify the key behavior.) */

    pk->selfsigversion=sigversion;

    /* Now that we had a look at all user IDs we can now get some information
     * from those user IDs.
     */
    
    if ( !key_usage ) {
        /* find the latest user ID with key flags set */
        uiddate = 0; /* helper to find the latest user ID */
        for(k=keyblock; k && k->pkt->pkttype != PKT_PUBLIC_SUBKEY;
            k = k->next ) {
            if ( k->pkt->pkttype == PKT_USER_ID ) {
                PKT_user_id *uid = k->pkt->pkt.user_id;
                if ( uid->help_key_usage && uid->created > uiddate ) {
                    key_usage = uid->help_key_usage;
                    uiddate = uid->created;
                }
            }
      	}
    }
    if ( !key_usage ) { /* no key flags at all: get it from the algo */
        key_usage = openpgp_pk_algo_usage ( pk->pubkey_algo );
    }
    else { /* check that the usage matches the usage as given by the algo */
        int x = openpgp_pk_algo_usage ( pk->pubkey_algo );
        if ( x ) /* mask it down to the actual allowed usage */
            key_usage &= x; 
    }

    /* Whatever happens, it's a primary key, so it can certify. */
    pk->pubkey_usage = key_usage|PUBKEY_USAGE_CERT;

    if ( !key_expire_seen ) {
        /* find the latest valid user ID with a key expiration set 
         * Note, that this may be a different one from the above because
         * some user IDs may have no expiration date set */
        uiddate = 0; 
        for(k=keyblock; k && k->pkt->pkttype != PKT_PUBLIC_SUBKEY;
            k = k->next ) {
            if ( k->pkt->pkttype == PKT_USER_ID ) {
                PKT_user_id *uid = k->pkt->pkt.user_id;
                if ( uid->help_key_expire && uid->created > uiddate ) {
                    key_expire = uid->help_key_expire;
                    uiddate = uid->created;
                }
            }
      	}
    }

    /* Currently only v3 keys have a maximum expiration date, but I'll
       bet v5 keys get this feature again. */
    if(key_expire==0 || (pk->max_expiredate && key_expire>pk->max_expiredate))
      key_expire=pk->max_expiredate;

    pk->has_expired = key_expire >= curtime? 0 : key_expire;
    pk->expiredate = key_expire;

    /* Fixme: we should see how to get rid of the expiretime fields  but
     * this needs changes at other places too. */

    /* and now find the real primary user ID and delete all others */
    uiddate = uiddate2 = 0;
    uidnode = uidnode2 = NULL;
    for(k=keyblock; k && k->pkt->pkttype != PKT_PUBLIC_SUBKEY; k = k->next ) {
        if ( k->pkt->pkttype == PKT_USER_ID &&
	     !k->pkt->pkt.user_id->attrib_data) {
            PKT_user_id *uid = k->pkt->pkt.user_id;
            if (uid->is_primary)
	      {
		if(uid->created > uiddate)
		  {
		    uiddate = uid->created;
		    uidnode = k;
		  }
		else if(uid->created==uiddate && uidnode)
		  {
		    /* The dates are equal, so we need to do a
		       different (and arbitrary) comparison.  This
		       should rarely, if ever, happen.  It's good to
		       try and guarantee that two different GnuPG
		       users with two different keyrings at least pick
		       the same primary. */
		    if(cmp_user_ids(uid,uidnode->pkt->pkt.user_id)>0)
		      uidnode=k;
		  }
	      }
	    else
	      {
		if(uid->created > uiddate2)
		  {
		    uiddate2 = uid->created;
		    uidnode2 = k;
		  }
		else if(uid->created==uiddate2 && uidnode2)
		  {
		    if(cmp_user_ids(uid,uidnode2->pkt->pkt.user_id)>0)
		      uidnode2=k;
		  }
	      }
        }
    }
    if ( uidnode ) {
        for(k=keyblock; k && k->pkt->pkttype != PKT_PUBLIC_SUBKEY;
            k = k->next ) {
            if ( k->pkt->pkttype == PKT_USER_ID &&
		 !k->pkt->pkt.user_id->attrib_data) {
                PKT_user_id *uid = k->pkt->pkt.user_id;
                if ( k != uidnode ) 
                    uid->is_primary = 0;
            }
        }
    }
    else if( uidnode2 ) {
        /* none is flagged primary - use the latest user ID we have,
	   and disambiguate with the arbitrary packet comparison. */
        uidnode2->pkt->pkt.user_id->is_primary = 1;
    }
    else
      {
	/* None of our uids were self-signed, so pick the one that
	   sorts first to be the primary.  This is the best we can do
	   here since there are no self sigs to date the uids. */

	uidnode = NULL;

	for(k=keyblock; k && k->pkt->pkttype != PKT_PUBLIC_SUBKEY;
	    k = k->next )
	  {
	    if(k->pkt->pkttype==PKT_USER_ID
	       && !k->pkt->pkt.user_id->attrib_data)
	      {
		if(!uidnode)
		  {
		    uidnode=k;
		    uidnode->pkt->pkt.user_id->is_primary=1;
		    continue;
		  }
		else
		  {
		    if(cmp_user_ids(k->pkt->pkt.user_id,
				    uidnode->pkt->pkt.user_id)>0)
		      {
			uidnode->pkt->pkt.user_id->is_primary=0;
			uidnode=k;
			uidnode->pkt->pkt.user_id->is_primary=1;
		      }
		    else
		      k->pkt->pkt.user_id->is_primary=0; /* just to be
							    safe */
		  }
	      }
	  }
      }
}


static void
merge_selfsigs_subkey( KBNODE keyblock, KBNODE subnode )
{
    PKT_public_key *mainpk = NULL, *subpk = NULL;
    PKT_signature *sig;
    KBNODE k;
    u32 mainkid[2];
    u32 sigdate = 0;
    KBNODE signode;
    u32 curtime = make_timestamp ();
    unsigned int key_usage = 0;
    u32 keytimestamp = 0;
    u32 key_expire = 0;
    const byte *p;

    if ( subnode->pkt->pkttype != PKT_PUBLIC_SUBKEY )
        BUG ();
    mainpk = keyblock->pkt->pkt.public_key;
    if ( mainpk->version < 4 )
        return; /* (actually this should never happen) */
    keyid_from_pk( mainpk, mainkid );
    subpk = subnode->pkt->pkt.public_key;
    keytimestamp = subpk->timestamp;

    subpk->is_valid = 0;
    subpk->main_keyid[0] = mainpk->main_keyid[0];
    subpk->main_keyid[1] = mainpk->main_keyid[1];

    /* find the latest key binding self-signature. */
    signode = NULL;
    sigdate = 0; /* helper to find the latest signature */
    for(k=subnode->next; k && k->pkt->pkttype != PKT_PUBLIC_SUBKEY;
                                                        k = k->next ) {
        if ( k->pkt->pkttype == PKT_SIGNATURE ) {
            sig = k->pkt->pkt.signature;
            if ( sig->keyid[0] == mainkid[0] && sig->keyid[1]==mainkid[1] ) { 
           	if ( check_key_signature( keyblock, k, NULL ) )
                    ; /* signature did not verify */
                else if ( IS_SUBKEY_REV (sig) ) {
		  /* Note that this means that the date on a
                     revocation sig does not matter - even if the
                     binding sig is dated after the revocation sig,
                     the subkey is still marked as revoked.  This
                     seems ok, as it is just as easy to make new
                     subkeys rather than re-sign old ones as the
                     problem is in the distribution.  Plus, PGP (7)
                     does this the same way.  */
                    subpk->is_revoked = 1;
		    sig_to_revoke_info(sig,&subpk->revoked);
                    /* although we could stop now, we continue to 
                     * figure out other information like the old expiration
                     * time */
                }
                else if ( IS_SUBKEY_SIG (sig) && sig->timestamp >= sigdate )
		  {
		    if(sig->flags.expired)
		      ; /* signature has expired - ignore it */
                    else
		      {
                        sigdate = sig->timestamp;
                        signode = k;
			signode->pkt->pkt.signature->flags.chosen_selfsig=0;
		      }
		  }
            }
        }
    }

    /* no valid key binding */
    if ( !signode )
      return;

    sig = signode->pkt->pkt.signature;
    sig->flags.chosen_selfsig=1; /* so we know which selfsig we chose later */

    key_usage=parse_key_usage(sig);
    if ( !key_usage )
      {
	/* no key flags at all: get it from the algo */
        key_usage = openpgp_pk_algo_usage ( subpk->pubkey_algo );
      }
    else
      {
	/* check that the usage matches the usage as given by the algo */
        int x = openpgp_pk_algo_usage ( subpk->pubkey_algo );
        if ( x ) /* mask it down to the actual allowed usage */
	  key_usage &= x; 
      }

    subpk->pubkey_usage = key_usage;
    
    p = parse_sig_subpkt (sig->hashed, SIGSUBPKT_KEY_EXPIRE, NULL);
    if ( p && buffer_to_u32(p) )
        key_expire = keytimestamp + buffer_to_u32(p);
    else
        key_expire = 0;
    subpk->has_expired = key_expire >= curtime? 0 : key_expire;
    subpk->expiredate = key_expire;

    /* algo doesn't exist */
<<<<<<< HEAD
    if(check_pubkey_algo(subpk->pubkey_algo))
=======
    if(openpgp_pk_test_algo(subpk->pubkey_algo))
>>>>>>> 6d77c76e
      return;

    subpk->is_valid = 1;

    /* Find the first 0x19 embedded signature on our self-sig. */
    if(subpk->backsig==0)
      {
	int seq=0;
	size_t n;

	/* We do this while() since there may be other embedded
	   signatures in the future.  We only want 0x19 here. */
	while((p=enum_sig_subpkt(sig->hashed,
				 SIGSUBPKT_SIGNATURE,&n,&seq,NULL)))
	  if(n>3 && ((p[0]==3 && p[2]==0x19) || (p[0]==4 && p[1]==0x19)))
	    break;

	if(p==NULL)
	  {
	    seq=0;
	    /* It is safe to have this in the unhashed area since the
	       0x19 is located on the selfsig for convenience, not
	       security. */
	    while((p=enum_sig_subpkt(sig->unhashed,SIGSUBPKT_SIGNATURE,
				     &n,&seq,NULL)))
	      if(n>3 && ((p[0]==3 && p[2]==0x19) || (p[0]==4 && p[1]==0x19)))
		break;
	  }

	if(p)
	  {
	    PKT_signature *backsig=xmalloc_clear(sizeof(PKT_signature));
	    IOBUF backsig_buf=iobuf_temp_with_content(p,n);

	    if(parse_signature(backsig_buf,PKT_SIGNATURE,n,backsig)==0)
	      {
		if(check_backsig(mainpk,subpk,backsig)==0)
		  subpk->backsig=2;
		else
		  subpk->backsig=1;
	      }

	    iobuf_close(backsig_buf);
	    free_seckey_enc(backsig);
	  }
      }
}


/* 
 * Merge information from the self-signatures with the key, so that
 * we can later use them more easy.
 * The function works by first applying the self signatures to the
 * primary key and the to each subkey.
 * Here are the rules we use to decide which inormation from which
 * self-signature is used:
 * We check all self signatures or validity and ignore all invalid signatures.
 * All signatures are then ordered by their creation date ....
 * For the primary key:
 *   FIXME the docs    
 */
static void
merge_selfsigs( KBNODE keyblock )
{
    KBNODE k;
    int revoked;
    struct revoke_info rinfo;
    PKT_public_key *main_pk;
    prefitem_t *prefs;
    int mdc_feature;

    if ( keyblock->pkt->pkttype != PKT_PUBLIC_KEY ) {
        if (keyblock->pkt->pkttype == PKT_SECRET_KEY ) {
            log_error ("expected public key but found secret key "
                       "- must stop\n");
            /* we better exit here becuase a public key is expected at
               other places too.  FIXME: Figure this out earlier and
               don't get to here at all */
            g10_exit (1);
        }
        BUG ();
    }

    merge_selfsigs_main ( keyblock, &revoked, &rinfo );

    /* now merge in the data from each of the subkeys */
    for(k=keyblock; k; k = k->next ) {
	if (  k->pkt->pkttype == PKT_PUBLIC_SUBKEY ) {
            merge_selfsigs_subkey ( keyblock, k );
        }
    }

    main_pk = keyblock->pkt->pkt.public_key;
    if ( revoked || main_pk->has_expired || !main_pk->is_valid ) {
        /* if the primary key is revoked, expired, or invalid we
         * better set the appropriate flags on that key and all
         * subkeys */
        for(k=keyblock; k; k = k->next ) {
            if ( k->pkt->pkttype == PKT_PUBLIC_KEY
                || k->pkt->pkttype == PKT_PUBLIC_SUBKEY ) {
                PKT_public_key *pk = k->pkt->pkt.public_key;
		if(!main_pk->is_valid)
		  pk->is_valid = 0;
		if(revoked && !pk->is_revoked)
		  {
		    pk->is_revoked = revoked;
		    memcpy(&pk->revoked,&rinfo,sizeof(rinfo));
		  }
                if(main_pk->has_expired)
		  pk->has_expired = main_pk->has_expired;
            }
	}
	return;
    }

    /* set the preference list of all keys to those of the primary real
     * user ID.  Note: we use these preferences when we don't know by
     * which user ID the key has been selected.
     * fixme: we should keep atoms of commonly used preferences or
     * use reference counting to optimize the preference lists storage.
     * FIXME: it might be better to use the intersection of 
     * all preferences.
     * Do a similar thing for the MDC feature flag.
     */
    prefs = NULL;
    mdc_feature = 0;
    for (k=keyblock; k && k->pkt->pkttype != PKT_PUBLIC_SUBKEY; k = k->next) {
        if (k->pkt->pkttype == PKT_USER_ID
	    && !k->pkt->pkt.user_id->attrib_data
            && k->pkt->pkt.user_id->is_primary) {
            prefs = k->pkt->pkt.user_id->prefs;
            mdc_feature = k->pkt->pkt.user_id->flags.mdc;
            break;
        }
    }    
    for(k=keyblock; k; k = k->next ) {
        if ( k->pkt->pkttype == PKT_PUBLIC_KEY
             || k->pkt->pkttype == PKT_PUBLIC_SUBKEY ) {
            PKT_public_key *pk = k->pkt->pkt.public_key;
            if (pk->prefs)
                xfree (pk->prefs);
            pk->prefs = copy_prefs (prefs);
            pk->mdc_feature = mdc_feature;
        }
    }
}


/*
 * Merge the secret keys from secblock into the pubblock thereby
 * replacing the public (sub)keys with their secret counterparts Hmmm:
 * It might be better to get away from the concept of entire secret
 * keys at all and have a way to store just the real secret parts
 * from the key.
 */
static void
merge_public_with_secret ( KBNODE pubblock, KBNODE secblock )
{
    KBNODE pub;

    assert ( pubblock->pkt->pkttype == PKT_PUBLIC_KEY );
    assert ( secblock->pkt->pkttype == PKT_SECRET_KEY );
    
    for (pub=pubblock; pub; pub = pub->next ) {
        if ( pub->pkt->pkttype == PKT_PUBLIC_KEY ) {
             PKT_public_key *pk = pub->pkt->pkt.public_key;
             PKT_secret_key *sk = secblock->pkt->pkt.secret_key;
             assert ( pub == pubblock ); /* only in the first node */
             /* there is nothing to compare in this case, so just replace
              * some information */
             copy_public_parts_to_secret_key ( pk, sk );
             free_public_key ( pk );
             pub->pkt->pkttype = PKT_SECRET_KEY;
             pub->pkt->pkt.secret_key = copy_secret_key (NULL, sk);
        }
        else if ( pub->pkt->pkttype == PKT_PUBLIC_SUBKEY ) {
            KBNODE sec;
            PKT_public_key *pk = pub->pkt->pkt.public_key;

            /* this is more complicated: it may happen that the sequence
             * of the subkeys dosn't match, so we have to find the
             * appropriate secret key */
            for (sec=secblock->next; sec; sec = sec->next ) {
                if ( sec->pkt->pkttype == PKT_SECRET_SUBKEY ) {
                    PKT_secret_key *sk = sec->pkt->pkt.secret_key;
                    if ( !cmp_public_secret_key ( pk, sk ) ) {
                        copy_public_parts_to_secret_key ( pk, sk );
                        free_public_key ( pk );
                        pub->pkt->pkttype = PKT_SECRET_SUBKEY;
                        pub->pkt->pkt.secret_key = copy_secret_key (NULL, sk);
                        break;
                    }
                }
            }
            if ( !sec ) 
                BUG(); /* already checked in premerge */
        }
    }
}

/* This function checks that for every public subkey a corresponding
 * secret subkey is available and deletes the public subkey otherwise.
 * We need this function because we can't delete it later when we
 * actually merge the secret parts into the pubring.
 * The function also plays some games with the node flags.
 */
static void
premerge_public_with_secret ( KBNODE pubblock, KBNODE secblock )
{
    KBNODE last, pub;

    assert ( pubblock->pkt->pkttype == PKT_PUBLIC_KEY );
    assert ( secblock->pkt->pkttype == PKT_SECRET_KEY );
    
    for (pub=pubblock,last=NULL; pub; last = pub, pub = pub->next ) {
        pub->flag &= ~3; /* reset bits 0 and 1 */
        if ( pub->pkt->pkttype == PKT_PUBLIC_SUBKEY ) {
            KBNODE sec;
            PKT_public_key *pk = pub->pkt->pkt.public_key;

            for (sec=secblock->next; sec; sec = sec->next ) {
                if ( sec->pkt->pkttype == PKT_SECRET_SUBKEY ) {
                    PKT_secret_key *sk = sec->pkt->pkt.secret_key;
                    if ( !cmp_public_secret_key ( pk, sk ) ) {
                        if ( sk->protect.s2k.mode == 1001 ) {
                            /* The secret parts are not available so
                               we can't use that key for signing etc.
                               Fix the pubkey usage */
                            pk->pubkey_usage &= ~(PUBKEY_USAGE_SIG
                                                  |PUBKEY_USAGE_AUTH);
                        }
                        /* transfer flag bits 0 and 1 to the pubblock */
                        pub->flag |= (sec->flag &3);
                        break;
                    }
                }
            }
            if ( !sec ) {
                KBNODE next, ll;

                if (opt.verbose)
                  log_info (_("no secret subkey"
			      " for public subkey %s - ignoring\n"),  
			    keystr_from_pk (pk));
                /* we have to remove the subkey in this case */
                assert ( last );
                /* find the next subkey */
                for (next=pub->next,ll=pub;
                     next && next->pkt->pkttype != PKT_PUBLIC_SUBKEY;
                     ll = next, next = next->next ) 
                    ;
                /* make new link */
                last->next = next;
                /* release this public subkey with all sigs */
                ll->next = NULL;
                release_kbnode( pub );
                /* let the loop continue */
                pub = last;
            }
        }
    }
    /* We need to copy the found bits (0 and 1) from the secret key to
       the public key.  This has already been done for the subkeys but
       got lost on the primary key - fix it here *. */
    pubblock->flag |= (secblock->flag & 3);
}




/* See see whether the key fits
 * our requirements and in case we do not
 * request the primary key, we should select
 * a suitable subkey.
 * FIXME: Check against PGP 7 whether we still need a kludge
 *        to favor type 16 keys over type 20 keys when type 20
 *        has not been explitely requested.
 * Returns: True when a suitable key has been found.
 *
 * We have to distinguish four cases:  FIXME!
 *  1. No usage and no primary key requested
 *     Examples for this case are that we have a keyID to be used
 *     for decrytion or verification.
 *  2. No usage but primary key requested
 *     This is the case for all functions which work on an
 *     entire keyblock, e.g. for editing or listing
 *  3. Usage and primary key requested
 *     FXME
 *  4. Usage but no primary key requested
 *     FIXME
 * FIXME: Tell what is going to happen here and something about the rationale
 * Note: We don't use this function if no specific usage is requested;
 *       This way the getkey functions can be used for plain key listings.
 *
 * CTX ist the keyblock we are investigating, if FOUNDK is not NULL this
 * is the key we actually found by looking at the keyid or a fingerprint and
 * may eitehr point to the primary or one of the subkeys.
 */

static int
finish_lookup (GETKEY_CTX ctx)
{
    KBNODE keyblock = ctx->keyblock;
    KBNODE k;
    KBNODE foundk = NULL;
    PKT_user_id *foundu = NULL;
#define USAGE_MASK  (PUBKEY_USAGE_SIG|PUBKEY_USAGE_ENC|PUBKEY_USAGE_CERT)
    unsigned int req_usage = ( ctx->req_usage & USAGE_MASK );
    /* Request the primary if we're certifying another key, and also
       if signing data while --pgp6 or --pgp7 is on since pgp 6 and 7
       do not understand signatures made by a signing subkey.  PGP 8
       does. */
    int req_prim = (ctx->req_usage & PUBKEY_USAGE_CERT) ||
      ((PGP6 || PGP7) && (ctx->req_usage & PUBKEY_USAGE_SIG));
    u32 latest_date;
    KBNODE latest_key;
    u32 curtime = make_timestamp ();

    assert( keyblock->pkt->pkttype == PKT_PUBLIC_KEY );
   
    ctx->found_key = NULL;

    if (ctx->exact) {
        for (k=keyblock; k; k = k->next) {
            if ( (k->flag & 1) ) {
                assert ( k->pkt->pkttype == PKT_PUBLIC_KEY
                         || k->pkt->pkttype == PKT_PUBLIC_SUBKEY );
                foundk = k;
                break;
            }
        }
    }

    for (k=keyblock; k; k = k->next) {
        if ( (k->flag & 2) ) {
            assert (k->pkt->pkttype == PKT_USER_ID);
            foundu = k->pkt->pkt.user_id;
            break;
        }
    }

    if ( DBG_CACHE )
        log_debug( "finish_lookup: checking key %08lX (%s)(req_usage=%x)\n",
                   (ulong)keyid_from_pk( keyblock->pkt->pkt.public_key, NULL),
                   foundk? "one":"all", req_usage);

    if (!req_usage) {
        latest_key = foundk? foundk:keyblock;
        goto found;
    }
    
    if (!req_usage) {
        PKT_public_key *pk = foundk->pkt->pkt.public_key;
        if (pk->user_id)
            free_user_id (pk->user_id);
        pk->user_id = scopy_user_id (foundu);
        ctx->found_key = foundk;
        cache_user_id( keyblock );
        return 1; /* found */
    }
    
    latest_date = 0;
    latest_key  = NULL;
    /* do not look at subkeys if a certification key is requested */
    if ((!foundk || foundk->pkt->pkttype == PKT_PUBLIC_SUBKEY) && !req_prim) {
        KBNODE nextk;
        /* either start a loop or check just this one subkey */
        for (k=foundk?foundk:keyblock; k; k = nextk ) {
            PKT_public_key *pk;
            nextk = k->next;
            if ( k->pkt->pkttype != PKT_PUBLIC_SUBKEY )
                continue;
            if ( foundk )
                nextk = NULL;  /* what a hack */
            pk = k->pkt->pkt.public_key;
            if (DBG_CACHE)
                log_debug( "\tchecking subkey %08lX\n",
                           (ulong)keyid_from_pk( pk, NULL));
            if ( !pk->is_valid ) {
                if (DBG_CACHE)
                    log_debug( "\tsubkey not valid\n");
                continue;
            }
            if ( pk->is_revoked ) {
                if (DBG_CACHE)
                    log_debug( "\tsubkey has been revoked\n");
                continue;
            }
            if ( pk->has_expired ) {
                if (DBG_CACHE)
                    log_debug( "\tsubkey has expired\n");
                continue;
            }
            if ( pk->timestamp > curtime && !opt.ignore_valid_from ) {
                if (DBG_CACHE)
                    log_debug( "\tsubkey not yet valid\n");
                continue;
            }
            
            if ( !((pk->pubkey_usage&USAGE_MASK) & req_usage) ) {
                if (DBG_CACHE)
                    log_debug( "\tusage does not match: want=%x have=%x\n",
                               req_usage, pk->pubkey_usage );
                continue;
            }

            if (DBG_CACHE)
                log_debug( "\tsubkey looks fine\n");
            if ( pk->timestamp > latest_date ) {
                latest_date = pk->timestamp;
                latest_key  = k;
            }
        }
    }

    /* Okay now try the primary key unless we want an exact 
     * key ID match on a subkey */
    if ((!latest_key && !(ctx->exact && foundk != keyblock)) || req_prim) {
        PKT_public_key *pk;
        if (DBG_CACHE && !foundk && !req_prim )
            log_debug( "\tno suitable subkeys found - trying primary\n");
        pk = keyblock->pkt->pkt.public_key;
        if ( !pk->is_valid ) {
            if (DBG_CACHE)
                log_debug( "\tprimary key not valid\n");
        }
        else if ( pk->is_revoked ) {
            if (DBG_CACHE)
                log_debug( "\tprimary key has been revoked\n");
        }
        else if ( pk->has_expired ) {
            if (DBG_CACHE)
                log_debug( "\tprimary key has expired\n");
        }
        else  if ( !((pk->pubkey_usage&USAGE_MASK) & req_usage) ) {
            if (DBG_CACHE)
                log_debug( "\tprimary key usage does not match: "
                           "want=%x have=%x\n",
                           req_usage, pk->pubkey_usage );
        }
        else { /* okay */
            if (DBG_CACHE)
                log_debug( "\tprimary key may be used\n");
            latest_key = keyblock;
            latest_date = pk->timestamp;
        }
    }
    
    if ( !latest_key ) {
        if (DBG_CACHE)
            log_debug("\tno suitable key found -  giving up\n");
        return 0;
    }

 found:
    if (DBG_CACHE)
        log_debug( "\tusing key %08lX\n",
                (ulong)keyid_from_pk( latest_key->pkt->pkt.public_key, NULL) );

    if (latest_key) {
        PKT_public_key *pk = latest_key->pkt->pkt.public_key;
        if (pk->user_id)
            free_user_id (pk->user_id);
        pk->user_id = scopy_user_id (foundu);
    }    
        
    ctx->found_key = latest_key;

    if (latest_key != keyblock && opt.verbose)
      {
	char *tempkeystr=
	  xstrdup(keystr_from_pk(latest_key->pkt->pkt.public_key));
        log_info(_("using subkey %s instead of primary key %s\n"),
                 tempkeystr, keystr_from_pk(keyblock->pkt->pkt.public_key));
	xfree(tempkeystr);
      }

    cache_user_id( keyblock );
    
    return 1; /* found */
}


static int
lookup( GETKEY_CTX ctx, KBNODE *ret_keyblock, int secmode )
{
    int rc;
    KBNODE secblock = NULL; /* helper */
    int no_suitable_key = 0;
    
    rc = 0;
    while (!(rc = keydb_search (ctx->kr_handle, ctx->items, ctx->nitems))) {
        /* If we are searching for the first key we have to make sure
           that the next interation does not no an implicit reset.
           This can be triggered by an empty key ring. */
        if (ctx->nitems && ctx->items->mode == KEYDB_SEARCH_MODE_FIRST)
            ctx->items->mode = KEYDB_SEARCH_MODE_NEXT;

        rc = keydb_get_keyblock (ctx->kr_handle, &ctx->keyblock);
        if (rc) {
            log_error ("keydb_get_keyblock failed: %s\n", g10_errstr(rc));
            rc = 0;
            goto skip;
        }
                       
        if ( secmode ) {
            /* find the correspondig public key and use this 
             * this one for the selection process */
            u32 aki[2];
            KBNODE k = ctx->keyblock;
            
            if (k->pkt->pkttype != PKT_SECRET_KEY)
                BUG();

            keyid_from_sk (k->pkt->pkt.secret_key, aki);
            k = get_pubkeyblock (aki);
            if( !k )
	      {
                if (!opt.quiet)
		  log_info(_("key %s: secret key without public key"
			     " - skipped\n"), keystr(aki));
                goto skip;
	      }
            secblock = ctx->keyblock;
            ctx->keyblock = k;

            premerge_public_with_secret ( ctx->keyblock, secblock );
        }

        /* warning: node flag bits 0 and 1 should be preserved by
         * merge_selfsigs.  For secret keys, premerge did tranfer the
         * keys to the keyblock */
        merge_selfsigs ( ctx->keyblock );
        if ( finish_lookup (ctx) ) {
            no_suitable_key = 0;
            if ( secmode ) {
                merge_public_with_secret ( ctx->keyblock,
                                           secblock);
                release_kbnode (secblock);
                secblock = NULL;
            }
            goto found;
        }
        else
            no_suitable_key = 1;
        
      skip:
        /* release resources and continue search */
        if ( secmode ) {
            release_kbnode( secblock );
            secblock = NULL;
        }
        release_kbnode( ctx->keyblock );
        ctx->keyblock = NULL;
    }

  found:
    if( rc && rc != -1 )
	log_error("keydb_search failed: %s\n", g10_errstr(rc));

    if( !rc ) {
        *ret_keyblock = ctx->keyblock; /* return the keyblock */
        ctx->keyblock = NULL;
    }
    else if (rc == -1 && no_suitable_key)
        rc = secmode ? G10ERR_UNU_SECKEY : G10ERR_UNU_PUBKEY;
    else if( rc == -1 )
	rc = secmode ? G10ERR_NO_SECKEY : G10ERR_NO_PUBKEY;

    if ( secmode ) {
        release_kbnode( secblock );
        secblock = NULL;
    }
    release_kbnode( ctx->keyblock );
    ctx->keyblock = NULL;

    ctx->last_rc = rc;
    return rc;
}




/****************
 * FIXME: Replace by the generic function 
 *        It does not work as it is right now - it is used at 
 *        2 places:  a) to get the key for an anonyous recipient
 *                   b) to get the ultimately trusted keys.
 *        The a) usage might have some problems.
 *
 * set with_subkeys true to include subkeys
 * set with_spm true to include secret-parts-missing keys
 *
 * Enumerate all primary secret keys.  Caller must use these procedure:
 *  1) create a void pointer and initialize it to NULL
 *  2) pass this void pointer by reference to this function
 *     and provide space for the secret key (pass a buffer for sk)
 *  3) call this function as long as it does not return -1
 *     to indicate EOF.
 *  4) Always call this function a last time with SK set to NULL,
 *     so that can free it's context.
 */
int
enum_secret_keys( void **context, PKT_secret_key *sk,
		  int with_subkeys, int with_spm )
{
    int rc=0;
    struct {
	int eof;
        int first;
	KEYDB_HANDLE hd;
        KBNODE keyblock;
        KBNODE node;
    } *c = *context;


    if( !c ) { /* make a new context */
	c = xmalloc_clear( sizeof *c );
	*context = c;
	c->hd = keydb_new (1);
        c->first = 1;
        c->keyblock = NULL;
        c->node = NULL;
    }

    if( !sk ) { /* free the context */
        keydb_release (c->hd);
        release_kbnode (c->keyblock);
	xfree( c );
	*context = NULL;
	return 0;
    }

    if( c->eof )
	return -1;

    do {
        /* get the next secret key from the current keyblock */
        for (; c->node; c->node = c->node->next) {
            if ((c->node->pkt->pkttype == PKT_SECRET_KEY
                || (with_subkeys
                    && c->node->pkt->pkttype == PKT_SECRET_SUBKEY) )
		&& !(c->node->pkt->pkt.secret_key->protect.s2k.mode==1001
		     && !with_spm)) {
                copy_secret_key (sk, c->node->pkt->pkt.secret_key );
                c->node = c->node->next;
                return 0; /* found */
            }
        }
        release_kbnode (c->keyblock);
        c->keyblock = c->node = NULL;
        
        rc = c->first? keydb_search_first (c->hd) : keydb_search_next (c->hd);
        c->first = 0;
        if (rc) {
            keydb_release (c->hd); c->hd = NULL;
            c->eof = 1;
            return -1; /* eof */
        }
        
        rc = keydb_get_keyblock (c->hd, &c->keyblock);
        c->node = c->keyblock;
    } while (!rc);

    return rc; /* error */
}



/*********************************************
 ***********  user ID printing helpers *******
 *********************************************/

/****************
 * Return a string with a printable representation of the user_id.
 * this string must be freed by xfree.
 */
char*
get_user_id_string( u32 *keyid )
{
  user_id_db_t r;
  char *p;
  int pass=0;
  /* try it two times; second pass reads from key resources */
  do
    {
      for(r=user_id_db; r; r = r->next )
	{
	  keyid_list_t a;
	  for (a=r->keyids; a; a= a->next )
	    {
	      if( a->keyid[0] == keyid[0] && a->keyid[1] == keyid[1] )
		{
		  p = xmalloc( keystrlen() + 1 + r->len + 1 );
		  sprintf(p, "%s %.*s", keystr(keyid), r->len, r->name );
		  return p;
		}
	    }
        }
    } while( ++pass < 2 && !get_pubkey( NULL, keyid ) );
  p = xmalloc( keystrlen() + 5 );
  sprintf(p, "%s [?]", keystr(keyid));
  return p;
}


char*
get_user_id_string_native ( u32 *keyid )
{
  char *p = get_user_id_string( keyid );
  char *p2 = utf8_to_native( p, strlen(p), 0 );
  xfree(p);
  return p2;
}


char*
get_long_user_id_string( u32 *keyid )
{
    user_id_db_t r;
    char *p;
    int pass=0;
    /* try it two times; second pass reads from key resources */
    do {
	for(r=user_id_db; r; r = r->next ) {
            keyid_list_t a;
            for (a=r->keyids; a; a= a->next ) {
                if( a->keyid[0] == keyid[0] && a->keyid[1] == keyid[1] ) {
                    p = xmalloc( r->len + 20 );
                    sprintf(p, "%08lX%08lX %.*s",
                            (ulong)keyid[0], (ulong)keyid[1],
                            r->len, r->name );
                    return p;
                }
            }
        }
    } while( ++pass < 2 && !get_pubkey( NULL, keyid ) );
    p = xmalloc( 25 );
    sprintf(p, "%08lX%08lX [?]", (ulong)keyid[0], (ulong)keyid[1] );
    return p;
}

char*
get_user_id( u32 *keyid, size_t *rn )
{
    user_id_db_t r;
    char *p;
    int pass=0;

    /* try it two times; second pass reads from key resources */
    do {
	for(r=user_id_db; r; r = r->next ) {
            keyid_list_t a;
            for (a=r->keyids; a; a= a->next ) {
                if( a->keyid[0] == keyid[0] && a->keyid[1] == keyid[1] ) {
                    p = xmalloc( r->len );
                    memcpy(p, r->name, r->len );
                    *rn = r->len;
                    return p;
                }
            }
        }
    } while( ++pass < 2 && !get_pubkey( NULL, keyid ) );
    p = xstrdup( user_id_not_found_utf8 () );
    *rn = strlen(p);
    return p;
}

char*
get_user_id_native( u32 *keyid )
{
  size_t rn;
  char *p = get_user_id( keyid, &rn );
  char *p2 = utf8_to_native( p, rn, 0 );
  xfree(p);
  return p2;
}

KEYDB_HANDLE
get_ctx_handle(GETKEY_CTX ctx)
{
  return ctx->kr_handle;
}

static void
free_akl(struct akl *akl)
{
  if(akl->spec)
    free_keyserver_spec(akl->spec);

  xfree(akl);
}

void
release_akl(void)
{
  while(opt.auto_key_locate)
    {
      struct akl *akl2=opt.auto_key_locate;
      opt.auto_key_locate=opt.auto_key_locate->next;
      free_akl(akl2);
    }
}

int
parse_auto_key_locate(char *options)
{
  char *tok;

  while((tok=optsep(&options)))
    {
      struct akl *akl,*check,*last=NULL;
      int dupe=0;

      if(tok[0]=='\0')
	continue;

      akl=xmalloc_clear(sizeof(*akl));

      if(ascii_strcasecmp(tok,"ldap")==0)
	akl->type=AKL_LDAP;
      else if(ascii_strcasecmp(tok,"keyserver")==0)
	akl->type=AKL_KEYSERVER;
#ifdef USE_DNS_CERT
      else if(ascii_strcasecmp(tok,"cert")==0)
	akl->type=AKL_CERT;
#endif
#ifdef USE_DNS_PKA
      else if(ascii_strcasecmp(tok,"pka")==0)
	akl->type=AKL_PKA;
#endif
      else if((akl->spec=parse_keyserver_uri(tok,1,NULL,0)))
	akl->type=AKL_SPEC;
      else
	{
	  free_akl(akl);
	  return 0;
	}

      /* We must maintain the order the user gave us */
      for(check=opt.auto_key_locate;check;last=check,check=check->next)
	{
	  /* Check for duplicates */
	  if(check->type==akl->type
	     && (akl->type!=AKL_SPEC
		 || (akl->type==AKL_SPEC
		     && strcmp(check->spec->uri,akl->spec->uri)==0)))
	    {
	      dupe=1;
	      free_akl(akl);
	      break;
	    }
	}

      if(!dupe)
	{
	  if(last)
	    last->next=akl;
	  else
	    opt.auto_key_locate=akl;
	}
    }

  return 1;
}<|MERGE_RESOLUTION|>--- conflicted
+++ resolved
@@ -2137,11 +2137,7 @@
     subpk->expiredate = key_expire;
 
     /* algo doesn't exist */
-<<<<<<< HEAD
-    if(check_pubkey_algo(subpk->pubkey_algo))
-=======
     if(openpgp_pk_test_algo(subpk->pubkey_algo))
->>>>>>> 6d77c76e
       return;
 
     subpk->is_valid = 1;
