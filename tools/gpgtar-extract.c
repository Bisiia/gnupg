/* gpgtar-extract.c - Extract from a TAR archive
 * Copyright (C) 2016-2017, 2019-2022 g10 Code GmbH
 * Copyright (C) 2010, 2012, 2013 Werner Koch
 * Copyright (C) 2010 Free Software Foundation, Inc.
 *
 * This file is part of GnuPG.
 *
 * GnuPG is free software; you can redistribute it and/or modify
 * it under the terms of the GNU General Public License as published by
 * the Free Software Foundation; either version 3 of the License, or
 * (at your option) any later version.
 *
 * GnuPG is distributed in the hope that it will be useful,
 * but WITHOUT ANY WARRANTY; without even the implied warranty of
 * MERCHANTABILITY or FITNESS FOR A PARTICULAR PURPOSE.  See the
 * GNU General Public License for more details.
 *
 * You should have received a copy of the GNU General Public License
 * along with this program; if not, see <https://www.gnu.org/licenses/>.
 * SPDX-License-Identifier: GPL-3.0-or-later
 */

#include <config.h>
#include <errno.h>
#include <stdio.h>
#include <stdlib.h>
#include <string.h>
#include <sys/types.h>
#include <sys/stat.h>
#include <unistd.h>

#include "../common/i18n.h"
#include <gpg-error.h>
#include "../common/exechelp.h"
#include "../common/sysutils.h"
#include "../common/ccparray.h"
#include "gpgtar.h"

static gpg_error_t
check_suspicious_name (const char *name)
{
  size_t n;

  n = strlen (name);
#ifdef HAVE_DOSISH_SYSTEM
  if (strchr (name, '\\'))
    {
      log_error ("filename '%s' contains a backslash - "
                 "can't extract on this system\n", name);
      return gpg_error (GPG_ERR_INV_NAME);
    }
#endif /*HAVE_DOSISH_SYSTEM*/

  if (!n
      || strstr (name, "//")
      || strstr (name, "/../")
      || !strncmp (name, "../", 3)
      || (n >= 3 && !strcmp (name+n-3, "/.." )))
    {
      log_error ("filename '%s' has suspicious parts - not extracting\n",
                 name);
      return gpg_error (GPG_ERR_INV_NAME);
    }

  return 0;
}


static gpg_error_t
extract_regular (estream_t stream, const char *dirname,
                 tarinfo_t info, tar_header_t hdr, strlist_t exthdr)
{
  gpg_error_t err;
  char record[RECORDSIZE];
  size_t n, nbytes, nwritten;
  char *fname_buffer = NULL;
  const char *fname;
  estream_t outfp = NULL;
  strlist_t sl;

  fname = hdr->name;
  for (sl = exthdr; sl; sl = sl->next)
    if (sl->flags == 1)
      fname = sl->d;

  err = check_suspicious_name (fname);
  if (err)
    goto leave;

  fname_buffer = strconcat (dirname, "/", fname, NULL);
  if (!fname_buffer)
    {
      err = gpg_error_from_syserror ();
      log_error ("error creating filename: %s\n", gpg_strerror (err));
      goto leave;
    }
  fname = fname_buffer;


  if (opt.dry_run)
    outfp = es_fopen ("/dev/null", "wb");
  else
    outfp = es_fopen (fname, "wb,sysopen");
  if (!outfp)
    {
      err = gpg_error_from_syserror ();
      log_error ("error creating '%s': %s\n", fname, gpg_strerror (err));
      goto leave;
    }

  for (n=0; n < hdr->nrecords;)
    {
      err = read_record (stream, record);
      if (err)
        goto leave;
      info->nblocks++;
      n++;
      if (n < hdr->nrecords || (hdr->size && !(hdr->size % RECORDSIZE)))
        nbytes = RECORDSIZE;
      else
        nbytes = (hdr->size % RECORDSIZE);

      nwritten = es_fwrite (record, 1, nbytes, outfp);
      if (nwritten != nbytes)
        {
          err = gpg_error_from_syserror ();
          log_error ("error writing '%s': %s\n", fname, gpg_strerror (err));
          goto leave;
        }
    }
  /* Fixme: Set permissions etc.  */

 leave:
  if (!err && opt.verbose)
    log_info ("extracted '%s'\n", fname);
  es_fclose (outfp);
  if (err && fname && outfp)
    {
      if (gnupg_remove (fname))
        log_error ("error removing incomplete file '%s': %s\n",
                   fname, gpg_strerror (gpg_error_from_syserror ()));
    }
  xfree (fname_buffer);
  return err;
}


static gpg_error_t
extract_directory (const char *dirname, tar_header_t hdr, strlist_t exthdr)
{
  gpg_error_t err;
  const char *name;
  char *fname = NULL;
  strlist_t sl;

  name = hdr->name;
  for (sl = exthdr; sl; sl = sl->next)
    if (sl->flags == 1)
      name = sl->d;

  err = check_suspicious_name (name);
  if (err)
    goto leave;

  fname = strconcat (dirname, "/", name, NULL);
  if (!fname)
    {
      err = gpg_error_from_syserror ();
      log_error ("error creating filename: %s\n", gpg_strerror (err));
      goto leave;
    }
  /* Remove a possible trailing slash.  */
  if (fname[strlen (fname)-1] == '/')
    fname[strlen (fname)-1] = 0;

  if (! opt.dry_run && gnupg_mkdir (fname, "-rwx------"))
    {
      err = gpg_error_from_syserror ();
      if (gpg_err_code (err) == GPG_ERR_EEXIST)
        {
          /* Ignore existing directories while extracting.  */
          err = 0;
        }

      if (gpg_err_code (err) == GPG_ERR_ENOENT)
        {
          /* Try to create the directory with parents but keep the
             original error code in case of a failure.  */
          int rc = 0;
          char *p;
          size_t prefixlen;

          /* (PREFIXLEN is the length of the new directory we use to
           *  extract the tarball.)  */
          prefixlen = strlen (dirname) + 1;

          for (p = fname+prefixlen; (p = strchr (p, '/')); p++)
            {
              *p = 0;
              rc = gnupg_mkdir (fname, "-rwx------");
              *p = '/';
              if (rc)
                break;
            }
          if (!rc && !gnupg_mkdir (fname, "-rwx------"))
            err = 0;
        }
      if (err)
        log_error ("error creating directory '%s': %s\n",
                   fname, gpg_strerror (err));
    }

 leave:
  if (!err && opt.verbose)
    log_info ("created   '%s/'\n", fname);
  xfree (fname);
  return err;
}


static gpg_error_t
extract (estream_t stream, const char *dirname, tarinfo_t info,
         tar_header_t hdr, strlist_t exthdr)
{
  gpg_error_t err;
  size_t n;

  if (hdr->typeflag == TF_REGULAR || hdr->typeflag == TF_UNKNOWN)
    err = extract_regular (stream, dirname, info, hdr, exthdr);
  else if (hdr->typeflag == TF_DIRECTORY)
    err = extract_directory (dirname, hdr, exthdr);
  else
    {
      char record[RECORDSIZE];

      log_info ("unsupported file type %d for '%s' - skipped\n",
                (int)hdr->typeflag, hdr->name);
      for (err = 0, n=0; !err && n < hdr->nrecords; n++)
        {
          err = read_record (stream, record);
          if (!err)
            info->nblocks++;
        }
    }
  return err;
}


/* Create a new directory to be used for extracting the tarball.
   Returns the name of the directory which must be freed by the
   caller.  In case of an error a diagnostic is printed and NULL
   returned.  */
static char *
create_directory (const char *dirprefix)
{
  gpg_error_t err = 0;
  char *prefix_buffer = NULL;
  char *dirname = NULL;
  size_t n;
  int idx;

  /* Remove common suffixes.  */
  n = strlen (dirprefix);
  if (n > 4 && (!compare_filenames    (dirprefix + n - 4, EXTSEP_S GPGEXT_GPG)
                || !compare_filenames (dirprefix + n - 4, EXTSEP_S "pgp")
                || !compare_filenames (dirprefix + n - 4, EXTSEP_S "asc")
                || !compare_filenames (dirprefix + n - 4, EXTSEP_S "pem")
                || !compare_filenames (dirprefix + n - 4, EXTSEP_S "p7m")
                || !compare_filenames (dirprefix + n - 4, EXTSEP_S "p7e")))
    {
      prefix_buffer = xtrystrdup (dirprefix);
      if (!prefix_buffer)
        {
          err = gpg_error_from_syserror ();
          goto leave;
        }
      prefix_buffer[n-4] = 0;
      dirprefix = prefix_buffer;
    }



  for (idx=1; idx < 5000; idx++)
    {
      xfree (dirname);
      dirname = xtryasprintf ("%s_%d_", dirprefix, idx);
      if (!dirname)
        {
          err = gpg_error_from_syserror ();
          goto leave;
        }
      if (!gnupg_mkdir (dirname, "-rwx------"))
        goto leave; /* Ready.  */
      if (errno != EEXIST && errno != ENOTDIR)
        {
          err = gpg_error_from_syserror ();
          goto leave;
        }
    }
  err = gpg_error (GPG_ERR_LIMIT_REACHED);

 leave:
  if (err)
    {
      log_error ("error creating an extract directory: %s\n",
                 gpg_strerror (err));
      xfree (dirname);
      dirname = NULL;
    }
  xfree (prefix_buffer);
  return dirname;
}



gpg_error_t
gpgtar_extract (const char *filename, int decrypt)
{
  gpg_error_t err;
  estream_t stream = NULL;
  tar_header_t header = NULL;
  strlist_t extheader = NULL;
  const char *dirprefix = NULL;
  char *dirname = NULL;
  struct tarinfo_s tarinfo_buffer;
  tarinfo_t tarinfo = &tarinfo_buffer;
  gnupg_process_t proc;
  char *logfilename = NULL;


  memset (&tarinfo_buffer, 0, sizeof tarinfo_buffer);

  if (opt.directory)
    dirname = xtrystrdup (opt.directory);
  else
    {
      if (opt.filename)
        {
          dirprefix = strrchr (opt.filename, '/');
          if (dirprefix)
            dirprefix++;
          else
            dirprefix = opt.filename;
        }
      else if (filename)
        {
          dirprefix = strrchr (filename, '/');
          if (dirprefix)
            dirprefix++;
          else
            dirprefix = filename;
        }

      if (!dirprefix || !*dirprefix)
        dirprefix = "GPGARCH";

      dirname = create_directory (dirprefix);
      if (!dirname)
        {
          err = gpg_error (GPG_ERR_GENERAL);
          goto leave;
        }
    }

  if (opt.verbose)
    log_info ("extracting to '%s/'\n", dirname);

  if (decrypt)
    {
      strlist_t arg;
      ccparray_t ccp;
      int except[2] = { -1, -1 };
      const char **argv;

      ccparray_init (&ccp, 0);
      if (opt.batch)
        ccparray_put (&ccp, "--batch");
      if (opt.require_compliance)
        ccparray_put (&ccp, "--require-compliance");
      if (opt.status_fd != -1)
        {
          static char tmpbuf[40];

          snprintf (tmpbuf, sizeof tmpbuf, "--status-fd=%d", opt.status_fd);
          ccparray_put (&ccp, tmpbuf);
          except[0] = opt.status_fd;
        }
      if (opt.with_log)
        {
          ccparray_put (&ccp, "--log-file");
          logfilename = xstrconcat (dirname, ".log", NULL);
          ccparray_put (&ccp, logfilename);
        }
      ccparray_put (&ccp, "--output");
      ccparray_put (&ccp, "-");
      ccparray_put (&ccp, "--decrypt");
      for (arg = opt.gpg_arguments; arg; arg = arg->next)
        ccparray_put (&ccp, arg->d);
      if (filename)
        {
          ccparray_put (&ccp, "--");
          ccparray_put (&ccp, filename);
        }

      ccparray_put (&ccp, NULL);
      argv = ccparray_get (&ccp, NULL);
      if (!argv)
        {
          err = gpg_error_from_syserror ();
          goto leave;
        }

<<<<<<< HEAD
      err = gnupg_process_spawn (opt.gpg_program, argv,
                                 ((filename ? GNUPG_PROCESS_STDIN_NULL : 0)
                                  | GNUPG_PROCESS_STDOUT_PIPE),
                                 NULL, NULL, &proc);
=======
      err = gnupg_spawn_process (opt.gpg_program, argv,
                                 except[0] == -1? NULL : except,
                                 ((filename? 0 : GNUPG_SPAWN_KEEP_STDIN)
                                  | GNUPG_SPAWN_KEEP_STDERR),
                                 NULL, &stream, NULL, &pid);
>>>>>>> eae28f1b
      xfree (argv);
      if (err)
        goto leave;
      gnupg_process_get_streams (proc, 0, NULL, &stream, NULL);
      es_set_binary (stream);
    }
  else if (filename)
    {
      if (!strcmp (filename, "-"))
        stream = es_stdin;
      else
        stream = es_fopen (filename, "rb,sysopen");
      if (!stream)
        {
          err = gpg_error_from_syserror ();
          log_error ("error opening '%s': %s\n", filename, gpg_strerror (err));
          return err;
        }
      if (stream == es_stdin)
        es_set_binary (es_stdin);
    }
  else
    {
      stream = es_stdin;
      es_set_binary (es_stdin);
    }


  for (;;)
    {
      err = gpgtar_read_header (stream, tarinfo, &header, &extheader);
      if (err || header == NULL)
        goto leave;

      err = extract (stream, dirname, tarinfo, header, extheader);
      if (err)
        goto leave;
      free_strlist (extheader);
      extheader = NULL;
      xfree (header);
      header = NULL;
    }

  if (proc)
    {
      err = es_fclose (stream);
      stream = NULL;
      if (err)
        log_error ("error closing pipe: %s\n", gpg_strerror (err));

      err = gnupg_process_wait (proc, 1);
      if (!err)
        {
          int exitcode;

          gnupg_process_ctl (proc, GNUPG_PROCESS_GET_EXIT_ID, &exitcode);
          if (exitcode)
            log_error ("running %s failed (exitcode=%d): %s",
                       opt.gpg_program, exitcode, gpg_strerror (err));
        }
      gnupg_process_release (proc);
      proc = NULL;
    }

 leave:
  free_strlist (extheader);
  xfree (header);
  xfree (dirname);
  xfree (logfilename);
  if (stream != es_stdin)
    es_fclose (stream);
  return err;
}<|MERGE_RESOLUTION|>--- conflicted
+++ resolved
@@ -411,18 +411,10 @@
           goto leave;
         }
 
-<<<<<<< HEAD
       err = gnupg_process_spawn (opt.gpg_program, argv,
                                  ((filename ? GNUPG_PROCESS_STDIN_NULL : 0)
                                   | GNUPG_PROCESS_STDOUT_PIPE),
-                                 NULL, NULL, &proc);
-=======
-      err = gnupg_spawn_process (opt.gpg_program, argv,
-                                 except[0] == -1? NULL : except,
-                                 ((filename? 0 : GNUPG_SPAWN_KEEP_STDIN)
-                                  | GNUPG_SPAWN_KEEP_STDERR),
-                                 NULL, &stream, NULL, &pid);
->>>>>>> eae28f1b
+                                 gnupg_spawn_helper, except, &proc);
       xfree (argv);
       if (err)
         goto leave;
