Noteworthy changes in version 2.2.42 (unreleased)
-------------------------------------------------

<<<<<<< HEAD
  * gpg: Support OCB encryption.  [T6263]

  * gpg: Also import stray revocation certificates.  [rGbd825ead36af]

  * gpg: New list-options show-pref and show-pref-verbose.
    [rGb6ba7054a0]

  * gpg: New command --quick-update-pref.  [rGf16c946be7]
=======
  Release-info: https://dev.gnupg.org/T6307


Noteworthy changes in version 2.2.41 (2022-12-09)
-------------------------------------------------
>>>>>>> 8c0dedd9

  * gpg: Add a notation to encryption subkeys in de-vs mode.  [T6279]

  * gpg: Fix trusted introducer for mbox only user-ids.  [T6238]

  * gpg: Report an error via status-fd for receiving a key from the
    agent.  [T5151]

<<<<<<< HEAD
  * gpgsm: Support ECC certificates.  [T6253]

  * gpgsm: Also announce AES256-CBC in signatures.  [rGaa397fdcdb21]
=======
  * gpg: Make --require-compliance work without the --status-fd
    option.  [r11f3232716]

  * gpg: Improve signature verification speed by a factor of more than
    four.  Double detached signing speed.  [T5826]

  * gpg: New --export-filter export-revocs.  [rGedbe30c152]

  * gpg: Import stray revocation certificates to improve WKD
    usability.  [rGbd825ead36af]

  * wkd: New option --add-revocs for gpg-wks-client.  [rG2f4492f3be]

  * wkd: Ignore expired user-ids in gpg-wks-client.  [T6292]
>>>>>>> 8c0dedd9

  * scd: Support the Telesec Signature Card v2.0.  [T6252]

  * Fix build regression depending on libgpg-error version.  [T6244]

  Release-info: https://dev.gnupg.org/T6280


Noteworthy changes in version 2.2.40 (2022-10-10)
-------------------------------------------------

  * gpg: Do not consider unknown public keys as non-compliant while
    decrypting.  [T6205]

  * gpg: Avoid to emit a compliance mode line if Libgcrypt is
    non-compliant.  [T6221]

  * gpg: In de-vs mode use AES-128 instead of 3-DES as implicit
    preference.  [T6063]

  * gpgsm: Fix reporting of bad passphrase error during PKCS#11
    import.  [T5713,T6037]

  * dirmngr: Fix CRL Distribution Point fallback to other schemes.
    [rG289fbc550d]

  * dirmngr: New LDAP server flag "areconly" (A-record-only).
    [rG6300035ba1]

  * dirmngr: Fix upload of multiple keys for an LDAP server specified
    using the colon format.  [rG32ce7ac0c6]

  * dirmngr: Use LDAP schema v2 when a Base DN is specified.  [T6047]

  * wkd: New command --mirror for gpg-wks-client.  [T6224]

  Release-info: https://dev.gnupg.org/T6181


Noteworthy changes in version 2.2.39 (2022-09-02)
-------------------------------------------------

  * agent: Fix regression in 2.2.37 related to non-extended format
    private keys.  [T6176]

  Release-info: https://dev.gnupg.org/T6175


Noteworthy changes in version 2.2.38 (2022-09-01)
-------------------------------------------------

  * gpg: Make --require-compliance work for sign+encrypt.  [T6174]

  * gpg: Fix an encoding problem under Windows in the printed
    timezone.  [T5073]

  * gpg: Emit a FAILURE status for --require-compliance errors.
    [rGe05fb5ca37]

  * dirmngr: Avoid caching expired certificates.  [T6142]

  Release-info: https://dev.gnupg.org/T6159


Noteworthy changes in version 2.2.37 (2022-08-24)
-------------------------------------------------

  * gpg: In de-vs mode use SHA-256 instead of SHA-1 as implicit
    preference.  [T6043, T6063]

  * gpg: Actually show symmetric+pubkey encrypted data as de-vs
    compliant.  Add extra compliance checks for symkey_enc packets.
    [T6119]

  * gpg: Request keygrip of key to be added via command-fd interface.
    [T5771]

  * gpg: Look up user ID to revoke by UID hash.  [T5936]

  * gpg: Fix wrong error message for "keytocard".  [T6122]

  * gpg: --card-status shows the application type for non-openpgp
    cards again.  [rG8e393e2592]

  * gpg: The options --auto-key-import and --include-key-block are
    again listed by gpgconf.  [T6138]

  * gpgsm: New option --compatibility-flags.  [rG77b6896f7a]

  * agent: New options --no-user-trustlist and --sys-trustlist-name.
    [T5990]

  * agent: Track and update the Display-S/N of cards so that the
    "please insert card" prompt may now show more information.  Use
    "gpg --card-status" to update stored card meta data.  [T6135]

  * scd:openpgp: Fix problem with ECC algorithm attributes on
    Yubikeys.  [rG225c66f13b87]

  * scd:openpgp: Fix problem with Yubikey 5.4 firmware.  [T6070]

  * dirmngr: Ask keyservers to provide the key fingerprints.  [T5741]

  * ssh: Allow authentication as used by OpenSSH's PQ crypto support.
    [T5935]

  * wkd: Fix path traversal attack in gpg-wks-server.  Add the mail
    address to the pending request data.  [rGc1489ca0e1, T6098]

  * gpgconf: Improve registry dumping.  [rG6bc9592318]

  * Silence warnings from AllowSetForegroundWindow.  [rG6583abedf3]

  Release-info: https://dev.gnupg.org/T6105


Noteworthy changes in version 2.2.36 (2022-07-06)
-------------------------------------------------

  * g10: Fix possibly garbled status messages in NOTATION_DATA.  This
    bug could trick GPGME and other parsers to accept faked status
    lines.  [T6027, CVE-2022-34903]

  * gpg: Handle leading zeroes in Ed25519 private keys and reverse
    change regarding Ed25519 SOS encoding as introduced with 2.2.34.
    [T5120]

  * gpg: Allow Unicode file names for iobuf_cancel under Windows.

  * gpgsm: Improve pkcs#12 import.  [T6037,T5793,T4921,T4757]

  * scd,p15: Fix reading certificates w/o length info.

  * scd,p15: Improve the displayed S/N for Technology Nexus cards.

  * scd,openpgp: Add workaround for ECC attribute on Yubikey. [T5963]

  * scd: Fix use of SCardListReaders for PC/SC.  [T5979]

  * gpgconf: New short options -X and -V.

  * Make sure to always set CONFIDENTIAL flag in Assuan.  [T5977]

  Release-info: https://dev.gnupg.org/T5949


Noteworthy changes in version 2.2.35 (2022-04-25)
-------------------------------------------------

  * gpg,gpgsm: New option --require-compliance.  [17890d4318]

  * gpgtar: New option --with-log.  [rGce69d55f70]

  * gpg: Threefold decryption speedup for large files.
    [T5820,rG9116fd1e9a]

  * gpgtar: Support file names longer than MAX_PATH.  [rG5492079def]

  * scdaemon: Add support for GeNUA cards.  [rG44ec383cde]

  * gpg: Allow decryption of symmetric encrypted data even for
    non-compliant cipher.  [rGe081a601f7]

  * gpg: Avoid possible race condition in --edit-card/factory-reset.
    [T5831]

  * gpg: Emit an ERROR status as hint for a bad passphrase.  [T5943]

  * gpg: Avoid NULL-ptr access due to corrupted packets.  [T5940]

  * gpgsm: Fix parsing of certain PKCS#12 files.  [T5793]

  * gpgtar: Use a pipe for decryption and thus avoid memory
    exhaustion.  [rGd431feb307]

  * scdaemon: Use extended mode for pkcs#15 already for rsa2048.
    [rGa2db490de5]

  * dirmngr: Make WKD lookups work for resolvers not handling SRV
    records.  [T4729]

  * dirmngr: Escape more characters in WKD requests.  [T5902]

  * gpgconf: Silence warnings from parsing the option files.  [T5874]

  * Improve removing of stale lockfiles under Unix.  [T5884]

  Release-info: https://dev.gnupg.org/T5928


Noteworthy changes in version 2.2.34 (2022-02-07)
-------------------------------------------------

  * gpgconf: Backport the improved option reading and writing code
    from 2.3.  [rG7a3a1ef370,T4788]

  * gpgconf: Do not list ignored options and mark forced options as
    read-only.  [T5732]

  * gpgconf: Correctly show registry entries with --show-configs.
    [T5724]

  * gpgconf: Add command aliases -L, -K, and -R.  [rGf16c535eee]

  * gpgconf: Tweak the use of the ldapserver option.  [T5801]

  * gpgconf: Make "--launch gpg-agent" work again.  [rG5a7ed6dd8f]

  * gpg: Accept Ed25519 private keys in modernized encoding.  [T5120]

  * gpg: Fix adding the list of ultimate trusted keys.  [T5742]

  * gpgsm: New option --ignore-cert-with-oid.  [rGbcf446b70c]

  * dirmngr: Avoid initial delay on the first keyserver access in
    presence of --no-use-tor.  [rGdde88897e2]

  * scdaemon: Also prefer Yubikeys if no reader port is given.
    [rG38c666ec3f]

  * agent: Make missing strings translatable and update German and
    Japanese translations.  [T4777]

  * ssh: Fix adding an ed25519 key with a zero length comment.  [T5794]

  * gpgtar: Create and handle extended headers to support long file
    names.  [T5754]

  * Fix the creation of socket directories under Windows for non-ascii
    account names.  [rG7d1215cb9c]

  * Improve the registry HKCU->HKLM fallback.  [rG96db487a4d]

  * Prettify the --help output of most commands.

  Release-info: https://dev.gnupg.org/T5703
  See-also: gnupg-announce/2022q1/000470.html


Noteworthy changes in version 2.2.33 (2021-11-23)
-------------------------------------------------

  * gpg: New option --min-rsa-length.  [rG6ee01c1d26]

  * gpg: New option --forbid-gen-key.  [rG985fb25c46]

  * gpg: New option --override-compliance-check.  [T5655]

  * gpgconf: New command --show-configs.  [rG8fe3f57643]

  * agent,dirmngr: New option --steal-socket.  [rG6507c6ab10]

  * scd: Improve the selection of the default PC/SC reader.  [T5644]

  * gpg: Fix printing of binary notations.  [T5667]

  * gpg: Remove stale ultimately trusted keys from the trustdb.  [T5685]

  * gpgsm: Detect circular chains in --list-chain.  [rGc9343bec83]

  * gpgconf: Create the local option file even if the global file
    exists.  [T5650]

  * dirmngr: Make reading resolv.conf more robust.  [T5657]

  * gpg-wks-server: Fix created file permissions.  [rGf54feb4470]

  * scd: Support longer data for ssh-agent authentication with openpgp
    cards.  [T5682]

  * Support gpgconf.ctl for NetBSD and Solaris.  [T5656,T5671]

  * Silence "Garbled console data" warning under Windows in most
    cases.

  * Silence warning about the rootdir under Unices w/o a mounted /proc
    file system.

  * Fix possible build problems about missing include files.  [T5592]

  * i18n: Replace the term "PIN-Cache" by "Passswort-Cache" in the
    German translation. [rgf453d52e53]

  * i18n: Update the Russian translation.

  Release-info: https://dev.gnupg.org/T5641
  See-also: gnupg-announce/2021q4/000467.html


Noteworthy changes in version 2.2.32 (2021-10-06)
-------------------------------------------------

  * dirmngr: Fix Let's Encrypt certificate chain validation.  [T5639]

  * dirmngr: New option --ignore-cert.  [323a20399d]

  * gpg: Fix --list-packets for AEAD packets with unknown key.  [T5584]

  Release-info: https://dev.gnupg.org/T5601
  See-also: gnupg-announce/2021q4/000465.html


Noteworthy changes in version 2.2.31 (2021-09-15)
-------------------------------------------------

  * agent: Fix a regression in GET_PASSPHRASE.  [#5577]

  * scd: Fix an assertion failure in close_pcsc_reader.  [67e1834ad4]

  * scd: Add support for PC/SC in "GETINFO reader_list".

  Release-info: https://dev.gnupg.org/T5571
  See-also: gnupg-announce/2021q3/000464.html


Noteworthy changes in version 2.2.30 (2021-08-26)
-------------------------------------------------

  * gpg: Extended gpg-check-pattern to support accept rules,
    conjunctions, and case-sensitive matching.  [5ca15e58b2]

  * agent: New option --pinentry-formatted-passphrase.  [#5553]

  * agent: New option --check-sym-passphrase-pattern.  [#5517]

  * agent: Use the sysconfdir for the pattern files.  [5ed8e598fa]

  * agent: Add "checkpin" inquiry for use by pinentry.  [#5532]

  * wkd: Fix client issue with leading or trailing spaces in
    user-ids.  [576e429d41]

  * Pass XDG_SESSION_TYPE and QT_QPA_PLATFORM envvars to Pinentry.
    [#3659]

  * Under Windows use LOCAL_APPDATA for the socket directory.  [#5537]

  Release-info: https://dev.gnupg.org/T5519
  See-also: gnupg-announce/2021q3/000463.html


Noteworthy changes in version 2.2.29 (2021-07-04)
-------------------------------------------------

  * Fix regression in 2.2.28 for Yubikey NEO.  [#5487]

  * Change the default keyserver to keyserver.ubuntu.com.  This is a
    temporary change due to the shutdown of the SKS keyserver pools.
    [47c4e3e00a]

  * gpg: Let --fetch-key return an exit code on failure.  [#5376]

  * dirmngr: Fix regression in KS_GET for mail address pattern.
    [#5497]

  * Add fallback in case the Windows console can't cope with Unicode.
    [#5491]

  * Improve initialization of SPR532 in the CCID driver and make the
    driver more robust.  [#5297,b90c55fa66db]

  * Make test suite work in presence of a broken Libgcrypt
    installation.  [#5502]

  * Make configure option --disable-ldap work again.

  Release-info: https://dev.gnupg.org/T5498
  See-also: gnupg-announce/2021q3/000461.html


Noteworthy changes in version 2.2.28 (2021-06-10)
-------------------------------------------------

  * gpg: Auto import keys specified with --trusted-keys.
    [e7251be84c79]

  * gpg: Allow decryption w/o public key but with correct card
    inserted.  [e53f6037283e]

  * gpg: Allow fingerprint based lookup with --locate-external-key.
    [2af217ecd7e4]

  * gpg: Lookup a missing public key of the current card via LDAP.
    [b59af0e2a05a]

  * gpg: New option --force-sign-key.  [#4584]

  * gpg: Use a more descriptive password prompt for symmetric
    decryption.  [03f83bcda5d1]

  * gpg: Do not use the self-sigs-only option for LDAP keyserver
    imports.  [#5387]

  * gpg: Keep temp files when opening images via xdg-open.
    [0441ed6e1c]

  * gpg: Fix mailbox based search via AKL keyserver method.
    [22fe23f46d31]

  * gpg: Fix sending an OpenPGP key with umlaut to an LDAP keyserver.
    [7bf8530e75d0]

  * gpg: Allow ECDH with a smartcard returning only the x-coordinate.
    [b203325ce1]

  * gpgsm: New option --ldapserver as an alias for --keyserver.  Note
    that configuring servers in gpgsm and gpg is deprecated; please
    use the dirmngr configuration options.

  * gpgsm: Support AES-GCM decryption.  [b722fd755c77]

  * gpgsm: Support decryption of password protected files.
    [6f31acac767f]

  * gpgsm: Lock keyboxes also during a search to fix lockups on
    Windows.  [#4505]

  * agent: Skip unknown unknown ssh curves seen on
    cards. [bbf4bd3bfcb5]

  * scdaemon: New option --pcsc-shared.  [5eec40f3d827]

  * scdaemon: Backport PKCS#15 card support from GnuPG 2.3
    [7637d39fe20e]

  * scdaemon: Fix CCID driver for SCM SPR332/SPR532.  [#5297]

  * scdaemon: Fix possible PC/SC removed card problem.  [9d83bfb63968]

  * scdaemon: Fix unblock PIN by a Reset Code with KDF.  [#5413]

  * scdaemon: Support compressed points.  [96577e2e46e4]

  * scdaemon: Prettify S/N for Yubikeys and fix reading for early
    Yubikey 5 tokens.  [f8588369bcb0,#5442]

  * dirmngr: New option --ldapserver to avoid the need for the
    separate dirmngr_ldapservers.conf file.

  * dirmngr: The dirmngr_ldap wrapper has been rewritten to properly
    support ldap-over-tls and starttls for X.509 certificates and
    CRLs.  [39815c023f03]

  * dirmngr: OpenPGP LDAP keyservers may now also be configured using
    the same syntax as used for X.509 and CRL LDAP servers.  This
    avoids the former cumbersome quoting rules and adds a flexible set
    of flags to control the connection.  [2b4cddf9086f]

  * dirmngr: The "ldaps" scheme of an OpenPGP keyserver URL is now
    interpreted as ldap-with-starttls on port 389.  To use the
    non-standardized ldap-over-tls the new LDAP configuration method
    of the new attribute "gpgNtds" needs to be used.  [55f46b33df08]

  * dirmngr: Return the fingerprint as search result also for LDAP
    OpenPGP keyservers.  This requires the modernized LDAP schema.
    [#5441]

  * dirmngr: An OpenPGP LDAP search by a mailbox now ignores revoked
    keys.  [b6f8cd7eef4b]

  * gpgconf: Make runtime changes with non-default homedir work.
    [c8f0b02936c7]

  * gpgconf: Do not translate an empty string to the PO file's meta
    data.  [#5363]

  * gpgconf: Fix argv overflow if --homedir is used.  [#5366]

  * gpgconf: Return a new pseudo option "compliance_de_vs".
    [9feffc03f364]

  * gpgtar: Fix file size computation under Windows.  [198b240b1955]

  * Full Unicode support for the Windows command line.  [#4398]

  * Fix problem with Windows Job objects and auto start of our
    daemons.  [#4333]

  * i18n: In German always use "Passwort" instead of "Passphrase" in
    prompts.

  Release-info: https://dev.gnupg.org/T5482
  See-also: gnupg-announce/2021q2/000460.html


Noteworthy changes in version 2.2.27 (2021-01-11)
-------------------------------------------------

 * gpg: Fix regression in 2.2.24 for gnupg_remove function under
   Windows.  [#5230]

 * gpgconf: Fix case with neither local nor global gpg.conf.  [9f37d3e6f3]

 * gpgconf: Fix description of two new options.  [#5221]

 * Build Windows installer without timestamps.  Note that the
   Authenticode signatures still carry a timestamp.

  Release-info: https://dev.gnupg.org/T5234
  See-also: gnupg-announce/2021q1/000452.html


Noteworthy changes in version 2.2.26 (2020-12-21)
-------------------------------------------------

  * gpg: New AKL method "ntds".  [559efd23e9]

  * gpg: Fix --trusted-key with fingerprint arg.  [8a2e5025eb]

  * scd: Fix writing of ECC keys to an OpenPGP card.  [#5163]

  * scd: Make an USB error fix specific to SPR532 readers.  [#5167]

  * dirmngr: With new LDAP keyservers store the new attributes.  Never
    store the useless pgpSignerID.  Fix a long standing bug storing
    some keys on an ldap server.  [0e88c73bc9,e47de85382]

  * dirmngr: Support the new Active Direcory LDAP schema for
    keyservers.  [ac8ece9266]

  * dirmngr: Allow LDAP OpenPGP searches via fingerprint.
    [c75fd75532]

  * dirmngr: Do not block other threads during keyserver LDAP calls.
    [15bfd189c0]

  * Support global configuration files.  [#4788,a028f24136]

  * Fix the iconv fallback handling to UTF-8.  [#5038]

  Release-info: https://dev.gnupg.org/T5153
  See-also: gnupg-announce/2020q4/000451.html


Noteworthy changes in version 2.2.25 (2020-11-23)
-------------------------------------------------

  * scd: Fix regression in 2.2.24 requiring gpg --card-status before
    signing or decrypting.  [#5065]

  * gpgsm: Using Libksba 1.5.0 signatures with a rarely used
    combination of attributes can now be verified.  [#5146]

  Release-info: https://dev.gnupg.org/T5140
  See-also: gnupg-announce/2020q4/000450.html


Noteworthy changes in version 2.2.24 (2020-11-17)
-------------------------------------------------

  * Allow Unicode file names on Windows almost everywhere.  Note that
    it is still not possible to use Unicode strings on the command
    line.  This change also fixes a regression in 2.2.22 related to
    non-ascii file names.  [#5098]

  * Fix localized time printing on Windows.  [#5073]

  * gpg: New command --quick-revoke-sig.  [#5093]

  * gpg: Do not use weak digest algos if selected by recipient
    preference during sign+encrypt.  [4c181d51a6]

  * gpg: Switch to AES256 for symmetric encryption in de-vs mode.
    [166e779634]

  * gpg: Silence weak digest warnings with --quiet.  [#4893]

  * gpg: Print new status line CANCELED_BY_USER for a cancel during
    symmetric encryption.  [f05d1772c4]

  * gpg: Fix the encrypt+sign hash algo preference selection for
    ECDSA.  This is in particular needed for keys created from
    existing smartcard based keys.  [aeed0b93ff]

  * agent: Fix secret key import of GnuPG 2.3 generated Ed25519 keys.
    [#5114]

  * agent: Keep some permissions of private-keys-v1.d.  [#2312]

  * dirmngr: Align sks-keyservers.netCA.pem use between ntbtls and
    gnutls builds.  [e4f3b74c91]

  * dirmngr: Fix the pool keyserver case for a single host in the
    pool.  [72e04b03b1a7]

  * scd: Fix the use case of verify_chv2 by CHECKPIN.  [61aea64b3c]

  * scd: Various improvements to the ccid-driver.  [#4616,#5065]

  * scd: Minor fixes for Yubikey [25bec16d0b]

  * gpgconf: New option --show-versions.

  * w32: Install gpg-check-pattern and example profiles.  Install
    Windows subsystem variant of gpgconf (gpgconf-w32).

  * i18n: Complete overhaul and completion of the Italian translation.
    Thanks to Denis Renzi.

  * Require Libgcrypt 1.8 because 1.7 has long reached end-of-life.

  Release-info: https://dev.gnupg.org/T5052
  See-also: gnupg-announce/2020q4/000449.html


Noteworthy changes in version 2.2.23 (2020-09-03)
-------------------------------------------------

  * gpg: Fix AEAD preference list overflow.  [#5050]

  * gpg: Fix a possible segv in the key cleaning code.

  * gpgsm: Fix a minor RFC2253 parser bug.  [#5037]

  * scdaemon: Fix a PIN verify failure on certain OpenPGP card
    implementations.  Regression in 2.2.22.  [#5039]

  * po: Fix bug in the Hungarian translation.  Updates for the Czech,
    Polish, and Ukrainian translations.

  Release-info: https://dev.gnupg.org/T5045
  See-also: gnupg-announce/2020q3/000448.html


Noteworthy changes in version 2.2.22 (2020-08-27)
-------------------------------------------------

  * gpg: Change the default key algorithm to rsa3072.

  * gpg: Add regular expression support for Trust Signatures on all
    platforms.  [#4843]

  * gpg: Fix regression in 2.2.21 with non-default --passphrase-repeat
    option.  [#4991]

  * gpg: Ignore --personal-digest-prefs for ECDSA keys.  [#5021]

  * gpgsm: Make rsaPSS a de-vs compliant scheme.

  * gpgsm: Show also the SHA256 fingerprint in key listings.

  * gpgsm: Do not require a default keyring for --gpgconf-list.  [#4867]

  * gpg-agent: Default to extended key format and record the creation
    time of keys.  Add new option --disable-extended-key-format.

  * gpg-agent: Support the WAYLAND_DISPLAY envvar.  [#5016]

  * gpg-agent: Allow using --gpgconf-list even if HOME does not
    exist.  [#4866]

  * gpg-agent: Make the Pinentry work even if the envvar TERM is set
    to the empty string.  [#4137]

  * scdaemon: Add a workaround for Gnuk tokens <= 2.15 which wrongly
    incremented the error counter when using the "verify" command of
    "gpg --edit-key" with only the signature key being present.

  * dirmngr: Better handle systems with disabled IPv6.  [#4977]

  * gpgpslit: Install tool.  It was not installed in the past to avoid
    conflicts with the version installed by GnuPG 1.4.  [#5023]

  * gpgtar: Handle Unicode file names on Windows correctly (requires
    libgpg-error 1.39).  [#4083]

  * gpgtar: Make --files-from and --null work as documented.  [#5027]

  * Build the Windows installer with the new Ntbtls 0.2.0 so that TLS
    connections succeed for servers demanding GCM.

  Release-info: https://dev.gnupg.org/T5030
  See-also: gnupg-announce/2020q3/000447.html


Noteworthy changes in version 2.2.21 (2020-07-09)
-------------------------------------------------

  * gpg: Improve symmetric decryption speed by about 25%.
    See commit 144b95cc9d.

  * gpg: Support decryption of AEAD encrypted data packets.

  * gpg: Add option --no-include-key-block. [#4856]

  * gpg: Allow for extra padding in ECDH.  [#4908]

  * gpg: Only a single pinentry is shown for symmetric encryption if
    the pinentry supports this.  [#4971]

  * gpg: Print a note if no keys are given to --delete-key.  [#4959]

  * gpg,gpgsm: The ridiculous passphrase quality bar is not anymore
    shown.  [#2103]

  * gpgsm: Certificates without a CRL distribution point are now
    considered valid without looking up a CRL.  The new option
    --enable-issuer-based-crl-check can be used to revert to the
    former behaviour.

  * gpgsm: Support rsaPSS signature verification.  [#4538]

  * gpgsm: Unless CRL checking is disabled lookup a missing issuer
    certificate using the certificate's authorityInfoAccess.  [#4898]

  * gpgsm: Print the certificate's serial number also in decimal
    notation.

  * gpgsm: Fix possible NULL-deref in messages of --gen-key.  [#4895]

  * scd: Support the CardOS 5 based D-Trust Card 3.1.

  * dirmngr: Allow http URLs with "LOOKUP --url".

  * wkd: Take name of sendmail from configure.  Fixes an OpenBSD
    specific bug.  [#4886]

  Release-info: https://dev.gnupg.org/T4897
  See-also: gnupg-announce/2020q3/000446.html


Noteworthy changes in version 2.2.20 (2020-03-20)
-------------------------------------------------

  * Protect the error counter against overflow to guarantee that the
    tools can't be tricked into returning success after an error.

  * gpg: Make really sure that --verify-files always returns an error.

  * gpg: Fix key listing --with-secret if a pattern is given.  [#4061]

  * gpg: Fix detection of certain keys used as default-key.  [#4810]

  * gpg: Fix default-key selection when a card is available.  [#4850]

  * gpg: Fix key expiration and key usage for keys created with a
    creation date of zero.  [4670]

  * gpgsm: Fix import of some CR,LF terminated certificates.  [#4847]

  * gpg: New options --include-key-block and --auto-key-import to
    allow encrypted replies after an initial signed message.  [#4856]

  * gpg: Allow the use of a fingerprint with --trusted-key. [#4855]

  * gpg: New property "fpr" for use by --export-filter.

  * scdaemon: Disable the pinpad if a KDF DO is used.  [#4832]

  * dirmngr: Improve finding OCSP certificates.  [#4536]

  * Avoid build problems with LTO or gcc-10. [#4831]

  Release-info: https://dev.gnupg.org/T4860
  See-also: gnupg-announce/2020q1/000444.html


Noteworthy changes in version 2.2.19 (2019-12-07)
-------------------------------------------------

  * gpg: Fix double free when decrypting for hidden recipients.
    Regression in 2.2.18.  [#4762].

  * gpg: Use auto-key-locate for encryption even for mail addressed
    given with angle brackets.  [#4726]

  * gpgsm: Add special case for certain expired intermediate
    certificates.  [#4696]

  Release-info: https://dev.gnupg.org/T4768
  See-also: gnupg-announce/2019q4/000443.html


Noteworthy changes in version 2.2.18 (2019-11-25)
-------------------------------------------------

  * gpg: Changed the way keys are detected on a smartcards; this
    allows the use of non-OpenPGP cards.  In the case of a not very
    likely regression the new option --use-only-openpgp-card is
    available.  [#4681]

  * gpg: The commands --full-gen-key and --quick-gen-key now allow
    direct key generation from supported cards.  [#4681]

  * gpg: Prepare against chosen-prefix SHA-1 collisions in key
    signatures.  This change removes all SHA-1 based key signature
    newer than 2019-01-19 from the web-of-trust.  Note that this
    includes all key signature created with dsa1024 keys.  The new
    option --allow-weak-key-signatues can be used to override the new
    and safer behaviour.  [#4755,CVE-2019-14855]

  * gpg: Improve performance for import of large keyblocks.  [#4592]

  * gpg: Implement a keybox compression run.  [#4644]

  * gpg: Show warnings from dirmngr about redirect and certificate
    problems (details require --verbose as usual).

  * gpg: Allow to pass the empty string for the passphrase if the
    '--passphase=' syntax is used.  [#4633]

  * gpg: Fix printing of the KDF object attributes.

  * gpg: Avoid surprises with --locate-external-key and certain
    --auto-key-locate settings.  [#4662]

  * gpg: Improve selection of best matching key.  [#4713]

  * gpg: Delete key binding signature when deleting a subkey.
    [#4665,#4457]

  * gpg: Fix a potential loss of key signatures during import with
    self-sigs-only active.  [#4628]

  * gpg: Silence "marked as ultimately trusted" diagnostics if
    option --quiet is used.  [#4634]

  * gpg: Silence some diagnostics during in key listsing even with
    option --verbose.  [#4627]

  * gpg, gpgsm: Change parsing of agent's pkdecrypt results.  [#4652]

  * gpgsm: Support AES-256 keys.

  * gpgsm: Fix a bug in triggering a keybox compression run if
    --faked-system-time is used.

  * dirmngr: System CA certificates are no longer used for the SKS
    pool if GNUTLS instead of NTBTLS is used as TLS library.  [#4594]

  * dirmngr: On Windows detect usability of IPv4 and IPv6 interfaces
    to avoid long timeouts.  [#4165]

  * scd: Fix BWI value for APDU level transfers to make Gemalto Ezio
    Shield and Trustica Cryptoucan work.  [#4654,#4566]

  * wkd: gpg-wks-client --install-key now installs the required policy
    file.

  Release-info: https://dev.gnupg.org/T4684
  See-also: gnupg-announce/2019q4/000442.html


Noteworthy changes in version 2.2.17 (2019-07-09)
-------------------------------------------------

  * gpg: Ignore all key-signatures received from keyservers.  This
    change is required to mitigate a DoS due to keys flooded with
    faked key-signatures.  The old behaviour can be achieved by adding
      keyserver-options no-self-sigs-only,no-import-clean
    to your gpg.conf.  [#4607]

  * gpg: If an imported keyblocks is too large to be stored in the
    keybox (pubring.kbx) do not error out but fallback to an import
    using the options "self-sigs-only,import-clean".  [#4591]

  * gpg: New command --locate-external-key which can be used to
    refresh keys from the Web Key Directory or via other methods
    configured with --auto-key-locate.

  * gpg: New import option "self-sigs-only".

  * gpg: In --auto-key-retrieve prefer WKD over keyservers.  [#4595]

  * dirmngr: Support the "openpgpkey" subdomain feature from
    draft-koch-openpgp-webkey-service-07. [#4590].

  * dirmngr: Add an exception for the "openpgpkey" subdomain to the
    CSRF protection.  [#4603]

  * dirmngr: Fix endless loop due to http errors 503 and 504.  [#4600]

  * dirmngr: Fix TLS bug during redirection of HKP requests.  [#4566]

  * gpgconf: Fix a race condition when killing components.  [#4577]

  Release-info: https://dev.gnupg.org/T4606
  See-also: gnupg-announce/2019q3/000439.html


Noteworthy changes in version 2.2.16 (2019-05-28)
-------------------------------------------------

  * gpg,gpgsm: Fix deadlock on Windows due to a keybox sharing
    violation.  [#4505]

  * gpg: Allow deletion of subkeys with --delete-key.  This finally
    makes the bang-suffix work as expected for that command.  [#4457]

  * gpg: Replace SHA-1 by SHA-256 in self-signatures when updating
    them with --quick-set-expire or --quick-set-primary-uid. [#4508]

  * gpg: Improve the photo image viewer selection.  [#4334]

  * gpg: Fix decryption with --use-embedded-filename.  [#4500]

  * gpg: Remove hints on using the --keyserver option.  [#4512]

  * gpg: Fix export of certain secret keys with comments.  [#4490]

  * gpg: Reject too long user-ids in --quick-gen-key.  [#4532]

  * gpg: Fix a double free in the best key selection code.  [#4462]

  * gpg: Fix the key generation dialog for switching back from EdDSA
    to ECDSA.

  * gpg: Use AES-192 with SHA-384 to comply with RFC-6637.

  * gpg: Use only the addrspec from the Signer's UID subpacket to
    mitigate a problem with another implementation.

  * gpg: Skip invalid packets during a keyring listing and sync
    diagnostics with the output.

  * gpgsm: Avoid confusing diagnostic when signing with the default
    key.  [#4535]

  * agent: Do not delete any secret key in --dry-run mode.

  * agent: Fix failures on 64 bit big-endian boxes related to URIs in
    a keyfile.  [#4501]

  * agent: Stop scdaemon after a reload with disable-scdaemon newly
    configured.  [#4326]

  * dirmngr: Improve caching algorithm for WKD domains.

  * dirmngr: Support other hash algorithms than SHA-1 for OCSP.  [#3966]

  * gpgconf: Make --homedir work for --launch.  [#4496]

  * gpgconf: Before --launch check for a valid config file.  [#4497]

  * wkd: Do not import more than 5 keys from one WKD address.

  * wkd: Accept keys which are stored in armored format in the
    directory.

  * The installer for Windows now comes with signed binaries.

  Release-info: https://dev.gnupg.org/T4509
  See-also: gnupg-announce/2019q2/000438.html


Noteworthy changes in version 2.2.15 (2019-03-26)
-------------------------------------------------

  * sm: Fix --logger-fd and --status-fd on Windows for non-standard
    file descriptors.

  * sm: Allow decryption even if expired keys are configured.  [#4431]

  * agent: Change command KEYINFO to print ssh fingerprints with other
    hash algos.

  * dirmngr: Fix build problems on Solaris due to the use of reserved
    symbol names.  [#4420]

  * wkd: New commands --print-wkd-hash and --print-wkd-url for
    gpg-wks-client.

  Release-info: https://dev.gnupg.org/T4434
  See-also: gnupg-announce/2019q1/000436.html


Noteworthy changes in version 2.2.14 (2019-03-19)
-------------------------------------------------

  * gpg: Allow import of PGP desktop exported secret keys.  Also avoid
   importing secret keys if the secret keyblock is not valid.  [#4392]

  * gpg: Do not error out on version 5 keys in the local keyring.

  * gpg: Make invalid primary key algo obvious in key listings.

  * sm: Do not mark a certificate in a key listing as de-vs compliant
    if its use for a signature will not be possible.

  * sm: Fix certificate creation with key on card.

  * sm: Create rsa3072 bit certificates by default.

  * sm: Print Yubikey attestation extensions with --dump-cert.

  * agent: Fix cancellation handling for scdaemon.

  * agent: Support --mode=ssh option for CLEAR_PASSPHRASE.  [#4340]

  * scd: Fix flushing of the CA-FPR DOs in app-openpgp.

  * scd: Avoid a conflict error with the "undefined" app.

  * dirmngr: Add CSRF protection exception for protonmail.

  * dirmngr: Fix build problems with gcc 9 in libdns.

  * gpgconf: New option --show-socket for use with --launch.

  * gpgtar: Make option -C work for archive creation.

  Release-info: https://dev.gnupg.org/T4412
  See-also: gnupg-announce/2019q1/000435.html


Noteworthy changes in version 2.2.13 (2019-02-12)
-------------------------------------------------

  * gpg: Implement key lookup via keygrip (using the & prefix).

  * gpg: Allow generating Ed25519 key from existing key.

  * gpg: Emit an ERROR status line if no key was found with -k.

  * gpg: Stop early when trying to create a primary Elgamal key.  [#4329]

  * gpgsm: Print the card's key algorithms along with their keygrips
    in interactive key generation.

  * agent: Clear bogus pinentry cache in the error case.  [#4348]

  * scd: Support "acknowledge button" feature.

  * scd: Fix for USB INTERRUPT transfer.  [#4308]

  * wks: Do no use compression for the the encrypted challenge and
    response.

  Release-info: https://dev.gnupg.org/T4290
  See-also: gnupg-announce/2019q1/000434.html


Noteworthy changes in version 2.2.12 (2018-12-14)
-------------------------------------------------

  * tools: New commands --install-key and --remove-key for
    gpg-wks-client.  This allows to prepare a Web Key Directory on a
    local file system for later upload to a web server.

  * gpg: New --list-option "show-only-fpr-mbox".  This makes the use
    of the new gpg-wks-client --install-key command easier on Windows.

  * gpg: Improve processing speed when --skip-verify is used.

  * gpg: Fix a bug where a LF was accidentally written to the console.

  * gpg: --card-status now shows whether a card has the new KDF
    feature enabled.

  * agent: New runtime option --s2k-calibration=MSEC.  New configure
    option --with-agent-s2k-calibration=MSEC.  [#3399]

  * dirmngr: Try another keyserver from the pool on receiving a 502,
    503, or 504 error.  [#4175]

  * dirmngr: Avoid possible CSRF attacks via http redirects.  A HTTP
    query will not anymore follow a 3xx redirect unless the Location
    header gives the same host.  If the host is different only the
    host and port is taken from the Location header and the original
    path and query parts are kept.

  * dirmngr: New command FLUSHCRL to flush all CRLS from disk and
    memory.  [#3967]

  * New simplified Chinese translation (zh_CN).

  Release-info: https://dev.gnupg.org/T4289
  See-also: gnupg-announce/2018q4/000433.html


Noteworthy changes in version 2.2.11 (2018-11-06)
-------------------------------------------------

  * gpgsm: Fix CRL loading when intermediate certicates are not yet
    trusted.

  * gpgsm: Fix an error message about the digest algo.  [#4219]

  * gpg: Fix a wrong warning due to new sign usage check introduced
    with 2.2.9.  [#4014]

  * gpg: Print the "data source" even for an unsuccessful keyserver
    query.

  * gpg: Do not store the TOFU trust model in the trustdb.  This
    allows to enable or disable a TOFO model without triggering a
    trustdb rebuild.  [#4134]

  * scd: Fix cases of "Bad PIN" after using "forcesig".  [#4177]

  * agent: Fix possible hang in the ssh handler.  [#4221]

  * dirmngr: Tack the unmodified mail address to a WKD request.  See
    commit a2bd4a64e5b057f291a60a9499f881dd47745e2f for details.

  * dirmngr: Tweak diagnostic about missing LDAP server file.

  * dirmngr: In verbose mode print the OCSP responder id.

  * dirmngr: Fix parsing of the LDAP port.  [#4230]

  * wks: Add option --directory/-C to the server.  Always build the
    server on Unix systems.

  * wks: Add option --with-colons to the client.  Support sites which
    use the policy file instead of the submission-address file.

  * Fix EBADF when gpg et al. are called by broken CGI scripts.

  * Fix some minor memory leaks and bugs.

  Release-info: https://dev.gnupg.org/T4233
  See-also: gnupg-announce/2018q4/000432.html


Noteworthy changes in version 2.2.10 (2018-08-30)
-------------------------------------------------

  * gpg: Refresh expired keys originating from the WKD.  [#2917]

  * gpg: Use a 256 KiB limit for a WKD imported key.

  * gpg: New option --known-notation.  [#4060]

  * scd: Add support for the Trustica Cryptoucan reader.

  * agent: Speed up starting during on-demand launching.  [#3490]

  * dirmngr: Validate SRV records in WKD queries.

  Release-info: https://dev.gnupg.org/T4112
  See-also: gnupg-announce/2018q3/000428.html


Noteworthy changes in version 2.2.9 (2018-07-12)
------------------------------------------------

  * dirmngr: Fix recursive resolver mode and other bugs in the libdns
    code.  [#3374,#3803,#3610]

  * dirmngr: When using libgpg-error 1.32 or later a GnuPG build with
    NTBTLS support (e.g. the standard Windows installer) does not
    anymore block for dozens of seconds before returning data.

  * gpg: Fix bug in --show-keys which actually imported revocation
    certificates.  [#4017]

  * gpg: Ignore too long user-ID and comment packets.  [#4022]

  * gpg: Fix crash due to bad German translation.  Improved printf
    format compile time check.

  * gpg: Handle missing ISSUER sub packet gracefully in the presence of
    the new ISSUER_FPR.  [#4046]

  * gpg: Allow decryption using several passphrases in most cases.
    [#3795,#4050]

  * gpg: Command --show-keys now enables the list options
    show-unusable-uids, show-unusable-subkeys, show-notations and
    show-policy-urls by default.

  * gpg: Command --show-keys now prints revocation certificates. [#4018]

  * gpg: Add revocation reason to the "rev" and "rvs" records of the
    option --with-colons.  [#1173]

  * gpg: Export option export-clean does now remove certain expired
    subkeys; export-minimal removes all expired subkeys.  [#3622]

  * gpg: New "usage" property for the drop-subkey filters.  [#4019]

  Release-info: https://dev.gnupg.org/T4036
  See-also: gnupg-announce/2018q3/000427.html


Noteworthy changes in version 2.2.8 (2018-06-08)
------------------------------------------------

  * gpg: Decryption of messages not using the MDC mode will now lead
    to a hard failure even if a legacy cipher algorithm was used.  The
    option --ignore-mdc-error can be used to turn this failure into a
    warning.  Take care: Never use that option unconditionally or
    without a prior warning.

  * gpg: The MDC encryption mode is now always used regardless of the
    cipher algorithm or any preferences.  For testing --rfc2440 can be
    used to create a message without an MDC.

  * gpg: Sanitize the diagnostic output of the original file name in
    verbose mode.  [#4012,CVE-2018-12020]

  * gpg: Detect suspicious multiple plaintext packets in a more
    reliable way.  [#4000]

  * gpg: Fix the duplicate key signature detection code.  [#3994]

  * gpg: The options --no-mdc-warn, --force-mdc, --no-force-mdc,
    --disable-mdc and --no-disable-mdc have no more effect.

  * gpg: New command --show-keys.

  * agent: Add DBUS_SESSION_BUS_ADDRESS and a few other envvars to the
    list of startup environment variables.  [#3947]

  See-also: gnupg-announce/2018q2/000425.html


Noteworthy changes in version 2.2.7 (2018-05-02)
------------------------------------------------

  * gpg: New option --no-symkey-cache to disable the passphrase cache
    for symmetrical en- and decryption.

  * gpg: The ERRSIG status now prints the fingerprint if that is part
    of the signature.

  * gpg: Relax emitting of FAILURE status lines

  * gpg: Add a status flag to "sig" lines printed with --list-sigs.

  * gpg: Fix "Too many open files" when using --multifile.  [#3951]

  * ssh: Return an error for unknown ssh-agent flags.  [#3880]

  * dirmngr: Fix a regression since 2.1.16 which caused corrupted CRL
    caches under Windows.  [#2448,#3923]

  * dirmngr: Fix a CNAME problem with pools and TLS.  Also use a fixed
    mapping of keys.gnupg.net to sks-keyservers.net.  [#3755]

  * dirmngr: Try resurrecting dead hosts earlier (from 3 to 1.5 hours).

  * dirmngr: Fallback to CRL if no default OCSP responder is configured.

  * dirmngr: Implement CRL fetching via https.  Here a redirection to
    http is explictly allowed.

  * dirmngr: Make LDAP searching and CRL fetching work under Windows.
    This stopped working with 2.1.  [#3937]

  * agent,dirmngr: New sub-command "getenv" for "getinfo" to ease
    debugging.

  See-also: gnupg-announce/2018q2/000424.html


Noteworthy changes in version 2.2.6 (2018-04-09)
------------------------------------------------

  * gpg,gpgsm: New option --request-origin to pretend requests coming
    from a browser or a remote site.

  * gpg: Fix race condition on trustdb.gpg updates due to too early
    released lock.  [#3839]

  * gpg: Emit FAILURE status lines in almost all cases.  [#3872]

  * gpg: Implement --dry-run for --passwd to make checking a key's
    passphrase straightforward.

  * gpg: Make sure to only accept a certification capable key for key
    signatures.  [#3844]

  * gpg: Better user interaction in --card-edit for the factory-reset
    sub-command.

  * gpg: Improve changing key attributes in --card-edit by adding an
    explicit "key-attr" sub-command.  [#3781]

  * gpg: Print the keygrips in the --card-status.

  * gpg: Improve the OpenPGP card's factory-reset.  [7f765a98fd]

  * scd: Support KDF DO setup.  [#3823]

  * scd: Fix some issues with PC/SC on Windows.  [#3825]

  * scd: Fix suspend/resume handling in the CCID driver.

  * scd: Fix a race condition in the CCID driver leading to a segv for
    some readers.  [#5121]

  * agent: Evict cached passphrases also via a timer.  [#3829]

  * agent: Use separate passphrase caches depending on the request
    origin.  [#3858]

  * ssh: Support signature flags.  [#3880]

  * dirmngr: Handle failures related to missing IPv6 support
    gracefully.  [#3331]

  * Fix corner cases related to specified home directory with
    drive letter on Windows.  [#3720]

  * Allow the use of UNC directory names as homedir.  [#3818]

  See-also: gnupg-announce/2018q2/000421.html


Noteworthy changes in version 2.2.5 (2018-02-22)
------------------------------------------------

  * gpg: Allow the use of the "cv25519" and "ed25519" short names in
    addition to the canonical curve names in --batch --gen-key.

  * gpg: Make sure to print all secret keys with option --list-only
    and --decrypt.  [#3718]

  * gpg: Fix the use of future-default with --quick-add-key for
    signing keys.  [#3747]

  * gpg: Select a secret key by checking availability under gpg-agent.
    [#1967]

  * gpg: Fix reversed prompt texts for --only-sign-text-ids.  [#3787]

  * gpg,gpgsm: Fix detection of bogus keybox blobs on 32 bit systems.
    [#3770]

  * gpgsm: Fix regression since 2.1 in --export-secret-key-raw which
    got $d mod (q-1)$ wrong.  Note that most tools automatically fixup
    that parameter anyway.

  * ssh: Fix a regression in getting the client'd PID on *BSD and
    macOS.

  * scd: Support the KDF Data Object of the OpenPGP card 3.3.  [#3152]

  * scd: Fix a regression in the internal CCID driver for certain card
    readers.  [#3508]

  * scd: Fix a problem on NetBSD killing scdaemon on gpg-agent
    shutdown.  [#3778]

  * dirmngr: Improve returned error description on failure of DNS
    resolving.  [#3756]

  * wks: Implement command --install-key for gpg-wks-server.

  * Add option STATIC=1 to the Speedo build system to allow a build
    with statically linked versions of the core GnuPG libraries.  Also
    use --enable-wks-tools by default by Speedo builds for Unix.

  See-also: gnupg-announce/2018q1/000420.html


Noteworthy changes in version 2.2.4 (2017-12-20)
------------------------------------------------

  * gpg: Change default preferences to prefer SHA512.

  * gpg: Print a warning when more than 150 MiB are encrypted using a
    cipher with 64 bit block size.

  * gpg: Print a warning if the MDC feature has not been used for a
    message.

  * gpg: Fix regular expression of domain addresses in trust
    signatures. [#2923]

  * agent: New option --auto-expand-secmem to help with high numbers
    of concurrent connections.  Requires libgcrypt 1.8.2 for having
    an effect.  [#3530]

  * dirmngr: Cache responses of WKD queries.

  * gpgconf: Add option --status-fd.

  * wks: Add commands --check and --remove-key to gpg-wks-server.

  * Increase the backlog parameter of the daemons to 64 and add
    option --listen-backlog.

  * New configure option --enable-run-gnupg-user-socket to first try a
    socket directory which is not removed by systemd at session end.

  See-also: gnupg-announce/2017q4/000419.html


Noteworthy changes in version 2.2.3 (2017-11-20)
------------------------------------------------

  * gpgsm: Fix initial keybox creation on Windows. [#3507]

  * dirmngr: Fix crash in case of a CRL loading error. [#3510]

  * Fix the name of the Windows registry key. [Git#4f5afaf1fd]

  * gpgtar: Fix wrong behaviour of --set-filename. [#3500]

  * gpg: Silence AKL retrieval messages. [#3504]

  * agent: Use clock or clock_gettime for calibration. [#3056]

  * agent: Improve robustness of the shutdown pending
    state. [Git#7ffedfab89]

  See-also: gnupg-announce/2017q4/000417.html


Noteworthy changes in version 2.2.2 (2017-11-07)
------------------------------------------------

  * gpg: Avoid duplicate key imports by concurrently running gpg
    processes. [#3446]

  * gpg: Fix creating on-disk subkey with on-card primary key. [#3280]

  * gpg: Fix validity retrieval for multiple keyrings. [Debian#878812]

  * gpg: Fix --dry-run and import option show-only for secret keys.

  * gpg: Print "sec" or "sbb" for secret keys with import option
    import-show. [#3431]

  * gpg: Make import less verbose. [#3397]

  * gpg: Add alias "Key-Grip" for parameter "Keygrip" and new
    parameter "Subkey-Grip" to unattended key generation.  [#3478]

  * gpg: Improve "factory-reset" command for OpenPGP cards.  [#3286]

  * gpg: Ease switching Gnuk tokens into ECC mode by using the magic
    keysize value 25519.

  * gpgsm: Fix --with-colon listing in crt records for fields > 12.

  * gpgsm: Do not expect X.509 keyids to be unique.  [#1644]

  * agent: Fix stucked Pinentry when using --max-passphrase-days. [#3190]

  * agent: New option --s2k-count.  [#3276 (workaround)]

  * dirmngr: Do not follow https-to-http redirects. [#3436]

  * dirmngr: Reduce default LDAP timeout from 100 to 15 seconds. [#3487]

  * gpgconf: Ignore non-installed components for commands
    --apply-profile and --apply-defaults. [#3313]

  * Add configure option --enable-werror.  [#2423]

  See-also: gnupg-announce/2017q4/000416.html


Noteworthy changes in version 2.2.1 (2017-09-19)
------------------------------------------------

  * gpg: Fix formatting of the user id in batch mode key generation
    if only "name-email" is given.

  * gpgv: Fix annoying "not suitable for" warnings.

  * wks: Convey only the newest user id to the provider.  This is the
    case if different names are used with the same addr-spec.

  * wks: Create a complying user id for provider policy mailbox-only.

  * wks: Add workaround for posteo.de.

  * scd: Fix the use of large ECC keys with an OpenPGP card.

  * dirmngr: Use system provided root certificates if no specific HKP
    certificates are configured.  If build with GNUTLS, this was
    already the case.

  See-also: gnupg-announce/2017q3/000415.html


Noteworthy changes in version 2.2.0 (2017-08-28)
------------------------------------------------

  This is the new long term stable branch.  This branch will only see
  bug fixes and no new features.

  * gpg: Reverted change in 2.1.23 so that --no-auto-key-retrieve is
    again the default.

  * Fixed a few minor bugs.

  See-also: gnupg-announce/2017q3/000413.html


Noteworthy changes in version 2.1.23 (2017-08-09)
-------------------------------------------------

  * gpg: "gpg" is now installed as "gpg" and not anymore as "gpg2".
    If needed, the new configure option --enable-gpg-is-gpg2 can be
    used to revert this.

  * gpg: Options --auto-key-retrieve and --auto-key-locate "local,wkd"
    are now used by default.  Note: this enables keyserver and Web Key
    Directory operators to notice when a signature from a locally
    non-available key is being verified for the first time or when
    you intend to encrypt to a mail address without having the key
    locally.  This new behaviour will eventually make key discovery
    much easier and mostly automatic.  Disable this by adding
      no-auto-key-retrieve
      auto-key-locate local
    to your gpg.conf.

  * agent: Option --no-grab is now the default.  The new option --grab
    allows to revert this.

  * gpg: New import option "show-only".

  * gpg: New option --disable-dirmngr to entirely disable network
    access for gpg.

  * gpg,gpgsm: Tweaked DE-VS compliance behaviour.

  * New configure flag --enable-all-tests to run more extensive tests
    during "make check".

  * gpgsm: The keygrip is now always printed in colon mode as
    documented in the man page.

  * Fixed connection timeout problem under Windows.

  See-also: gnupg-announce/2017q3/000412.html


Noteworthy changes in version 2.1.22 (2017-07-28)
-------------------------------------------------

  * gpg: Extend command --quick-set-expire to allow for setting the
    expiration time of subkeys.

  * gpg: By default try to repair keys during import.  New sub-option
    no-repair-keys for --import-options.

  * gpg,gpgsm: Improved checking and reporting of DE-VS compliance.

  * gpg: New options --key-origin and --with-key-origin.  Store the
    time of the last key update from keyservers, WKD, or DANE.

  * agent: New option --ssh-fingerprint-digest.

  * dimngr: Lower timeouts on keyserver connection attempts and made
    it configurable.

  * dirmngr: Tor will now automatically be detected and used.  The
    option --no-use-tor disables Tor detection.

  * dirmngr: Now detects a changed /etc/resolv.conf.

  * agent,dirmngr: Initiate shutdown on removal of the GnuPG home
    directory.

  * gpg: Avoid caching passphrase for failed symmetric encryption.

  * agent: Support for unprotected ssh keys.

  * dirmngr: Fixed name resolving on systems using only v6
    nameservers.

  * dirmngr: Allow the use of TLS over http proxies.

  * w32: Change directory of the daemons after startup.

  * wks: New man pages for client and server.

  * Many other bug fixes.

  See-also: gnupg-announce/2017q3/000411.html


Noteworthy changes in version 2.1.21 (2017-05-15)
-------------------------------------------------

  * gpg,gpgsm: Fix corruption of old style keyring.gpg files.  This
    bug was introduced with version 2.1.20.  Note that the default
    pubring.kbx format was not affected.

  * gpg,dirmngr: Removed the skeleton config file support.  The
    system's standard methods for providing default configuration
    files should be used instead.

  * w32: The Windows installer now allows installation of GnuPG
    without Administrator permissions.

  * gpg: Fixed import filter property match bug.

  * scd: Removed Linux support for Cardman 4040 PCMCIA reader.

  * scd: Fixed some corner case bugs in resume/suspend handling.

  * Many minor bug fixes and code cleanup.

  See-also: gnupg-announce/2017q2/000405.html


Noteworthy changes in version 2.1.20 (2017-04-03)
-------------------------------------------------

  * gpg: New properties 'expired', 'revoked', and 'disabled' for the
    import and export filters.

  * gpg: New command --quick-set-primary-uid.

  * gpg: New compliance field for the --with-colon key listing.

  * gpg: Changed the key parser to generalize the processing of local
    meta data packets.

  * gpg: Fixed assertion failure in the TOFU trust model.

  * gpg: Fixed exporting of zero length user ID packets.

  * scd: Improved support for multiple readers.

  * scd: Fixed timeout handling for key generation.

  * agent: New option --enable-extended-key-format.

  * dirmngr: Do not add a keyserver to a new dirmngr.conf.  Dirmngr
    uses a default keyserver.

  * dimngr: Do not treat TLS warning alerts as severe error when
    building with GNUTLS.

  * dirmngr: Actually take /etc/hosts in account.

  * wks: Fixed client problems on Windows.  Published keys are now set
    to world-readable.

  * tests: Fixed creation of temporary directories.

  * A socket directory for a non standard GNUGHOME is now created on
    the fly under /run/user.  Thus "gpgconf --create-socketdir" is now
    optional.  The use of "gpgconf --remove-socketdir" to clean up
    obsolete socket directories is however recommended to avoid
    cluttering /run/user with useless directories.

  * Fixed build problems on some platforms.

  See-also: gnupg-announce/2017q2/000404.html


Noteworthy changes in version 2.1.19 (2017-03-01)
-------------------------------------------------

  * gpg: Print a warning if Tor mode is requested but the Tor daemon
    is not running.

  * gpg: New status code DECRYPTION_KEY to print the actual private
    key used for decryption.

  * gpgv: New options --log-file and --debug.

  * gpg-agent: Revamp the prompts to ask for card PINs.

  * scd: Support for multiple card readers.

  * scd: Removed option --debug-disable-ticker.  Ticker is used
    only when it is required to watch removal of device/card.

  * scd: Improved detection of card inserting and removal.

  * dirmngr: New option --disable-ipv4.

  * dirmngr: New option --no-use-tor to explicitly disable the use of
    Tor.

  * dirmngr: The option --allow-version-check is now required even if
    the option --use-tor is also used.

  * dirmngr: Handle a missing nsswitch.conf gracefully.

  * dirmngr: Avoid PTR lookups for keyserver pools.  The are only done
    for the debug command "keyserver --hosttable".

  * dirmngr: Rework the internal certificate cache to support classes
    of certificates.  Load system provided certificates on startup.
    Add options --tls, --no-crl, and --systrust to the "VALIDATE"
    command.

  * dirmngr: Add support for the ntbtls library.

  * wks: Create mails with a "WKS-Phase" header.  Fix detection of
    Draft-2 mode.

  * The Windows installer is now build with limited TLS support.

  * Many other bug fixes and new regression tests.

  See-also: gnupg-announce/2017q1/000402.html


Noteworthy changes in version 2.1.18 (2017-01-23)
-------------------------------------------------

  * gpg: Remove bogus subkey signature while cleaning a key (with
    export-clean, import-clean, or --edit-key's sub-command clean)

  * gpg: Allow freezing the clock with --faked-system-time.

  * gpg: New --export-option flag "backup", new --import-option flag
    "restore".

  * gpg-agent: Fixed long delay due to a regression in the progress
    callback code.

  * scd: Lots of code cleanup and internal changes.

  * scd: Improved the internal CCID driver.

  * dirmngr: Fixed problem with the DNS glue code (removal of the
    trailing dot in domain names).

  * dirmngr: Make sure that Tor is actually enabled after changing the
    conf file and sending SIGHUP or "gpgconf --reload dirmngr".

  * dirmngr: Fixed Tor access to IPv6 addresses.  Note that current
    versions of Tor may require that the flag "IPv6Traffic" is used
    with the option "SocksPort" in torrc to actually allow IPv6
    traffic.

  * dirmngr: Fixed HKP for literally given IPv6 addresses.

  * dirmngr: Enabled reverse DNS lookups via Tor.

  * dirmngr: Added experimental SRV record lookup for WKD.
    See commit 88dc3af3d4ae1afe1d5e136bc4c38bc4e7d4cd10 for details.

  * dirmngr: For HKP use "pgpkey-hkps" and "pgpkey-hkp" in SRV record
    lookups.  Avoid SRV record lookup when a port is explicitly
    specified.  This fixes a regression from the 1.4 and 2.0 behavior.

  * dirmngr: Gracefully handle a missing /etc/nsswitch.conf.  Ignore
    negation terms (e.g. "[!UNAVAIL=return]" instead of bailing out.

  * dirmngr: Better debug output for flags "dns" and "network".

  * dirmngr: On reload mark all known HKP servers alive.

  * gpgconf: Allow keyword "all" for --launch, --kill, and --reload.

  * tools: gpg-wks-client now ignores a missing policy file on the
    server.

  * Avoid unnecessary ambiguity error message in the option parsing.

  * Further improvements of the regression test suite.

  * Fixed building with --disable-libdns configure option.

  * Fixed a crash running the tests on 32 bit architectures.

  * Fixed spurious failures on BSD system in the spawn functions.
    This affected for example gpg-wks-client and gpgconf.

  See-also: gnupg-announce/2017q1/000401.html


Noteworthy changes in version 2.1.17 (2016-12-20)
-------------------------------------------------

 * gpg: By default new keys expire after 2 years.

 * gpg: New command --quick-set-expire to conveniently change the
   expiration date of keys.

 * gpg: Option and command names have been changed for easier
   comprehension.  The old names are still available as aliases.

 * gpg: Improved the TOFU trust model.

 * gpg: New option --default-new-key-algo.

 * scd: Support OpenPGP card V3 for RSA.

 * dirmngr: Support for the ADNS library has been removed.  Instead
   William Ahern's Libdns is now source included and used on all
   platforms.  This enables Tor support on all platforms.  The new
   option --standard-resolver can be used to disable this code at
   runtime.  In case of build problems the new configure option
   --disable-libdns can be used to build without Libdns.

 * dirmngr: Lazily launch ldap reaper thread.

 * tools: New options --check and --status-fd for gpg-wks-client.

 * The UTF-8 byte order mark is now skipped when reading conf files.

 * Fixed many bugs and regressions.

 * Major improvements to the test suite.  For example it is possible
   to run the external test suite of GPGME.

 See-also: gnupg-announce/2016q4/000400.html


Noteworthy changes in version 2.1.16 (2016-11-18)
-------------------------------------------------

 * gpg: New algorithm for selecting the best ranked public key when
   using a mail address with -r, -R, or --locate-key.

 * gpg: New option --with-tofu-info to print a new "tfs" record in
   colon formatted key listings.

 * gpg: New option --compliance as an alternative way to specify
   options like --rfc2440, --rfc4880, et al.

 * gpg: Many changes to the TOFU implementation.

 * gpg: Improve usability of --quick-gen-key.

 * gpg: In --verbose mode print a diagnostic when a pinentry is
   launched.

 * gpg: Remove code which warns for old versions of gnome-keyring.

 * gpg: New option --override-session-key-fd.

 * gpg: Option --output does now work with --verify.

 * gpgv: New option --output to allow saving the verified data.

 * gpgv: New option --enable-special-filenames.

 * agent, dirmngr: New --supervised mode for use by systemd and alike.

 * agent: By default listen on all available sockets using standard
   names.

 * agent: Invoke scdaemon with --homedir.

 * dirmngr: On Linux now detects the removal of its own socket and
   terminates.

 * scd: Support ECC key generation.

 * scd: Support more card readers.

 * dirmngr: New option --allow-version-check to download a software
   version database in the background.

 * dirmngr: Use system provided CAs if no --hkp-cacert is given.

 * dirmngr: Use a default keyserver if none is explicitly set

 * gpgconf: New command --query-swdb to check software versions
   against an copy of an online database.

 * gpgconf: Print the socket directory with --list-dirs.

 * tools: The WKS tools now support draft version -02.

 * tools: Always build gpg-wks-client and install under libexec.

 * tools: New option --supported for gpg-wks-client.

 * The log-file option now accepts a value "socket://" to log to the
   socket named "S.log" in the standard socket directory.

 * Provide fake pinentries for use by tests cases of downstream
   developers.

 * Fixed many bugs and regressions.

 * Many changes and improvements for the test suite.

 See-also: gnupg-announce/2016q4/000398.html


Noteworthy changes in version 2.1.15 (2016-08-18)
-------------------------------------------------

 * gpg: Remove the --tofu-db-format option and support for the split
   TOFU database.

 * gpg: Add option --sender to prepare for coming features.

 * gpg: Add option --input-size-hint to help progress indicators.

 * gpg: Extend the PROGRESS status line with the counted unit.

 * gpg: Avoid publishing the GnuPG version by default with --armor.

 * gpg: Properly ignore legacy keys in the keyring cache.

 * gpg: Always print fingerprint records in --with-colons mode.

 * gpg: Make sure that keygrips are printed for each subkey in
   --with-colons mode.

 * gpg: New import filter "drop-sig".

 * gpgsm: Fix a bug in the machine-readable key listing.

 * gpg,gpgsm: Block signals during keyring updates to limits the
   effects of a Ctrl-C at the wrong time.

 * g13: Add command --umount and other fixes for dm-crypt.

 * agent: Fix regression in SIGTERM handling.

 * agent: Cleanup of the ssh-agent code.

 * agent: Allow import of overly long keys.

 * scd: Fix problems with card removal.

 * dirmngr: Remove all code for running as a system service.

 * tools: Make gpg-wks-client conforming to the specs.

 * tests: Improve the output of the new regression test tool.

 * tests: Distribute the standalone test runner.

 * tests: Run each test in a clean environment.

 * Spelling and grammar fixes.

 See-also: gnupg-announce/2016q3/000396.html


Noteworthy changes in version 2.1.14 (2016-07-14)
-------------------------------------------------

 * gpg: Removed options --print-dane-records and --print-pka-records.
   The new export options "export-pka" and "export-dane" can instead
   be used with the export command.

 * gpg: New options --import-filter and --export-filter.

 * gpg: New import options "import-show" and "import-export".

 * gpg: New option --no-keyring.

 * gpg: New command --quick-revuid.

 * gpg: New options -f/--recipient-file and -F/--hidden-recipient-file
   to directly specify encryption keys.

 * gpg: New option --mimemode to indicate that the content is a MIME
   part.  Does only enable --textmode right now.

 * gpg: New option --rfc4880bis to allow experiments with proposed
   changes to the current OpenPGP specs.

 * gpg: Fix regression in the "fetch" sub-command of --card-edit.

 * gpg: Fix regression since 2.1 in option --try-all-secrets.

 * gpgv: Change default options for extra security.

 * gpgsm: No more root certificates are installed by default.

 * agent: "updatestartuptty" does now affect more environment
   variables.

 * scd: The option --homedir does now work with scdaemon.

 * scd: Support some more GEMPlus card readers.

 * gpgtar: Fix handling of '-' as file name.

 * gpgtar: New commands --create and --extract.

 * gpgconf: Tweak for --list-dirs to better support shell scripts.

 * tools: Add programs gpg-wks-client and gpg-wks-server to implement
   a Web Key Service.  The configure option --enable-wks-tools is
   required to build them; they should be considered Beta software.

 * tests: Complete rework of the openpgp part of the test suite.  The
   test scripts have been changed from Bourne shell scripts to Scheme
   programs.  A customized scheme interpreter (gpgscm) is included.
   This change was triggered by the need to run the test suite on
   non-Unix platforms.

 * The rendering of the man pages has been improved.

 See-also: gnupg-announce/2016q3/000393.html


Noteworthy changes in version 2.1.13 (2016-06-16)
-------------------------------------------------

 * gpg: New command --quick-addkey.  Extend the --quick-gen-key
   command.

 * gpg: New --keyid-format "none" which is now also the default.

 * gpg: New option --with-subkey-fingerprint.

 * gpg: Include Signer's UID subpacket in signatures if the secret key
   has been specified using a mail address and the new option
   --disable-signer-uid is not used.

 * gpg: Allow unattended deletion of a secret key.

 * gpg: Allow export of non-passphrase protected secret keys.

 * gpg: New status lines KEY_CONSIDERED and NOTATION_FLAGS.

 * gpg: Change status line TOFU_STATS_LONG to use '~' as
   a non-breaking-space character.

 * gpg: Speedup key listings in Tofu mode.

 * gpg: Make sure that the current and total values of a PROGRESS
   status line are small enough.

 * gpgsm: Allow the use of AES192 and SERPENT ciphers.

 * dirmngr: Adjust WKD lookup to current specs.

 * dirmngr: Fallback to LDAP v3 if v2 is is not supported.

 * gpgconf: New commands --create-socketdir and --remove-socketdir,
   new option --homedir.

 * If a /run/user/$UID directory exists, that directory is now used
   for IPC sockets instead of the GNUPGHOME directory.  This fixes
   problems with NFS and too long socket names and thus avoids the
   need for redirection files.

 * The Speedo build systems now uses the new versions.gnupg.org server
   to retrieve the default package versions.

 * Fix detection of libusb on FreeBSD.

 * Speedup fd closing after a fork.

 See-also: gnupg-announce/2016q2/000390.html


Noteworthy changes in version 2.1.12 (2016-05-04)
-------------------------------------------------

 * gpg: New --edit-key sub-command "change-usage" for testing
   purposes.

 * gpg: Out of order key-signatures are now systematically detected
   and fixed by --edit-key.

 * gpg: Improved detection of non-armored messages.

 * gpg: Removed the extra prompt needed to create Curve25519 keys.

 * gpg: Improved user ID selection for --quick-sign-key.

 * gpg: Use the root CAs provided by the system with --fetch-key.

 * gpg: Add support for the experimental Web Key Directory key
   location service.

 * gpg: Improve formatting of Tofu messages and emit new Tofu specific
   status lines.

 * gpgsm: Add option --pinentry-mode to support a loopback pinentry.

 * gpgsm: A new pubring.kbx is now created with the header blob so
   that gpg can detect that the keybox format needs to be used.

 * agent: Add read support for the new private key protection format
   openpgp-s2k-ocb-aes.

 * agent: Add read support for the new extended private key format.

 * agent: Default to --allow-loopback-pinentry and add option
   --no-allow-loopback-pinentry.

 * scd: Changed to use the new libusb 1.0 API for the internal CCID
   driver.

 * dirmngr: The dirmngr-client does now auto-detect the PEM format.

 * g13: Add experimental support for dm-crypt.

 * w32: Tofu support is now available with the Speedo build method.

 * w32: Removed the need for libiconv.dll.

 * The man pages for gpg and gpgv are now installed under the correct
   name (gpg2 or gpg - depending on a configure option).

 * Lots of internal cleanups and bug fixes.

 See-also: gnupg-announce/2016q2/000387.html


Noteworthy changes in version 2.1.11 (2016-01-26)
-------------------------------------------------

 * gpg: New command --export-ssh-key to replace the gpgkey2ssh tool.

 * gpg: Allow to generate mail address only keys with --gen-key.

 * gpg: "--list-options show-usage" is now the default.

 * gpg: Make lookup of DNS CERT records holding an URL work.

 * gpg: Emit PROGRESS status lines during key generation.

 * gpg: Don't check for ambigious or non-matching key specification in
   the config file or given to --encrypt-to.  This feature will return
   in 2.3.x.

 * gpg: Lock keybox files while updating them.

 * gpg: Solve rare error on Windows during keyring and Keybox updates.

 * gpg: Fix possible keyring corruption. (bug#2193)

 * gpg: Fix regression of "bkuptocard" sub-command in --edit-key and
   remove "checkbkupkey" sub-command introduced with 2.1.  (bug#2169)

 * gpg: Fix internal error in gpgv when using default keyid-format.

 * gpg: Fix --auto-key-retrieve to work with dirmngr.conf configured
   keyservers. (bug#2147).

 * agent: New option --pinentry-timeout.

 * scd: Improve unplugging of USB readers under Windows.

 * scd: Fix regression for generating RSA keys on card.

 * dirmmgr: All configured keyservers are now searched.

 * dirmngr: Install CA certificate for hkps.pool.sks-keyservers.net.
   Use this certiticate even if --hkp-cacert is not used.

 * gpgtar: Add actual encryption code.  gpgtar does now fully replace
   gpg-zip.

 * gpgtar: Fix filename encoding problem on Windows.

 * Print a warning if a GnuPG component is using an older version of
   gpg-agent, dirmngr, or scdaemon.

 See-also: gnupg-announce/2016q1/000383.html


Noteworthy changes in version 2.1.10 (2015-12-04)
-------------------------------------------------

 * gpg: New trust models "tofu" and "tofu+pgp".

 * gpg: New command --tofu-policy.  New options --tofu-default-policy
   and --tofu-db-format.

 * gpg: New option --weak-digest to specify hash algorithms which
   should be considered weak.

 * gpg: Allow the use of multiple --default-key options; take the last
   available key.

 * gpg: New option --encrypt-to-default-key.

 * gpg: New option --unwrap to only strip the encryption layer.

 * gpg: New option --only-sign-text-ids to exclude photo IDs from key
   signing.

 * gpg: Check for ambigious or non-matching key specification in the
   config file or given to --encrypt-to.

 * gpg: Show the used card reader with --card-status.

 * gpg: Print export statistics and an EXPORTED status line.

 * gpg: Allow selecting subkeys by keyid in --edit-key.

 * gpg: Allow updating the expiration time of multiple subkeys at
   once.

 * dirmngr: New option --use-tor.  For full support this requires
   libassuan version 2.4.2 and a patched version of libadns
   (e.g. adns-1.4-g10-7 as used by the standard Windows installer).

 * dirmngr: New option --nameserver to specify the nameserver used in
   Tor mode.

 * dirmngr: Keyservers may again be specified by IP address.

 * dirmngr: Fixed problems in resolving keyserver pools.

 * dirmngr: Fixed handling of premature termination of TLS streams so
   that large numbers of keys can be refreshed via hkps.

 * gpg: Fixed a regression in --locate-key [since 2.1.9].

 * gpg: Fixed another bug for keyrings with legacy keys.

 * gpgsm: Allow combinations of usage flags in --gen-key.

 * Make tilde expansion work with most options.

 * Many other cleanups and bug fixes.

 See-also: gnupg-announce/2015q4/000381.html


Noteworthy changes in version 2.1.9 (2015-10-09)
------------------------------------------------

 * gpg: Allow fetching keys via OpenPGP DANE (--auto-key-locate).  New
   option --print-dane-records.  [Update: --print-dane-records replaced
   in 2.1.4.]

 * gpg: Fix for a problem with PGP-2 keys in a keyring.

 * gpg: Fail with an error instead of a warning if a modern cipher
   algorithm is used without a MDC.

 * agent: New option --pinentry-invisible-char.

 * agent: Always do a RSA signature verification after creation.

 * agent: Fix a regression in ssh-add-ing Ed25519 keys.

 * agent: Fix ssh fingerprint computation for nistp384 and EdDSA.

 * agent: Fix crash during passphrase entry on some platforms.

 * scd: Change timeout to fix problems with some 2.1 cards.

 * dirmngr: Displayed name is now Key Acquirer.

 * dirmngr: Add option --keyserver.  Deprecate that option for gpg.
   Install a dirmngr.conf file from a skeleton for new installations.

 See-also: gnupg-announce/2015q4/000380.html


Noteworthy changes in version 2.1.8 (2015-09-10)
------------------------------------------------

 * gpg: Sending very large keys to the keyservers works again.

 * gpg: Validity strings in key listings are now again translatable.

 * gpg: Emit FAILURE status lines to help GPGME.

 * gpg: Does not anymore link to Libksba to reduce dependencies.

 * gpgsm: Export of secret keys via Assuan is now possible.

 * agent: Raise the maximum passphrase length from 100 to 255 bytes.

 * agent: Fix regression using EdDSA keys with ssh.

 * Does not anymore use a build timestamp by default.

 * The fallback encoding for broken locale settings changed
   from Latin-1 to UTF-8.

 * Many code cleanups and improved internal documentation.

 * Various minor bug fixes.

 See-also: gnupg-announce/2015q3/000379.html


Noteworthy changes in version 2.1.7 (2015-08-11)
------------------------------------------------

 * gpg: Support encryption with Curve25519 if Libgcrypt 1.7 is used.

 * gpg: In the --edit-key menu: Removed the need for "toggle", changed
   how secret keys are indicated, new commands "fpr *" and "grip".

 * gpg: More fixes related to legacy keys in a keyring.

 * gpgv: Does now also work with a "trustedkeys.kbx" file.

 * scd: Support some feature from the OpenPGP card 3.0 specs.

 * scd: Improved ECC support

 * agent: New option --force for the DELETE_KEY command.

 * w32: Look for the Pinentry at more places.

 * Dropped deprecated gpgsm-gencert.sh

 * Various other bug fixes.

 See-also: gnupg-announce/2015q3/000371.html


Noteworthy changes in version 2.1.6 (2015-07-01)
------------------------------------------------

 * agent: New option --verify for the PASSWD command.

 * gpgsm: Add command option "offline" as an alternative to
   --disable-dirmngr.

 * gpg: Do not prompt multiple times for a password in pinentry
   loopback mode.

 * Allow the use of debug category names with --debug.

 * Using gpg-agent and gpg/gpgsm with different locales will now show
   the correct translations in Pinentry.

 * gpg: Improve speed of --list-sigs and --check-sigs.

 * gpg: Make --list-options show-sig-subpackets work again.

 * gpg: Fix an export problem for old keyrings with PGP-2 keys.

 * scd: Support PIN-pads on more readers.

 * dirmngr: Properly cleanup zombie LDAP helper processes and avoid
   hangs on dirmngr shutdown.

 * Various other bug fixes.

 See-also: gnupg-announce/2015q3/000370.html


Noteworthy changes in version 2.1.5 (2015-06-11)
------------------------------------------------

 * Support for an external passphrase cache.

 * Support for the forthcoming version 3 OpenPGP smartcard.

 * Manuals now show the actual used file names.

 * Prepared for improved integration with Emacs.

 * Code cleanups and minor bug fixes.

 See-also: gnupg-announce/2015q2/000369.html


Noteworthy changes in version 2.1.4 (2015-05-12)
------------------------------------------------

 * gpg: Add command --quick-adduid to non-interactively add a new user
   id to an existing key.

 * gpg: Do no enable honor-keyserver-url by default.  Make it work if
   enabled.

 * gpg: Display the serial number in the --card-status output again.

 * agent: Support for external password managers.
   Add option --no-allow-external-cache.

 * scdaemon: Improved handling of extended APDUs.

 * Make HTTP proxies work again.

 * All network access including DNS as been moved to Dirmngr.

 * Allow building without LDAP support.

 * Fixed lots of smaller bugs.

 See-also: gnupg-announce/2015q2/000366.html


Noteworthy changes in version 2.1.3 (2015-04-11)
------------------------------------------------

 * gpg: LDAP keyservers are now supported by 2.1.

 * gpg: New option --with-icao-spelling.

 * gpg: New option --print-pka-records.  Changed the PKA method to use
   CERT records and hashed names.  [Update: --print-pka-records
   replaced in 2.1.14.]

 * gpg: New command --list-gcrypt-config.  New parameter "curve"
   for --list-config.

 * gpg: Print a NEWSIG status line like gpgsm always did.

 * gpg: Print MPI values with --list-packets and --verbose.

 * gpg: Write correct MPI lengths with ECC keys.

 * gpg: Skip legacy PGP-2 keys while searching.

 * gpg: Improved searching for mail addresses when using a keybox.

 * gpgsm: Changed default algos to AES-128 and SHA-256.

 * gpgtar: Fixed extracting files with sizes of a multiple of 512.

 * dirmngr: Fixed SNI handling for hkps pools.

 * dirmngr: extra-certs and trusted-certs are now always loaded from
   the sysconfig dir instead of the homedir.

 * Fixed possible problems due to compiler optimization, two minor
   regressions, and other bugs.

 See-also: gnupg-announce/2015q2/000365.html


Noteworthy changes in version 2.1.2 (2015-02-11)
------------------------------------------------

 * gpg: The parameter 'Passphrase' for batch key generation works
   again.

 * gpg: Using a passphrase option in batch mode now has the expected
   effect on --quick-gen-key.

 * gpg: Improved reporting of unsupported PGP-2 keys.

 * gpg: Added support for algo names when generating keys using
   --command-fd.

 * gpg: Fixed DoS based on bogus and overlong key packets.

 * agent: When setting --default-cache-ttl the value
   for --max-cache-ttl is adjusted to be not lower than the former.

 * agent: Fixed problems with the new --extra-socket.

 * agent: Made --allow-loopback-pinentry changeable with gpgconf.

 * agent: Fixed importing of unprotected openpgp keys.

 * agent: Now tries to use a fallback pinentry if the standard
   pinentry is not installed.

 * scd: Added support for ECDH.

 * Fixed several bugs related to bogus keyrings and improved some
   other code.

 See-also: gnupg-announce/2015q1/000361.html


Noteworthy changes in version 2.1.1 (2014-12-16)
------------------------------------------------

 * gpg: Detect faulty use of --verify on detached signatures.

 * gpg: New import option "keep-ownertrust".

 * gpg: New sub-command "factory-reset" for --card-edit.

 * gpg: A stub key for smartcards is now created by --card-status.

 * gpg: Fixed regression in --refresh-keys.

 * gpg: Fixed regresion in %g and %p codes for --sig-notation.

 * gpg: Fixed best matching hash algo detection for ECDSA and EdDSA.

 * gpg: Improved perceived speed of secret key listisngs.

 * gpg: Print number of skipped PGP-2 keys on import.

 * gpg: Removed the option aliases --throw-keyid and --notation-data;
   use --throw-keyids and --set-notation instead.

 * gpg: New import option "keep-ownertrust".

 * gpg: Skip too large keys during import.

 * gpg,gpgsm: New option --no-autostart to avoid starting gpg-agent or
   dirmngr.

 * gpg-agent: New option --extra-socket to provide a restricted
   command set for use with remote clients.

 * gpgconf --kill does not anymore start a service only to kill it.

 * gpg-pconnect-agent: Add convenience option --uiserver.

 * Fixed keyserver access for Windows.

 * Fixed build problems on Mac OS X

 * The Windows installer does now install development files

 * More translations (but most of them are not complete).

 * To support remotely mounted home directories, the IPC sockets may
   now be redirected.  This feature requires Libassuan 2.2.0.

 * Improved portability and the usual bunch of bug fixes.

 See-also: gnupg-announce/2014q4/000360.html


Noteworthy changes in version 2.1.0 (2014-11-06)
------------------------------------------------

 This release introduces a lot of changes.  Most of them are internal
 and thus not user visible.  However, some long standing behavior has
 slightly changed and it is strongly suggested that an existing
 "~/.gnupg" directory is backed up before this version is used.

 A verbose description of the major new features and changes can be
 found in the file doc/whats-new-in-2.1.txt.

 * gpg: All support for v3 (PGP 2) keys has been dropped.  All
   signatures are now created as v4 signatures.  v3 keys will be
   removed from the keyring.

 * gpg: With pinentry-0.9.0 the passphrase "enter again" prompt shows
   up in the same window as the "new passphrase" prompt.

 * gpg: Allow importing keys with duplicated long key ids.

 * dirmngr: May now be build without support for LDAP.

 * For a complete list of changes see the lists of changes for the
   2.1.0 beta versions below.  Note that all relevant fixes from
   versions 2.0.14 to 2.0.26 are also applied to this version.


 [Noteworthy changes in version 2.1.0-beta864 (2014-10-03)]

 * gpg: Removed the GPG_AGENT_INFO related code.  GnuPG does now
   always use a fixed socket name in its home directory.

 * gpg: Renamed --gen-key to --full-gen-key and re-added a --gen-key
   command with less choices.

 * gpg: Use SHA-256 for all signature types also on RSA keys.

 * gpg: Default keyring is now created with a .kbx suffix.

 * gpg: Add a shortcut to the key capabilies menu (e.g. "=e" sets the
   encryption capabilities).

 * gpg: Fixed obsolete options parsing.

 * Further improvements for the alternative speedo build system.


 [Noteworthy changes in version 2.1.0-beta834 (2014-09-18)]

 * gpg: Improved passphrase caching.

 * gpg: Switched to algorithm number 22 for EdDSA.

 * gpg: Removed CAST5 from the default preferences.

 * gpg: Order SHA-1 last in the hash preferences.

 * gpg: Changed default cipher for --symmetric to AES-128.

 * gpg: Fixed export of ECC keys and import of EdDSA keys.

 * dirmngr: Fixed the KS_FETCH command.

 * The speedo build system now downloads related packages and works
   for non-Windows platforms.


 [Noteworthy changes in version 2.1.0-beta783 (2014-08-14)]

 * gpg: Add command --quick-gen-key.

 * gpg: Make --quick-sign-key promote local key signatures.

 * gpg: Added "show-usage" sub-option to --list-options.

 * gpg: Screen keyserver responses to avoid importing unwanted keys
   from rogue servers.

 * gpg: Removed the option --pgp2 and --rfc1991 and the ability to
   create PGP-2 compatible messages.

 * gpg: Removed options --compress-keys and --compress-sigs.

 * gpg: Cap attribute packets at 16MB.

 * gpg: Improved output of --list-packets.

 * gpg: Make with-colons output of --search-keys work again.

 * gpgsm: Auto-create the ".gnupg" directory like gpg does.

 * agent: Fold new passphrase warning prompts into one.

 * scdaemon: Add support for the Smartcard-HSM card.

 * scdaemon: Remove the use of the pcsc-wrapper.


 [Noteworthy changes in version 2.1.0-beta751 (2014-07-03)]

 * gpg: Create revocation certificates during key generation.

 * gpg: Create exported secret keys and revocation certifciates with
   mode 0700

 * gpg: The validity of user ids is now shown by default.  To revert
   this add "list-options no-show-uid-validity" to gpg.conf.

 * gpg: Make export of secret keys work again.

 * gpg: The output of --list-packets does now print the offset of the
   packet and information about the packet header.

 * gpg: Avoid DoS due to garbled compressed data packets. [CVE-2014-4617]

 * gpg: Print more specific reason codes with the INV_RECP status.

 * gpg: Cap RSA and Elgamal keysize at 4096 bit also for unattended
   key generation.

 * scdaemon: Support reader Gemalto IDBridge CT30 and pinpad of SCT
   cyberJack go.

 * The speedo build system has been improved.  It is now also possible
   to build a partly working installer for Windows.


 [Noteworthy changes in version 2.1.0-beta442 (2014-06-05)]

 * gpg: Changed the format of key listings.  To revert to the old
   format the option --legacy-list-mode is available.

 * gpg: Add experimental signature support using curve Ed25519 and
   with a patched Libgcrypt also encryption support with Curve25519.
   [Update: this encryption support has been removed from 2.1.0 until
   we have agreed on a suitable format.]

 * gpg: Allow use of Brainpool curves.

 * gpg: Accepts a space separated fingerprint as user ID.  This
   allows to copy and paste the fingerprint from the key listing.

 * gpg: The hash algorithm is now printed for signature records in key
   listings.

 * gpg: Reject signatures made using the MD5 hash algorithm unless the
   new option --allow-weak-digest-algos or --pgp2 are given.

 * gpg: Print a warning if the Gnome-Keyring-Daemon intercepts the
   communication with the gpg-agent.

 * gpg: New option --pinentry-mode.

 * gpg: Fixed decryption using an OpenPGP card.

 * gpg: Fixed bug with deeply nested compressed packets.

 * gpg: Only the major version number is by default included in the
   armored output.

 * gpg: Do not create a trustdb file if --trust-model=always is used.

 * gpg: Protect against rogue keyservers sending secret keys.

 * gpg: The format of the fallback key listing ("gpg KEYFILE") is now
   more aligned to the regular key listing ("gpg -k").

 * gpg: The option--show-session-key prints its output now before the
   decryption of the bulk message starts.

 * gpg: New %U expando for the photo viewer.

 * gpg,gpgsm: New option --with-secret.

 * gpgsm: By default the users are now asked via the Pinentry whether
   they trust an X.509 root key.  To prohibit interactive marking of
   such keys, the new option --no-allow-mark-trusted may be used.

 * gpgsm: New commands to export a secret RSA key in PKCS#1 or PKCS#8
   format.

 * gpgsm: Improved handling of re-issued CA certificates.

 * agent: The included ssh agent does now support ECDSA keys.

 * agent: New option --enable-putty-support to allow gpg-agent on
   Windows to act as a Pageant replacement with full smartcard support.

 * scdaemon: New option --enable-pinpad-varlen.

 * scdaemon: Various fixes for pinpad equipped card readers.

 * scdaemon: Rename option --disable-pinpad (was --disable-keypad).

 * scdaemon: Better support fo CCID readers.  Now, internal CCID
   driver supports readers with no auto configuration feature.

 * dirmngr: Removed support for the original HKP keyserver which is
   not anymore used by any site.

 * dirmngr: Improved support for keyserver pools.

 * tools: New option --dirmngr for gpg-connect-agent.

 * The GNU Pth library has been replaced by the new nPth library.

 * Support installation as portable application under Windows.

 * All kind of other improvements - see the git log.


 [Noteworthy changes in version 2.1.0beta3 (2011-12-20)]

 * gpg: Fixed regression in the secret key export function.

 * gpg: Allow generation of card keys up to 4096 bit.

 * gpgsm: Preliminary support for the validation model "steed".

 * gpgsm: Improved certificate creation.

 * agent: Support the SSH confirm flag.

 * agent: New option to select a passphrase mode.  The loopback
   mode may be used to bypass Pinentry.

 * agent: The Assuan commands KILLAGENT and KILLSCD are working again.

 * scdaemon: Does not anymore block after changing a card (regression
   fix).

 * tools: gpg-connect-agent does now proberly display the help output
   for "SCD HELP" commands.


 [Noteworthy changes in version 2.1.0beta2 (2011-03-08)]

 * gpg: ECC support as described by draft-jivsov-openpgp-ecc-06.txt
   [Update: now known as RFC-6637].

 * gpg: Print "AES128" instead of "AES".  This change introduces a
   little incompatibility for tools using "gpg --list-config".  We
   hope that these tools are written robust enough to accept this new
   algorithm name as well.

 * gpgsm: New feature to create certificates from a parameter file.
   Add prompt to the --gen-key UI to create self-signed certificates.

 * agent: TMPDIR is now also honored when creating a socket using
   the --no-standard-socket option and with symcryptrun's temp files.

 * scdaemon: Fixed a bug where scdaemon sends a signal to gpg-agent
   running in non-daemon mode.

 * dirmngr: Fixed CRL loading under W32 (bug#1010).

 * Dirmngr has taken over the function of the keyserver helpers.  Thus
   we now have a specified direct interface to keyservers via Dirmngr.
   LDAP, DNS and mail backends are not yet implemented.

 * Fixed TTY management for pinentries and session variable update
   problem.


 [Noteworthy changes in version 2.1.0beta1 (2010-10-26)]

 * gpg: secring.gpg is not anymore used but all secret key operations
   are delegated to gpg-agent.  The import command moves secret keys
   to the agent.

 * gpg: The OpenPGP import command is now able to merge secret keys.

 * gpg: Encrypted OpenPGP messages with trailing data (e.g. other
   OpenPGP packets) are now correctly parsed.

 * gpg: Given sufficient permissions Dirmngr is started automagically.

 * gpg: Fixed output of "gpgconf --check-options".

 * gpg: Removed options --export-options(export-secret-subkey-passwd)
   and --simple-sk-checksum.

 * gpg: New options --try-secret-key.

 * gpg: Support DNS lookups for SRV, PKA and CERT on W32.

 * gpgsm: The --audit-log feature is now more complete.

 * gpgsm: The default for --include-cert is now to include all
   certificates in the chain except for the root certificate.

 * gpgsm: New option --ignore-cert-extension.

 * g13: The G13 tool for disk encryption key management has been
   added.

 * agent: If the agent's --use-standard-socket option is active, all
   tools try to start and daemonize the agent on the fly.  In the past
   this was only supported on W32; on non-W32 systems the new
   configure option --disable-standard-socket may now be used to
   disable this new default.

 * agent: New and changed passphrases are now created with an
   iteration count requiring about 100ms of CPU work.

 * dirmngr: Dirmngr is now a part of this package.  It is now also
   expected to run as a system service and the configuration
   directories are changed to the GnuPG name space. [Update: 2.1.0
   starts dirmngr on demand as user daemon.]

 * Support for Windows CE. [Update: This has not been tested for the
   2.1.0 release]

 * Numerical values may now be used as an alternative to the
   debug-level keywords.

 See-also: gnupg-announce/2014q4/000358.html


Version 2.0.28 (2015-06-02)
Version 2.0.27 (2015-02-18)
Version 2.0.26 (2014-08-12)
Version 2.0.25 (2014-06-30)
Version 2.0.24 (2014-06-24)
Version 2.0.23 (2014-06-03)
Version 2.0.22 (2013-10-04)
Version 2.0.21 (2013-08-19)
Version 2.0.20 (2013-05-10)
Version 2.0.19 (2012-03-27)
Version 2.0.18 (2011-08-04)
Version 2.0.17 (2011-01-13)
Version 2.0.16 (2010-07-19)
Version 2.0.15 (2010-03-09)
Version 2.0.14 (2009-12-21)


Noteworthy changes in version 2.0.13 (2009-09-04)
-------------------------------------------------

 * GPG now generates 2048 bit RSA keys by default.  The default hash
   algorithm preferences has changed to prefer SHA-256 over SHA-1.
   2048 bit DSA keys are now generated to use a 256 bit hash algorithm

 * The envvars XMODIFIERS, GTK_IM_MODULE and QT_IM_MODULE are now
   passed to the Pinentry to make SCIM work.

 * The GPGSM command --gen-key features a --batch mode and implements
   all features of gpgsm-gencert.sh in standard mode.

 * New option --re-import for GPGSM's IMPORT server command.

 * Enhanced writing of existing keys to OpenPGP v2 cards.

 * Add hack to the internal CCID driver to allow the use of some
   Omnikey based card readers with 2048 bit keys.

 * GPG now repeatly asks the user to insert the requested OpenPGP
   card.  This can be disabled with --limit-card-insert-tries=1.

 * Minor bug fixes.

 See-also: gnupg-announce/2009q3/000294.html


Noteworthy changes in version 2.0.12 (2009-06-17)
-------------------------------------------------

 * GPGSM now always lists ephemeral certificates if specified by
   fingerprint or keygrip.

 * New command "KEYINFO" for GPG_AGENT.  GPGSM now also returns
   information about smartcards.

 * Made sure not to leak file descriptors if running gpg-agent with a
   command.  Restore the signal mask to solve a problem in Mono.

 * Changed order of the confirmation questions for root certificates
   and store negative answers in trustlist.txt.

 * Better synchronization of concurrent smartcard sessions.

 * Support 2048 bit OpenPGP cards.

 * Support Telesec Netkey 3 cards.

 * The gpg-protect-tool now uses gpg-agent via libassuan.  Under
   Windows the Pinentry will now be put into the foreground.

 * Changed code to avoid a possible Mac OS X system freeze.

 See-also: gnupg-announce/2009q2/000288.html


Noteworthy changes in version 2.0.11 (2009-03-03)
-------------------------------------------------

 * Fixed a problem in SCDAEMON which caused unexpected card resets.

 * SCDAEMON is now aware of the Geldkarte.

 * The SCDAEMON option --allow-admin is now used by default.

 * GPGCONF now restarts SCdaemon if necessary.

 * The default cipher algorithm in GPGSM is now again 3DES.  This is
   due to interoperability problems with Outlook 2003 which still
   can't cope with AES.

 See-also: gnupg-announce/2009q1/000287.html


Noteworthy changes in version 2.0.10 (2009-01-12)
-------------------------------------------------

 * [gpg] New keyserver helper gpg2keys_kdns as generic DNS CERT
   lookup.  Run with --help for a short description.  Requires the
   ADNS library.

 * [gpg] New mechanisms "local" and "nodefault" for --auto-key-locate.
   Fixed a few problems with this option.

 * [gpg] New command --locate-keys.

 * [gpg] New options --with-sig-list and --with-sig-check.

 * [gpg] The option "-sat" is no longer an alias for --clearsign.

 * [gpg] The option --fixed-list-mode is now implicitly used and obsolete.

 * [gpg] New control statement %ask-passphrase for the unattended key
   generation.

 * [gpg] The algorithm to compute the SIG_ID status has been changed.

 * [gpgsm] Now uses AES by default.

 * [gpgsm] Made --output option work with --export-secret-key-p12.

 * [gpg-agent] Terminate process if the own listening socket is not
   anymore served by ourself.

 * [scdaemon] Made it more robust on W32.

 * [gpg-connect-agent] Accept commands given as command line arguments.

 * [w32] Initialized the socket subsystem for all keyserver helpers.

 * [w32] The sysconf directory has been moved from a subdirectory of
   the installation directory to %CSIDL_COMMON_APPDATA%/GNU/etc/gnupg.

 * [w32] The gnupg2.nls directory is not anymore used.  The standard
   locale directory is now used.

 * [w32] Fixed a race condition between gpg and gpgsm in the use of
   temporary file names.

 * The gpg-preset-passphrase mechanism works again.  An arbitrary
   string may now be used for a custom cache ID.

 * Admin PINs are cached again (bug in 2.0.9).

 * Support for version 2 OpenPGP cards.

 * Libgcrypt 1.4 is now required.

 See-also: gnupg-announce/2009q1/000284.html


Noteworthy changes in version 2.0.9 (2008-03-26)
------------------------------------------------

 * Gpgsm always tries to locate missing certificates from a running
   Dirmngr's cache.

 * Tweaks for Windows.

 * The Admin PIN for OpenPGP cards may now be entered with the pinpad.

 * Improved certificate chain construction.

 * Extended the PKITS framework.

 * Fixed a bug in the ambigious name detection.

 * Fixed possible memory corruption while importing OpenPGP keys (bug
   introduced with 2.0.8). [CVE-2008-1530]

 * Minor bug fixes.



Noteworthy changes in version 2.0.8 (2007-12-20)
------------------------------------------------

 * Enhanced gpg-connect-agent with a small scripting language.

 * New option --list-config for gpgconf.

 * Fixed a crash in gpgconf.

 * Gpg-agent now supports the passphrase quality bar of the latest
   Pinentry.

 * The envvars XAUTHORITY and PINENTRY_USER_DATA are now passed to the
   Pinentry.

 * Fixed the auto creation of the key stub for smartcards.

 * Fixed a rare bug in decryption using the OpenPGP card.

 * Creating DSA2 keys is now possible.

 * New option --extra-digest-algo for gpgsm to allow verification of
   broken signatures.

 * Allow encryption with legacy Elgamal sign+encrypt keys with option
   --rfc2440.

 * Windows is now a supported platform.

 * Made sure that under Windows the file permissions of the socket are
   taken into account.  This required a change of our socket emulation
   code and changed the IPC protocol under Windows.

 See-also: gnupg-announce/2007q4/000267.html


Noteworthy changes in version 2.0.7 (2007-09-10)
------------------------------------------------

 * Fixed encryption problem if duplicate certificates are in the
   keybox.

 * Made it work on Windows Vista.  Note that the entire Windows port
   is still considered Beta.

 * Add new options min-passphrase-nonalpha, check-passphrase-pattern,
   enforce-passphrase-constraints and max-passphrase-days to
   gpg-agent.

 * Add command --check-components to gpgconf.  Gpgconf now uses the
   installed versions of the programs and does not anymore search via
   PATH for them.

 See-also: gnupg-announce/2007q3/000259.html


Noteworthy changes in version 2.0.6 (2007-08-16)
------------------------------------------------

 * GPGSM does now grok --default-key.

 * GPGCONF is now aware of --default-key and --encrypt-to.

 * GPGSM does again correctly print the serial number as well the the
   various keyids.  This was broken since 2.0.4.

 * New option --validation-model and support for the chain-model.

 * Improved Windows support.

 See-also: gnupg-announce/2007q3/000258.html


Noteworthy changes in version 2.0.5 (2007-07-05)
------------------------------------------------

 * Switched license to GPLv3.

 * Basic support for Windows.  Run "./autogen.sh --build-w32" to build
   it.  As usual the mingw cross compiling toolchain is required.

 * Fixed bug when using the --p12-charset without --armor.

 * The command --gen-key may now be used instead of the
   gpgsm-gencert.sh script.

 * Changed key generation to reveal less information about the
   machine.  Bug fixes for gpg2's card key generation.

 See-also: gnupg-announce/2007q3/000255.html


Noteworthy changes in version 2.0.4 (2007-05-09)
------------------------------------------------

 * The server mode key listing commands are now also working for
   systems without the funopen/fopencookie API.

 * PKCS#12 import now tries several encodings in case the passphrase
   was not utf-8 encoded.  New option --p12-charset for gpgsm.

 * Improved the libgcrypt logging support in all modules.

 See-also: gnupg-announce/2007q2/000254.html


Noteworthy changes in version 2.0.3 (2007-03-08)
------------------------------------------------

 * By default, do not allow processing multiple plaintexts in a single
   stream.  Many programs that called GnuPG were assuming that GnuPG
   did not permit this, and were thus not using the plaintext boundary
   status tags that GnuPG provides.  This change makes GnuPG reject
   such messages by default which makes those programs safe again.
   --allow-multiple-messages returns to the old behavior. [CVE-2007-1263].

 * New --verify-option show-primary-uid-only.

 * gpgconf may now reads a global configuration file to select which
   options are changeable by a frontend.  The new applygnupgdefaults
   tool may be used by an admin to set default options for all users.

 * The PIN pad of the Cherry XX44 keyboard is now supported.  The
   DINSIG and the NKS applications are now also aware of PIN pads.

 See-also: gnupg-announce/2007q1/000252.html


Noteworthy changes in version 2.0.2 (2007-01-31)
------------------------------------------------

 * Fixed a serious and exploitable bug in processing encrypted
   packages. [CVE-2006-6235].

 * Added --passphrase-repeat to set the number of times GPG will
   prompt for a new passphrase to be repeated.  This is useful to help
   memorize a new passphrase.  The default is 1 repetition.

 * Using a PIN pad does now also work for the signing key.

 * A warning is displayed by gpg-agent if a new passphrase is too
   short.  New option --min-passphrase-len defaults to 8.

 * The status code BEGIN_SIGNING now shows the used hash algorithms.

 See-also: gnupg-announce/2007q1/000249.html


Noteworthy changes in version 2.0.1 (2006-11-28)
------------------------------------------------

 * Experimental support for the PIN pads of the SPR 532 and the Kaan
   Advanced card readers.  Add "disable-keypad" scdaemon.conf if you
   don't want it.  Does currently only work for the OpenPGP card and
   its authentication and decrypt keys.

 * Fixed build problems on some some platforms and crashes on amd64.

 * Fixed a buffer overflow in gpg2. [bug#728,CVE-2006-6169]

 See-also: gnupg-announce/2006q4/000242.html


Noteworthy changes in version 2.0.0 (2006-11-11)
------------------------------------------------

 * First stable version of a GnuPG integrating OpenPGP and S/MIME.

 See-also: gnupg-announce/2006q4/000239.html


Noteworthy changes in version 1.9.95 (2006-11-06)
-------------------------------------------------

 * Minor bug fixes.


Noteworthy changes in version 1.9.94 (2006-10-24)
-------------------------------------------------

 * Keys for gpgsm may now be specified using a keygrip.  A keygrip is
   indicated by a prefixing it with an ampersand.

 * gpgconf now supports switching the CMS cipher algo (e.g. to AES).

 * New command --gpgconf-test for all major tools. This may be used to
   check whether the configuration file is sane.


Noteworthy changes in version 1.9.93 (2006-10-18)
-------------------------------------------------

 * In --with-validation mode gpgsm will now also ask whether a root
   certificate should be trusted.

 * Link to Pth only if really necessary.

 * Fixed a pubring corruption bug in gpg2 occurring when importing
   signatures or keys with insane lengths.

 * Fixed v3 keyID calculation bug in gpg2.

 * More tweaks for certificates without extensions.


Noteworthy changes in version 1.9.92 (2006-10-11)
-------------------------------------------------

 * Bug fixes.

 See-also: gnupg-announce/2006q4/000236.html


Noteworthy changes in version 1.9.91 (2006-10-04)
-------------------------------------------------

 * New "relax" flag for trustlist.txt to allow root CA certificates
   without BasicContraints.

 * [gpg2] Removed the -k PGP 2 compatibility hack.  -k is now an
   alias for --list-keys.

 * [gpg2] Print a warning if "-sat" is used instead of "--clearsign".


Noteworthy changes in version 1.9.90 (2006-09-25)
-------------------------------------------------

 * Made readline work for gpg.

 * Cleanups und minor bug fixes.

 * Included translations from gnupg 1.4.5.


Noteworthy changes in version 1.9.23 (2006-09-18)
-------------------------------------------------

 * Regular man pages for most tools are now build directly from the
   Texinfo source.

 * The gpg code from 1.4.5 has been fully merged into this release.
   The configure option --enable-gpg is still required to build this
   gpg part.  For production use of OpenPGP the gpg version 1.4.5 is
   still recommended.  Note, that gpg will be installed under the name
   gpg2 to allow coexisting with an 1.4.x gpg.

 * API change in gpg-agent's pkdecrypt command.  Thus an older gpgsm
   may not be used with the current gpg-agent.

 * The scdaemon will now call a script on reader status changes.

 * gpgsm now allows file descriptor passing for "INPUT", "OUTPUT" and
   "MESSAGE".

 * The gpgsm server may now output a key listing to the output file
   handle. This needs to be enabled using "OPTION list-to-output=1".

 * The --output option of gpgsm has now an effect on list-keys.

 * New gpgsm commands --dump-chain and list-chain.

 * gpg-connect-agent has new options to utilize descriptor passing.

 * A global trustlist may now be used.  See doc/examples/trustlist.txt.

 * When creating a new pubring.kbx keybox common certificates are
   imported.


Noteworthy changes in version 1.9.22 (2006-07-27)
-------------------------------------------------

 * Enhanced pkcs#12 support to allow import from simple keyBags.

 * Exporting to pkcs#12 now create bag attributes so that Mozilla is
   able to import the files.

 * Fixed uploading of certain keys to the smart card.


Noteworthy changes in version 1.9.21 (2006-06-20)
-------------------------------------------------

 * New command APDU for scdaemon to allow using it for general card
   access.  Might be used through gpg-connect-agent by using the SCD
   prefix command.

 * Support for the CardMan 4040 PCMCIA reader (Linux 2.6.15 required).

 * Scdaemon does not anymore reset cards at the end of a connection.

 * Kludge to allow use of Bundesnetzagentur issued X.509 certificates.

 * Added --hash=xxx option to scdaemon's PKSIGN command.

 * Pkcs#12 files are now created with a MAC.  This is for better
   interoperability.

 * Collected bug fixes and minor other changes.


Noteworthy changes in version 1.9.20 (2005-12-20)
-------------------------------------------------

 * Importing pkcs#12 files created be recent versions of Mozilla works
   again.

 * Basic support for qualified signatures.

 * New debug tool gpgparsemail.


Noteworthy changes in version 1.9.19 (2005-09-12)
-------------------------------------------------

 * The Belgian eID card is now supported for signatures and ssh.
   Other pkcs#15 cards should work as well.

 * Fixed bug in --export-secret-key-p12 so that certificates are again
   included.


Noteworthy changes in version 1.9.18 (2005-08-01)
-------------------------------------------------

 * [gpgsm] Now allows for more than one email address as well as URIs
   and dnsNames in certificate request generation.  A keygrip may be
   given to create a request from an existing key.

 * A couple of minor bug fixes.


Noteworthy changes in version 1.9.17 (2005-06-20)
-------------------------------------------------

 * gpg-connect-agent has now features to handle Assuan INQUIRE
   commands.

 * Internal changes for OpenPGP cards. New Assuan command WRITEKEY.

 * GNU Pth is now a hard requirement.

 * [scdaemon] Support for OpenSC has been removed.  Instead a new and
   straightforward pkcs#15 modules has been written.  As of now it
   does allows only signing using TCOS cards but we are going to
   enhance it to match all the old capabilities.

 * [gpg-agent] New option --write-env-file and Assuan command
   UPDATESTARTUPTTY.

 * [gpg-agent] New option --default-cache-ttl-ssh to set the TTL for
   SSH passphrase caching independent from the other passphrases.


Noteworthy changes in version 1.9.16 (2005-04-21)
-------------------------------------------------

 * gpg-agent does now support the ssh-agent protocol and thus allows
   to use the pinentry as well as the OpenPGP smartcard with ssh.

 * New tool gpg-connect-agent as a general client for the gpg-agent.

 * New tool symcryptrun as a wrapper for certain encryption tools.

 * The gpg tool is not anymore build by default because those gpg
   versions available in the gnupg 1.4 series are far more matured.


Noteworthy changes in version 1.9.15 (2005-01-13)
-------------------------------------------------

 * Fixed passphrase caching bug.

 * Better support for CCID readers; the reader from Cherry RS 6700 USB
   does now work.


Noteworthy changes in version 1.9.14 (2004-12-22)
-------------------------------------------------

 * [gpg-agent] New option --use-standard-socket to allow the use of a
   fixed socket.  gpgsm falls back to this socket if GPG_AGENT_INFO
   has not been set.

 * Ported to MS Windows with some functional limitations.

 * New tool gpg-preset-passphrase.


Noteworthy changes in version 1.9.13 (2004-12-03)
-------------------------------------------------

 * [gpgsm] New option --prefer-system-dirmngr.

 * Minor cleanups and debugging aids.


Noteworthy changes in version 1.9.12 (2004-10-22)
-------------------------------------------------

 * [scdaemon] Partly rewrote the PC/SC code.

 * Removed the sc-investigate tool.  It is now in a separate package
   available at ftp://ftp.g10code.com/g10code/gscutils/ .

 * [gpg-agent] Fixed logging problem.


Noteworthy changes in version 1.9.11 (2004-10-01)
-------------------------------------------------

 * When using --import along with --with-validation, the imported
   certificates are validated and only imported if they are fully
   valid.

 * [gpg-agent] New option --max-cache-ttl.

 * [gpg-agent] When used without --daemon or --server, gpg-agent now
   check whether a agent is already running and usable.

 * Fixed some i18n problems.


Noteworthy changes in version 1.9.10 (2004-07-22)
-------------------------------------------------

 * Fixed a serious bug in the checking of trusted root certificates.

 * New configure option --enable-agent-pnly allows to build and
   install just the agent.

 * Fixed a problem with the log file handling.


Noteworthy changes in version 1.9.9 (2004-06-08)
------------------------------------------------

 * [gpg-agent] The new option --allow-mark-trusted is now required to
   allow gpg-agent to add a key to the trustlist.txt after user
   confirmation.

 * Creating PKCS#10 requests does now honor the key usage.


Noteworthy changes in version 1.9.8 (2004-04-29)
------------------------------------------------

 * [scdaemon] Overhauled the internal CCID driver.

 * [scdaemon] Status files named ~/.gnupg/reader_<n>.status are now
   written when using the internal CCID driver.

 * [gpgsm] New commands --dump-{,secret,external}-keys to show a very
   detailed view of the certificates.

 * The keybox gets now compressed after 3 hours and ephemeral
   stored certificates are deleted after about a day.

 * [gpg] Usability fixes for --card-edit.  Note, that this has already
   been ported back to gnupg-1.3


Noteworthy changes in version 1.9.7 (2004-04-06)
------------------------------------------------

 * Instrumented the modules for gpgconf.

 * Added support for DINSIG card applications.

 * Include the smimeCapabilities attribute with signed messages.

 * Now uses the gettext domain "gnupg2" to avoid conflicts with gnupg
   versions < 1.9.


Noteworthy changes in version 1.9.6 (2004-03-06)
------------------------------------------------

 * Code cleanups and bug fixes.


Noteworthy changes in version 1.9.5 (2004-02-21)
------------------------------------------------

 * gpg-protect-tool gets now installed into libexec as it ought to be.
   Cleaned up the build system to better comply with the coding
   standards.

 * [gpgsm] The --import command is now able to autodetect pkcs#12
   files and import secret and private keys from this file format.
   A new command --export-secret-key-p12 is provided to allow
   exporting of secret keys in PKCS\#12 format.

 * [gpgsm] The pinentry will now present a description of the key for
   whom the passphrase is requested.

 * [gpgsm] New option --with-validation to check the validity of key
   while listing it.

 * New option --debug-level={none,basic,advanced,expert,guru} to map
   the debug flags to sensitive levels on a per program base.


Noteworthy changes in version 1.9.4 (2004-01-30)
------------------------------------------------

 * Added support for the Telesec NKS 2.0 card application.

 * Added simple tool addgnupghome to create .gnupg directories from
   /etc/skel/.gnupg.

 * Various minor bug fixes and cleanups; mainly gpgsm and gpg-agent
   related.


Noteworthy changes in version 1.9.3 (2003-12-23)
------------------------------------------------

 * New gpgsm options --{enable,disable}-ocsp to validate keys using
   OCSP. This option requires a not yet released DirMngr version.
   Default is disabled.

 * The --log-file option may now be used to print logs to a socket.
   Prefix the socket name with "socket://" to enable this.  This does
   not work on all systems and falls back to stderr if there is a
   problem with the socket.

 * The options --encrypt-to and --no-encrypt-to now work the same in
   gpgsm as in gpg.  Note, they are also used in server mode.

 * Duplicated recipients are now silently removed in gpgsm.


Noteworthy changes in version 1.9.2 (2003-11-17)
------------------------------------------------

 * On card key generation is no longer done using the --gen-key
   command but from the menu provided by the new --card-edit command.

 * PINs are now properly cached and there are only 2 PINs visible.
   The 3rd PIN (CHV2) is internally synchronized with the regular PIN.

 * All kind of other internal stuff.


Noteworthy changes in version 1.9.1 (2003-09-06)
------------------------------------------------

 * Support for OpenSC is back. scdaemon supports a --disable-opensc to
   disable OpenSC use at runtime, so that PC/SC or ct-API can still be
   used directly.

 * Rudimentary support for the SCR335 smartcard reader using an
   internal driver.  Requires current libusb from CVS.

 * Bug fixes.


Noteworthy changes in version 1.9.0 (2003-08-05)
------------------------------------------------

      ====== PLEASE SEE README-alpha =======

 * gpg has been renamed to gpg2 and gpgv to gpgv2.  This is a
   temporary change to allow co-existing with stable gpg versions.

 * ~/.gnupg/gpg.conf-1.9.0 is fist tried as config file before the
   usual gpg.conf.

 * Removed the -k, -kv and -kvv commands.  -k is now an alias to
   --list-keys.  New command -K as alias for --list-secret-keys.

 * Removed --run-as-shm-coprocess feature.

 * gpg does now also use libgcrypt, libgpg-error is required.

 * New gpgsm commands --call-dirmngr and --call-protect-tool.

 * Changing a passphrase is now possible using "gpgsm --passwd"

 * The content-type attribute is now recognized and created.

 * The agent does now reread certain options on receiving a HUP.

 * The pinentry is now forked for each request so that clients with
   different environments are supported.  When running in daemon mode
   and --keep-display is not used the DISPLAY variable is ignored.

 * Merged stuff from the newpg branch and started this new
   development branch.


Version 1.4.19 (2015-02-27)
Version 1.4.18 (2014-06-30)
Version 1.4.17 (2014-06-23)
Version 1.4.16 (2013-12-18)
Version 1.4.15 (2013-10-04)
Version 1.4.14 (2013-07-25)
Version 1.4.13 (2012-12-20)
Version 1.4.12 (2012-01-30)
Version 1.4.11 (2010-10-18)
Version 1.4.10 (2009-09-02)
Version 1.4.9 (2008-03-26)
Version 1.4.8 (2007-12-20)
Version 1.4.7 (2007-03-05)
Version 1.4.6 (2006-12-06)
Version 1.4.5 (2006-08-01)
Version 1.4.4 (2006-06-25)
Version 1.4.3 (2006-04-03)
Version 1.4.2 (2005-07-26)
Version 1.4.1 (2005-03-15)
Version 1.4.0 (2004-12-16)


Noteworthy changes in version 1.3.2 (2003-05-27)
------------------------------------------------

    * New "--gnupg" option (set by default) that disables --openpgp,
      and the various --pgpX emulation options.  This replaces
      --no-openpgp, and --no-pgpX, and also means that GnuPG has
      finally grown a --gnupg option to make GnuPG act like GnuPG.

    * A bug in key validation has been fixed.  This bug only affects
      keys with more than one user ID (photo IDs do not count here),
      and results in all user IDs on a given key being treated with
      the validity of the most-valid user ID on that key.

    * Notation names that do not contain a '@' are no longer allowed
      unless --expert is set.  This is to help prevent pollution of
      the (as yet unused) IETF notation namespace.

    * Multiple trust models are now supported via the --trust-model
      option.  The options are "pgp" (web-of-trust plus trust
      signatures), "classic" (web-of-trust only), and "always"
      (identical to the --always-trust option).

    * The --personal-{cipher|digest|compression}-preferences are now
      consulted to get default algorithms before resorting to the
      last-ditch defaults of --s2k-cipher-algo, SHA1, and ZIP
      respectively.  This allows a user to set algorithms to use in a
      safe manner so they are used when legal to do so, without
      forcing them on for all messages.

    * New --primary-keyring option to designate the keyring that the
      user wants new keys imported into.

    * --s2k-digest-algo is now used for all password mangling.
      Earlier versions used both --s2k-digest-algo and --digest-algo
      for passphrase mangling.

    * Handling of --hidden-recipient or --throw-keyid messages is now
      easier - the user only needs to give their passphrase once, and
      GnuPG will try it against all of the available secret keys.

    * Care is taken to prevent compiler optimization from removing
      memory wiping code.

    * New option --no-mangle-dos-filenames so that filenames are not
      truncated in the W32 version.

    * A "convert-from-106" script has been added.  This is a simple
      script that automates the conversion from a 1.0.6 or earlier
      version of GnuPG to a 1.0.7 or later version.

    * Disabled keys are now skipped when selecting keys for
      encryption.  If you are using the --with-colons key listings to
      detect disabled keys, please see doc/DETAILS for a minor format
      change in this release.

    * Minor trustdb changes to make the trust calculations match
      common usage.

    * New command "revuid" in the --edit-key menu to revoke a user ID.
      This is a simpler interface to the old method (which still
      works) of revoking the user ID self-signature.

    * Status VALIDSIG does now also print the primary key's
      fingerprint, as well as the signature version, pubkey algorithm,
      hash algorithm, and signature class.

    * Add read-only support for the SHA-256 hash, and optional
      read-only support for the SHA-384 and SHA-512 hashes.

    * New option --enable-progress-filter for use with frontends.

    * DNS SRV records are used in HKP keyserver lookups to allow
      administrators to load balance and select keyserver ports
      automatically.  This is as specified in
      draft-shaw-openpgp-hkp-00.txt.

    * When using the "keyid!" syntax during a key export, only that
      specified key is exported.  If the key in question is a subkey,
      the primary key plus only that subkey is exported.

    * configure --disable-xxx options to disable individual algorithms
      at build time.  This can be used to build a smaller gpg binary
      for embedded uses where space is tight.  See the README file for
      the algorithms that can be used with this option, or use
      --enable-minimal to build the smallest gpg possible (disables
      all optional algorithms, disables keyserver access, and disables
      photo IDs).

    * The keyserver no-modify flag on a key can now be displayed and
      modified.

    * Note that the TIGER/192 digest algorithm is in the process of
      being dropped from the OpenPGP standard.  While this release of
      GnuPG still contains it, it is disabled by default.  To ensure
      you will still be able to use your messages with future versions
      of GnuPG and other OpenPGP programs, please do not use this
      algorithm.

    See-also: gnupg-announce/2003q2/000153.html


Noteworthy changes in version 1.3.1 (2002-11-12)
------------------------------------------------

    * Trust signature support.  This is based on the Maurer trust
      model where a user can specify the trust level along with the
      signature with multiple levels so users can delegate
      certification ability to other users, possibly restricted by a
      regular expression on the user ID.  Note that full trust
      signature support requires a regular expression parsing library.
      The regexp code from glibc 2.3.1 is included for those platforms
      that don't have working regexp functions available.  The
      configure option --disable-regex may be used to disable any
      regular expression code, which will make GnuPG ignore any trust
      signature with a regular expression included.

    * Two new commands --hidden-recipient (-R) and --hidden-encrypt-to
      encrypt to a user, but hide the identity of that user.  This is
      the same functionality as --throw-keyid, but can be used on a
      per-user basis.

    * Full algorithm names (e.g. "3DES", "SHA1", "ZIP") can now be
      used interchangeably with the short algorithm names (e.g. "S2",
      "H2", "Z1") anywhere algorithm names are used in GnuPG.


Noteworthy changes in version 1.3.0 (2002-10-18)
------------------------------------------------

    * The last piece of internal keyserver support has been removed,
      and now all keyserver access is done via the keyserver plugins.
      There is also a newer keyserver protocol used between GnuPG and
      the plugins, so plugins from earlier versions of GnuPG may not
      work properly.

    * The HKP keyserver plugin supports the new machine-readable key
      listing format for those keyservers that provide it.

    * When using a HKP keyserver with multiple DNS records (such as
      wwwkeys.pgp.net which has the addresses of multiple servers
      around the world), try all records until one succeeds.  Note
      that it depends on the LDAP library used whether the LDAP
      keyserver plugin does this as well.

    * The library dependencies for OpenLDAP seem to change fairly
      frequently, and GnuPG's configure script cannot guess all the
      combinations.  Use ./configure LDAPLIBS="-L libdir -l libs" to
      override the script and use the libraries selected.

    * Secret keys generated with --export-secret-subkeys are now
      indicated in key listings with a '#' after the "sec", and in
      --with-colons listings by showing no capabilities (no lowercase
      characters).

    * --trusted-key has been un-obsoleted, as it is useful for adding
      ultimately trusted keys from the config file.  It is identical
      to using --edit and "trust" to change a key to ultimately
      trusted.

    * Translations other than de are no longer distributed with the
      development branch.  This is due to the frequent text changes
      during development, which cause the translations to rapidly go
      out of date.


Version 1.2.8 (2006-12-07)
Version 1.2.7 (2004-12-27)
Version 1.2.6 (2004-08-25)
Version 1.2.5 (2004-07-26)
Version 1.2.4 (2003-12-23)
Version 1.2.3 (2003-08-21)
Version 1.2.2 (2003-05-01)
Version 1.2.1 (2002-10-25)
Version 1.2.0 (2002-09-21)


Noteworthy changes in version 1.1.92 (2002-09-11)
-------------------------------------------------

    * [IMPORTANT] The default configuration file is now
      ~/.gnupg/gpg.conf.  If an old ~/.gnupg/options is found it will
      still be used.  This change is required to have a more
      consistent naming scheme with forthcoming tools.

    * The use of MDCs have increased.  A MDC will be used if the
      recipients directly request it, if the recipients have AES,
      AES192, AES256, or TWOFISH in their cipher preferences, or if
      the chosen cipher has a blocksize not equal to 64 bits
      (currently this is also AES, AES192, AES256, and TWOFISH).

    * GnuPG will no longer automatically disable compression when
      processing an already-compressed file unless a MDC is being
      used.  This is to give the message a certain amount of
      resistance to the chosen-ciphertext attack while communicating
      with other programs (most commonly PGP earlier than version 7.x)
      that do not support MDCs.

    * The option --interactive now has the desired effect when
      importing keys.

    * The file permission and ownership checks on files have been
      clarified.  Specifically, the homedir (usually ~/.gnupg) is
      checked to protect everything within it.  If the user specifies
      keyrings outside this homedir, they are presumed to be shared
      keyrings and therefore *not* checked.  Configuration files
      specified with the --options option and the IDEA cipher
      extension specified with --load-extension are checked, along
      with their enclosing directories.

    * The configure option --with-static-rnd=auto allows to build gpg
      with all available entropy gathering modules included.  At
      runtime the best usable one will be selected from the list
      linux, egd, unix.  This is also the default for systems lacking
      a /dev/random device.

    * The default character set is now taken from the current locale;
      it can still be overridden by the --charset option.  Using the
      option -vvv shows the used character set.

    * [REMOVED] --emulate-checksum-bug and --emulate-3des-s2k-bug have
      been removed.


Noteworthy changes in version 1.1.91 (2002-08-04)
-------------------------------------------------

    * All modules are now linked statically; the --load-extension
      option is in general not useful anymore.  The only exception is
      to specify the deprecated idea cipher.

    * The IDEA plugin has changed.  Previous versions of the IDEA
      plugin will no longer work with GnuPG.  However, the current
      version of the plugin will work with earlier GnuPG versions.

    * When using --batch with one of the --delete-key commands, the
      key must be specified by fingerprint.  See the man page for
      details.

    * There are now various ways to restrict the ability GnuPG has to
      exec external programs (for the keyserver helpers or photo ID
      viewers).  Read the README file for the complete list.

    * New export option to leave off attribute packets (photo IDs)
      during export.  This is useful when exporting to HKP keyservers
      which do not understand attribute packets.

    * New import option to repair during import the HKP keyserver
      mangling multiple subkeys bug.  Note that this cannot completely
      repair the damaged key as some crucial data is removed by the
      keyserver, but it does at least give you back one subkey.  This
      is on by default for keyserver --recv-keys, and off by default
      for regular --import.

    * The keyserver helper programs now live in
      /usr/[local/]libexec/gnupg by default.  If you are upgrading
      from 1.0.7, you might want to delete your old copies in
      /usr/[local/]bin.  If you use an OS that does not use libexec
      for whatever reason, use configure --libexecdir=/usr/local/lib
      to place the keyserver helpers there.

    * The LDAP keyserver handler now works properly with very old
      (version 1) LDAP keyservers.


Noteworthy changes in version 1.1.90 (2002-07-01)
-------------------------------------------------

    * New commands: --personal-cipher-preferences,
      --personal-digest-preferences, and
      --personal-compress-preferences allow the user to specify which
      algorithms are to be preferred.  Note that this does not permit
      using an algorithm that is not present in the recipient's
      preferences (which would violate the OpenPGP standard).  This
      just allows sorting the preferences differently.

    * New "group" command to refer to several keys with one name.

    * A warning is issued if the user forces the use of an algorithm
      that is not listed in the recipient's preferences.

    * Full revocation key (aka "designated revoker") support.

    * The preferred hash algorithms on a key are consulted when
      encrypting a signed message to that key.  Note that this is
      disabled by default by a SHA1 preference in
      --personal-digest-preferences.

    * --cert-digest-algo allows the user to specify the hash algorithm
      to use when signing a key rather than the default SHA1 (or MD5
      for PGP2 keys).  Do not use this feature unless you fully
      understand the implications of this.

    * --pgp7 mode automatically sets all necessary options to ensure
      that the resulting message will be usable by a user of PGP 7.x.

    * New --attribute-fd command for frontends and scripts to get the
      contents of attribute packets (i.e. photos)

    * In expert mode, the user can now re-sign a v3 key with a v4
      self-signature.  This does not change the v3 key into a v4 key,
      but it does allow the user to use preferences, primary ID flags,
      etc.

    * Significantly improved photo ID support on non-unixlike
      platforms.

    * The version number has jumped ahead to 1.1.90 to skip over the
      old version 1.1 and to get ready for the upcoming 1.2.

    * ElGamal sign and encrypt is not anymore allowed in the key
      generation dialog unless in expert mode.  RSA sign and encrypt
      has been added with the same restrictions.

    * [W32] Keyserver access does work with Windows NT.


Noteworthy changes in version 1.0.7 (2002-04-29)
------------------------------------------------

    * Secret keys are now stored and exported in a new format which
      uses SHA-1 for integrity checks.  This format renders the
      Rosa/Klima attack useless.  Other OpenPGP implementations might
      not yet support this, so the option --simple-sk-checksum creates
      the old vulnerable format.

    * The default cipher algorithm for encryption is now CAST5,
      default hash algorithm is SHA-1.  This will give us better
      interoperability with other OpenPGP implementations.

    * Symmetric encrypted messages now use a fixed file size if
      possible.  This is a tradeoff: it breaks PGP 5, but fixes PGP 2,
      6, and 7.  Note this was only an issue with RFC-1991 style
      symmetric messages.

    * Photographic user ID support.  This uses an external program to
      view the images.

    * Enhanced keyserver support via keyserver "plugins".  GnuPG comes
      with plugins for the NAI LDAP keyserver as well as the HKP email
      keyserver.  It retains internal support for the HKP HTTP
      keyserver.

    * Nonrevocable signatures are now supported.  If a user signs a
      key nonrevocably, this signature cannot be taken back so be
      careful!

    * Multiple signature classes are usable when signing a key to
      specify how carefully the key information (fingerprint, photo
      ID, etc) was checked.

    * --pgp2 mode automatically sets all necessary options to ensure
      that the resulting message will be usable by a user of PGP 2.x.

    * --pgp6 mode automatically sets all necessary options to ensure
      that the resulting message will be usable by a user of PGP 6.x.

    * Signatures may now be given an expiration date.  When signing a
      key with an expiration date, the user is prompted whether they
      want their signature to expire at the same time.

    * Revocation keys (designated revokers) are now supported if
      present.  There is currently no way to designate new keys as
      designated revokers.

    * Permissions on the .gnupg directory and its files are checked
      for safety.

    * --expert mode enables certain silly things such as signing a
      revoked user id, expired key, or revoked key.

    * Some fixes to build cleanly under Cygwin32.

    * New tool gpgsplit to split OpenPGP data formats into packets.

    * New option --preserve-permissions.

    * Subkeys created in the future are not used for encryption or
      signing unless the new option --ignore-valid-from is used.

    * Revoked user-IDs are not listed unless signatures are listed too
      or we are in verbose mode.

    * There is no default comment string with ascii armors anymore
      except for revocation certificates and --enarmor mode.

    * The command "primary" in the edit menu can be used to change the
      primary UID, "setpref" and "updpref" can be used to change the
      preferences.

    * Fixed the preference handling; since 1.0.5 they were erroneously
      matched against against the latest user ID and not the given one.

    * RSA key generation.

    * Merged Stefan's patches for RISC OS in.  See comments in
      scripts/build-riscos.

    * It is now possible to sign and conventional encrypt a message (-cs).

    * The MDC feature flag is supported and can be set by using
      the "updpref" edit command.

    * The status messages GOODSIG and BADSIG are now returning the primary
      UID, encoded using %XX escaping (but with spaces left as spaces,
      so that it should not break too much)

    * Support for GDBM based keyrings has been removed.

    * The entire keyring management has been revamped.

    * The way signature stati are store has changed so that v3
      signatures can be supported. To increase the speed of many
      operations for existing keyrings you can use the new
      --rebuild-keydb-caches command.

    * The entire key validation process (trustdb) has been revamped.
      See the man page entries for --update-trustdb, --check-trustdb
      and --no-auto-check-trustdb.

    * --trusted-keys is again obsolete, --edit can be used to set the
      ownertrust of any key to ultimately trusted.

    * A subkey is never used to sign keys.

    * Read only keyrings are now handled as expected.

    See-also: gnupg-announce/2002q2/000135.html


Noteworthy changes in version 1.0.6 (2001-05-29)
------------------------------------------------

    * Security fix for a format string bug in the tty code.

    * Fixed format string bugs in all PO files.

    * Removed Russian translation due to too many bugs.  The FTP
      server has an unofficial but better translation in the contrib
      directory.

    * Fixed expire time calculation and keyserver access.

    * The usual set of minor bug fixes and enhancements.

    * non-writable keyrings are now correctly handled.

    See-also: gnupg-announce/2001q2/000123.html


Noteworthy changes in version 1.0.5 (2001-04-29)
------------------------------------------------

    * WARNING: The semantics of --verify have changed to address a
      problem with detached signature detection. --verify now ignores
      signed material given on stdin unless this is requested by using
      a "-" as the name for the file with the signed material.  Please
      check all your detached signature handling applications and make
      sure that they don't pipe the signed material to stdin without
      using a filename together with "-" on the the command line.

    * WARNING: Corrected hash calculation for input data larger than
      512M - it was just wrong, so you might notice bad signature in
      some very big files.  It may be wise to keep an old copy of
      GnuPG around.

    * Secret keys are no longer imported unless you use the new option
      --allow-secret-key-import.  This is a kludge and future versions will
      handle it in another way.

    * New command "showpref" in the --edit-key menu to show an easier
      to understand preference listing.

    * There is now the notation of a primary user ID.  For example, it
      is printed with a signature verification as the first user ID;
      revoked user IDs are not printed there anymore.  In general the
      primary user ID is the one with the latest self-signature.

    * New --charset=utf-8 to bypass all internal conversions.

    * Large File Support (LFS) is now working.

    * New options: --ignore-crc-error, --no-sig-create-check,
      --no-sig-cache, --fixed-list-mode, --no-expensive-trust-checks,
      --enable-special-filenames and --use-agent.  See man page.

    * New command --pipemode, which can be used to run gpg as a
      co-process.  Currently only the verification of detached
      signatures are working.  See doc/DETAILS.

    * Keyserver support for the W32 version.

    * Rewritten key selection code so that GnuPG can better cope with
      multiple subkeys, expire dates and so.  The drawback is that it
      is slower.

    * A whole lot of bug fixes.

    * The verification status of self-signatures are now cached. To
      increase the speed of key list operations for existing keys you
      can do the following in your GnuPG homedir (~/.gnupg):
         cp pubring.gpg pubring.gpg.save && gpg --export-all >x && \
         rm pubring.gpg && gpg --import x
      Only v4 keys (i.e not the old RSA keys) benefit from this caching.

    * New translations: Estonian, Turkish.

    See-also: gnupg-announce/2001q2/000122.html


Noteworthy changes in version 1.0.4 (2000-10-17)
------------------------------------------------

    * Fixed a serious bug which could lead to false signature verification
      results when more than one signature is fed to gpg.  This is the
      primary reason for releasing this version.

    * New utility gpgv which is a stripped down version of gpg to
      be used to verify signatures against a list of trusted keys.

    * Rijndael (AES) is now supported and listed with top preference.

    * --with-colons now works with --print-md[s].

    See-also: gnupg-announce/2000q4/000082.html


Noteworthy changes in version 1.0.3 (2000-09-18)
------------------------------------------------

    * Fixed problems with piping to/from other MS-Windows software

    * Expiration time of the primary key can be changed again.

    * Revoked user IDs are now marked in the output of --list-key

    * New options --show-session-key and --override-session-key
      to help the British folks to somewhat minimize the danger
      of this Orwellian RIP bill.

    * New options --merge-only and --try-all-secrets.

    * New configuration option --with-egd-socket.

    * The --trusted-key option is back after it left us with 0.9.5

    * RSA is supported. Key generation does not yet work but will come
      soon.

    * CAST5 and SHA-1 are now the default algorithms to protect the key
      and for symmetric-only encryption. This should solve a couple
      of compatibility problems because the old algorithms are optional
      according to RFC2440

    * Twofish and MDC enhanced encryption is now used.  PGP 7 supports
      this.  Older versions of GnuPG don't support it, so they should be
      upgraded to at least 1.0.2

    See-also: gnupg-announce/2000q3/000075.html


Noteworthy changes in version 1.0.2 (2000-07-12)
----------------------------------------------

    * Fixed expiration handling of encryption keys.

    * Add an experimental feature to do unattended key generation.

    * The user is now asked for the reason of revocation as required
      by the new OpenPGP draft.

    * There is a ~/.gnupg/random_seed file now which saves the
      state of the internal RNG and increases system performance
      somewhat.  This way the full entropy source is only used in
      cases were it is really required.
      Use the option --no-random-seed-file to disable this feature.

    * New options --ignore-time-conflict and --lock-never.

    * Some fixes for the W32 version.

    * The entropy.dll is not anymore used by the W32 version but replaced
      by code derived from Cryptlib.

    * Encryption is now much faster: About 2 times for 1k bit keys
      and 8 times for 4k keys.

    * New encryption keys are generated in a way which allows a much
      faster decryption.

    * New command --export-secret-subkeys which outputs the
      the _primary_ key with it's secret parts deleted.  This is
      useful for automated decryption/signature creation as it
      allows to keep the real secret primary key offline and
      thereby protecting the key certificates and allowing to
      create revocations for the subkeys.  See the FAQ for a
      procedure to install such secret keys.

    * Keygeneration now writes to the first writeable keyring or
      as default to the one in the homedirectory.  Prior versions
      ignored all --keyring options.

    * New option --command-fd to take user input from a file descriptor;
      to be used with --status-fd by software which uses GnuPG as a backend.

    * There is a new status PROGRESS which is used to show progress during
      key generation.

    * Support for the new MDC encryption packets.  To create them either
      --force-mdc must be use or cipher algorithm with a blocksize other
      than 64 bits is to be used.  --openpgp currently disables MDC packets
      entirely.  This option should not yet be used.

    * New option --no-auto-key-retrieve to disable retrieving of
      a missing public key from a keyserver, when a keyserver has been set.

    * Danish translation

    See-also: gnupg-announce/2000q3/000069.html


Noteworthy changes in version 1.0.1 (1999-12-16)
-----------------------------------

    * New command --verify-files.  New option --fast-list-mode.

    * $http_proxy is now used when --honor-http-proxy is set.

    * Fixed some minor bugs and the problem with conventional encrypted
      packets which did use the gpg v3 partial length headers.

    * Add Indonesian and Portugese translations.

    * Fixed a bug with symmetric-only encryption using the non-default 3DES.
      The option --emulate-3des-s2k-bug may be used to decrypt documents
      which have been encrypted this way; this should be done immediately
      as this workaround will be remove in 1.1

    * Can now handle (but not display) PGP's photo IDs. I don't know the
      format of that packet but after stripping a few bytes from the start
      it looks like a JPEG (at least my test data).  Handling of this
      package is required because otherwise it would mix up the
      self signatures and you can't import those keys.

    * Passing non-ascii user IDs on the commandline should now work in all
      cases.

    * New keys are now generated with an additional preference to Blowfish.

    * Removed the GNU Privacy Handbook from the distribution as it will go
      into a separate one.

    See-also: gnupg-announce/1999q4/000050.html


Noteworthy changes in version 1.0.0 (1999-09-07)
-----------------------------------

    * Add a very preliminary version of the GNU Privacy Handbook to
      the distribution (lynx doc/gph/index.html).

    * Changed the version number to GnuPG 2001 ;-)

    See-also: gnupg-announce/1999q3/000037.html


Noteworthy changes in version 0.9.11 (1999-09-03)
------------------------------------

    * UTF-8 strings are now correctly printed (if --charset is set correctly).
      Output of --with-colons remains C-style escaped UTF-8.

    * Workaround for a problem with PGP 5 detached signature in textmode.

    * Fixed a problem when importing new subkeys (duplicated signatures).

    See-also: gnupg-announce/1999q3/000036.html


Noteworthy changes in version 0.9.10 (1999-07-23)
------------------------------------

    * Some strange new options to help pgpgpg

    * Cleaned up the dox a bit.

    See-also: gnupg-announce/1999q3/000034.html


Noteworthy changes in version 0.9.9
-----------------------------------

    * New options --[no-]utf8-strings.

    * New edit-menu commands "enable" and "disable" for entire keys.

    * You will be asked for a filename if gpg cannot deduce one.

    * Changes to support libtool which is needed for the development
      of libgcrypt.

    * New script tools/lspgpot to help transferring assigned
      trustvalues from PGP to GnuPG.

    * New commands --lsign-key and made --sign-key a shortcut for --edit
      and sign.

    * New options (#122--126 ;-) --[no-]default-recipient[-self],
      --disable-{cipher,pubkey}-algo. See the man page.

    * Enhanced info output in case of multiple recipients and fixed exit code.

    * New option --allow-non-selfsigned-uid to work around a problem with
      the German IN way of separating signing and encryption keys.

    See-also: gnupg-announce/1999q3/000028.html


Noteworthy changes in version 0.9.8 (1999-06-26)
-----------------------------------

    * New subcommand "delsig" in the edit menu.

    * The name of the output file is not anymore the one which is
      embedded in the processed message, but the used filename with
      the extension stripped.  To revert to the old behaviour you can
      use the option --use-embedded-filename.

    * Another hack to cope with pgp2 generated detached signatures.

    * latin-2 character set works (--charset=iso-8859-2).

    * New option --with-key-data to list the public key parameters.
      New option -N to insert notations and a --set-policy-url.
      A couple of other options to allow reseting of options.

    * Better support for HPUX.

    See-also: gnupg-announce/1999q2/000016.html


Noteworthy changes in version 0.9.7 (1999-05-23)
-----------------------------------

    * Add some work arounds for a bugs in pgp 2 which led to bad signatures
      when used with canonical texts in some cases.

    * Enhanced some status outputs.

    See-also: gnupg-announce/1999q2/000000.html


Noteworthy changes in version 0.9.6 (1999-05-06)
-----------------------------------

    * Twofish is now statically linked by default. The experimental 128 bit
      version is now disabled.	Full support will be available as soon as
      the OpenPGP WG has decided on an interpretation of rfc2440.

    * Dropped support for the ancient Blowfish160 which is not OpenPGP.

    * Merged gpgm and gpg into one binary.

    * Add "revsig" and "revkey" commands to the edit menu.  It is now
      possible to revoke signature and subkeys.


Noteworthy changes in version 0.9.5 (1999-03-20)
-----------------------------------

    * New command "lsign" in the keyedit menu to create non-exportable
      signatures.  Removed --trusted-keys option.

    * A bunch of changes to the key validation code.

    * --list-trust-path now has an optional --with-colons format.

    * New command --recv-keys to import keys from an keyserver.


Noteworthy changes in version 0.9.4 (1999-03-08)
-----------------------------------

    * New configure option --enable-static-rnd=[egd|linux|unix|none]
      to select a random gathering module for static linking.

    * The original text is now verbatim copied to a cleartext signed message.

    * Bugfixes but there are still a couple of bugs.


Noteworthy changes in version 0.9.3 (1999-02-19)
-----------------------------------

    * Changed the internal design of getkey which now allows a
      efficient lookup of multiple keys and add a word match mode.

    * New options --[no-]encrypt-to.

    * Some changes to the configure stuff.  Switched to automake 1.4.
      Removed intl/ from CVS, autogen.sh now uses gettextize.

    * Preferences now include Twofish. Removed preference to Blowfish with
      a special hack to suppress the "not listed in preferences" warning;
      this is to allow us to switch completely to Twofish in the near future.

    * Changed the locking stuff.

    * Print all user ids of a good signature.


Noteworthy changes in version 0.9.2 (1999-01-01)
-----------------------------------

    * add some additional time warp checks.

    * Option --keyserver and command --send-keys to utilize HKP servers.

    * Upgraded to zlib 1.1.3 and fixed an inflate bug

    * More cleanup on the cleartext signatures.


Noteworthy changes in version 0.9.1 (1999-01-01)
-----------------------------------

    * Polish language support.

    * When querying the passphrase, the key ID of the primary key is
      displayed along with the one of the used secondary key.

    * Fixed a bug occurring when decrypting pgp 5 encrypted messages,
      fixed an infinite loop bug in the 3DES code and in the code
      which looks for trusted signatures.

    * Fixed a bug in the mpi library which caused signatures not to
      compare okay.

    * Rewrote the handling of cleartext signatures; the code is now
      better maintainable (I hope so).

    * New status output VALIDSIG only for valid signatures together
      with the fingerprint of the signer's key.


Noteworthy changes in version 0.9.0 (1998-12-23)
-----------------------------------

    * --export does now only exports rfc2440 compatible keys; the
      old behaviour is available with --export-all.
      Generation of v3 ElGamal (sign and encrypt) keys is not longer
      supported.

    * Fixed the uncompress bug.

    * Rewrote the rndunix module. There are two environment variables
      used for debugging now: GNUPG_RNDUNIX_DBG give the file to write
      debugging information (use "-" for stdout) and if GNUPG_RNDUNIX_DBGALL
      is set, all programs which are only tried are also printed.

    * New option --escape-from-lines to "dash-escape" "From " lines to
      prevent mailers to change them to ">From ".  This is not enabled by
      default because it is not in compliance with rfc2440 - however, you
      should turn it on.


Noteworthy changes in version 0.4.5 (1998-12-08)
-----------------------------------

    * The keyrings and the trustdb is now locked, so that
      other GnuPG processes won't damage these files.  You
      may want to put the option --lock-once into your options file.

    * The latest self-signatures are now used; this enables --import
      to see updated preferences etc.

    * Import of subkeys should now work.

    * Random gathering modules may now be loaded as extensions. Add
      such a module for most Unices but it is very experimental!

    * Brazilian language support.


Noteworthy changes in version 0.4.4 (1998-11-20)
-----------------------------------

    * Fixed the way the key expiration time is stored. If you have
      an expiration time on your key you should fix it with --edit-key
      and the command "expire".  I apologize for this inconvenience.

    * Add option --charset to support "koi8-r" encoding of user ids.
      (Not yet tested).

    * Preferences should now work again. You should run
      "gpgm --check-trustdb \*" to rebuild all preferences.

    * Checking of certificates should now work but this needs a lot
      of testing.  Key validation values are now cached in the
      trustdb; they should be recalculated as needed, but you may
      use --check-trustdb or --update-trustdb to do this.

    * Spanish translation by Urko Lusa.

    * Patch files are from now on signed.  See the man page
      for the new option --not-dash-escaped.

    * New syntax: --edit-key <userID> [<commands>]
      If you run it without --batch the commands are executed and then
      you are put into normal mode unless you use "quit" or "save" as
      one of the commands.  When in batch mode, the program quits after
      the last command, so you have to use "save" if you did some changes.
      It does not yet work completely, but may be used to list so the
      keys etc.


Noteworthy changes in version 0.4.3 (1998-11-08)
-----------------------------------

    * Fixed the gettext configure bug.

    * Kludge for RSA keys: keyid and length of a RSA key are
      correctly reported, but you get an error if you try to use
      this key (If you do not have the non-US version).

    * Experimental support for keyrings stored in a GDBM database.
      This is *much* faster than a standard keyring.  You will notice
      that the import gets slower with time; the reason is that all
      new keys are used to verify signatures of previous inserted
      keys.  Use "--keyring gnupg-gdbm:<name-of-gdbm-file>".  This is
      not (yet) supported for secret keys.

    * A Russian language file in the distribution (alternatives are in
      the contrib directory of the FTP servers)

    * commandline option processing now works as expected for GNU programs
      with the exception that you can't mix options and normal arguments.

    * Now --list-key lists all matching keys.  This is needed in some
      other places too.


Noteworthy changes in version 0.4.2 (1998-10-18)
-----------------------------------

    * This is only a snapshot: There are still a few bugs.

    * Fixed this huge memory leak.

    * Redesigned the trust database:  You should run "gpgm --check-trustdb".
      New command --update-trustdb, which adds new key from the public
      keyring into your trustdb

    * Fixed a bug in the armor code, leading to invalid packet errors.
      (a workaround for this was to use --no-armor).  The shorten line
      length (64 instead of 72) fixes a problem with pgp5 and keyservers.

    * comment packets are not anymore generated. "--export" filters
      them out.  One Exception:  The comment packets in a secret keyring
      are still used because they carry the factorization of the public
      prime product.

    * --import now only looks for KEYBLOCK headers, so you can now simply
      remove the "- " in front of such a header if someone accidentally signed
      such a message or the keyblock is part of a cleartext signed message.

    * --with-colons now lists the key expiration time and not anymore
      the valid period.

    * Some keyblocks created with old releases have a wrong sequence
      of packets, so that the keyservers don't accept these keys.
      Simply using "--edit-key" fixes the problem.

    * New option --force-v3-sigs to generate signed messages which are
      compatible to PGP 5.

    * Add some code to support DLD (for non ELF systems) - but this is
      not tested because my BSD box is currently broken.

    * New command "expire" in the edit-key menu.



Noteworthy changes in version 0.4.1 (1998-10-07)
-----------------------------------

    * A secondary key is used when the primary key is specified but cannot
      be used for the operation (if it is a sign-only key).

    * GNUPG can now handle concatenated armored messages:  There is still a
      bug if different kinds of messages are mixed.

    * Iterated+Salted passphrases now work.  If want to be sure that PGP5
      is able to handle them you may want to use the options
	"--s2k-mode 3 --s2k-cipher-algo cast5 --s2k-digest-algo sha1"
      when changing a passphrase.

    * doc/OpenPGP talks about OpenPGP compliance, doc/HACKING gives
      a few hints about the internal structure.

    * Checked gnupg against the August 1998 draft (07) and I believe
      it is in compliance with this document (except for one point).

    * Fixed some bugs in the import merging code and rewrote some
      code for the trustdb.


Noteworthy changes in version 0.4.0 (1998-09-18)
-----------------------------------

    * Triple DES is now supported.  Michael Roth did this piece of
      needed work.  We have now all the coded needed to be OpenPGP
      compliant.

    * Added a simple rpm spec file (see INSTALL).

    * detached and armored signatures are now using "PGP SIGNATURE",
      except when --rfc1991 is used.

    * All times which are not in the yyyy-mm-dd format are now printed
      in local time.


Noteworthy changes in version 0.3.5 (1998-09-14)
-----------------------------------

    * New option --throw-keyid to create anonymous enciphered messages.
      If gpg detects such a message it tires all available secret keys
      in turn so decode it.  This is a gnupg extension and not in OpenPGP
      but it has been discussed there and afaik some products use this
      scheme too (Suggested by Nimrod Zimmerman).

    * Fixed a bug with 5 byte length headers.

    * --delete-[secret-]key is now also available in gpgm.

    * cleartext signatures are not anymore converted to LF only.

    * Fixed a trustdb problem.	Run "gpgm --check-trustdb" to fix old
      trust dbs.

    * Building in another directory should now work.

    * Weak key detection mechanism (Niklas Hernaeus).


Noteworthy changes in version 0.3.4 (1998-08-11)
-----------------------------------

    * New options --comment and --set-filename; see g10/OPTIONS

    * yes/no, y/n localized.

    * Fixed some bugs.


Noteworthy changes in version 0.3.3 (1998-08-08)
-----------------------------------

    * IMPORTANT: I found yet another bug in the way the secret keys
      are encrypted - I did it the way pgp 2.x did it, but OpenPGP
      and pgp 5.x specify another (in some aspects simpler) method.
      To convert your secret keys you have to do this:
	1. Build the new release but don't install it and keep
	   a copy of the old program.
	2. Disable the network, make sure that you are the only
	   user, be sure that there are no Trojan horses etc ....
	3. Use your old gpg (version 0.3.1 or 0.3.2) and set the
	   passphrases of ALL your secret keys to empty!
	   (gpg --change-passphrase your-user-id).
	4. Save your ownertrusts (see the next point)
	5. rm ~/.gnupg/trustdb.gpg
	6. install the new version of gpg (0.3.3)
	7. For every secret key call "gpg --edit-key your-user-id",
	   enter "passwd" at the prompt, follow the instructions and
	   change your password back, enter "save" to store it.
	8. Restore the ownertrust (see next point).

    * The format of the trust database has changed; you must delete
      the old one, so gnupg can create a new one.
      IMPORTANT: Use version 0.3.1 or .2 to save your assigned ownertrusts
      ("gpgm --list-ownertrust >saved-trust"); then build this new version
      and restore the ownertrust with this new version
      ("gpgm --import-ownertrust saved-trust").  Please note that
      --list-ownertrust has been renamed to --export-ownertrust in this
      release and it does now only export defined ownertrusts.

    * The command --edit-key now provides a commandline driven menu
      which can be used for various tasks.  --sign-key is only an
      an alias to --edit-key and maybe removed in future: use the
      command "sign" of this new menu - you can select which user ids
      you want to sign.

    * Alternate user ids can now be created an signed.

    * Owner trust values can now be changed with --edit-key (trust)

    * GNUPG can now run as a coprocess; this enables sophisticated
      frontends.  tools/shmtest.c is a simple sample implementation.
      This needs some more work: all tty_xxx() are to be replaced
      by cpr_xxx() and some changes in the display logics is needed.

    * Removed options --gen-prime and --gen-random.

    * Removed option --add-key; use --edit-key instead.

    * Removed option --change-passphrase; use --edit-key instead.

    * Signatures are now checked even if the output file could not
      be created. Command "--verify" tries to find the detached data.

    * gpg now disables core dumps.

    * compress and symmetric cipher preferences are now used.
      Because there is no 3DES yet, this is replaced by Blowfish.

    * We have added the Twofish as an experimental cipher algorithm.
      Many thanks to Matthew Skala for doing this work.
      Twofish is the AES submission from Schneier et al.; see
      "www.counterpane.com/twofish.html" for more information.

    * Started with a help system: If you enter a question mark at some
      prompt; you should get a specific help for this prompt.

    * There is no more backup copy of the secret keyring.

    * A lot of new bugs. I think this release is not as stable as
      the previous one.


Noteworthy changes in version 0.3.2 (1998-07-09)
-----------------------------------

    * Fixed some bugs when using --textmode (-seat)

    * Now displays the trust status of a positive verified message.

    * Keyrings are now scanned in the sequence they are added with
      --[secret-]keyring.  Note that the default keyring is implicitly
      added as the very first one unless --no-default-keyring is used.

    * Fixed setuid and dlopen bug.


Noteworthy changes in version 0.3.1 (1998-07-06)
-----------------------------------

    * Partial headers are now written in the OpenPGP format if
      a key in a v4 packet is used.

    * Removed some unused options, removed the gnupg.sig stuff.

    * Key lookup by name now returns a key which can be used for
      the desired action.

    * New options --list-ownertrust (gpgm) to make a backup copy
      of the ownertrust values you assigned.

    * clear signature headers are now in compliance with OpenPGP.


Noteworthy changes in version 0.3.0 (1998-06-25)
-----------------------------------

    * New option --emulate-checksum-bug.  If your passphrase does not
      work anymore, use this option and --change-passphrase to rewrite
      your passphrase.

    * More complete v4 key support: Preferences and expiration time
      is set into the self signature.

    * Key generation defaults to DSA/ElGamal keys, so that new keys are
      interoperable with pgp5

    * DSA key generation is faster and key generation does not anymore
      remove entropy from the random generator (the primes are public
      parameters, so there is really no need for a cryptographic secure
      prime number generator which we had used).

    * A complete new structure for representing the key parameters.

    * Removed most public key knowledge into the cipher library.

    * Support for dynamic loading of new algorithms.

    * Moved tiger to an extension module.


Noteworthy changes in version 0.2.19 (1998-05-29)
------------------------------------

    * Replaced /dev/urandom in checks with new tool mk-tdata.

    * Some assembler file cleanups; some more functions for the Alpha.

    * Tiger has now the OpenPGP assigned number 6.  Because the OID has
      changed, old signatures using this algorithm can't be verified.

    * gnupg now encrypts the compressed packed and not any longer in the
      reverse order; anyway it can decrypt both versions. Thanks to Tom
      for telling me this (not security related) bug.

    * --add-key works and you are now able to generate subkeys.

    * It is now possible to generate ElGamal keys in v4 packets to create
      valid OpenPGP keys.

    * Some new features for better integration into MUAs.


Noteworthy changes in version 0.2.18 (1998-05-15)
------------------------------------

    * Splitted cipher/random.c, add new option "--disable-dev-random"
      to configure to support the development of a random source for
      other systems. Prepared sourcefiles rand-unix.c, rand-w32.c
      and rand-dummy.c (which is used to allow compilation on systems
      without a random source).

    * Fixed a small bug in the key generation (it was possible that 48 bits
      of a key were not taken from the random pool)

    * Add key generation for DSA and v4 signatures.

    * Add a function trap_unaligned(), so that a SIGBUS is issued on
      Alphas and not the slow emulation code is used. And success: rmd160
      raised a SIGBUS.

    * Enhanced the formatting facility of argparse and changed the use of
      \r,\v to @ because gettext does not like it.

    * New option "--compress-algo 1" to allow the creation of compressed
      messages which are readable by PGP and "--print-md" (gpgm) to make
      speed measurement easier.


Noteworthy changes in version 0.2.17 (1998-05-04)
------------------------------------

    * Comment packets are now of private type 61.

    * Passphrase code still used a 160 bit blowfish key, added a
      silly workaround. Please change your passphrase again - sorry.

    * Conventional encryption now uses a type 3 packet to describe the
      used algorithms.

    * The new algorithm number for Blowfish is 20, 16 is still used for
      encryption only; for signing it is only used when it is in a v3 packet,
      so that GNUPG keys are still valid.


Noteworthy changes in version 0.2.16 (1998-04-28)
------------------------------------

    * Add experimental support for the TIGER/192 message digest algorithm.
      (But there is only a dummy ASN OID).

    * Standard cipher is now Blowfish with 128 bit key in OpenPGP's CFB
      mode. I renamed the old cipher to Blowfish160. Because the OpenPGP
      group refused to assign me a number for Blowfish160, I have to
      drop support for this in the future. You should use
      "--change-passphrase" to recode your current passphrase with 128
      bit Blowfish.


Noteworthy changes in version 0.2.15 (1998-04-09)
------------------------------------

    * Fixed a bug with the old checksum calculation for secret keys.
      If you run the program without --batch, a warning does inform
      you if your secret key needs to be converted; simply use
      --change-passphrase to recalculate the checksum. Please do this
      soon, as the compatible mode will be removed sometime in the future.

    * CAST5 works (using the PGP's special CFB mode).

    * Again somewhat more PGP 5 compatible.

    * Some new test cases

Noteworthy changes in version 0.2.14 (1998-04-02)
------------------------------------

    * Changed the internal handling of keyrings.

    * Add support to list PGP 5 keyrings with subkeys

    * Timestamps of signatures are now verified.

    * A expiration time can now be specified during key generation.

    * Some speedups for Blowfish and SHA-1, rewrote SHA-1 transform.
      Reduced the amount of random bytes needed for key generation in
      some cases.


Noteworthy changes in version 0.2.13 (1998-03-10)
------------------------------------

    * Verify of DSA signatures works.

    * Re-implemented the slower random number generator.


Noteworthy changes in version 0.2.12 (1998-03-07)
------------------------------------

    * --delete-key checks that there is no secret key. The new
      option --delete-secret-key maybe used to delete a secret key.

    * "-kv" now works as expected. Options "--list-{keys,sigs]"
      and "--check-sigs" are now working.

    * New options "--verify" and "--decrypt" to better support integration
      into MUAs (partly done for Mutt).

    * New option "--with-colons" to make parsing of key lists easier.

Noteworthy changes in version 0.2.11 (1998-03-02)
------------------------------------

    * GPG now asks for a recipient's name if option "-r" is not used.

    * If there is no good trust path, the program asks whether to use
      the public keys anyway.

    * "--delete-key" works for public keys. What semantics shall I use
      when there is a secret key too? Delete the secret key or leave him
      and auto-regenerate the public key, next time the secret key is used?

Noteworthy changes in version 0.2.10 (1998-02-27)
------------------------------------

    * Code for the alpha is much faster (about 20 times); the data
      was misaligned and the kernel traps this, so nearly all time
      was used by system to trap the misalignments and to write
      syslog messages. Shame on me and thanks to Ralph for
      pointing me at this while drinking some beer yesterday.

    * Changed some configure options and add an option
      --disable-m-guard to remove the memory checking code
      and to compile everything with optimization on.

    * New environment variable GNUPGHOME, which can be used to set
      another homedir than ~/.gnupg.  Changed default homedir for
      Windoze version to c:/gnupg.

    * Fixed detached signatures; detached PGP signatures caused a SEGV.

    * The Windoze version works (as usual w/o a strong RNG).


Noteworthy changes in version 0.2.9 (1998-02-26)
-----------------------------------

    * Fixed FreeBSD bug.

    * Added a simple man page.

    * Switched to automake1.2f and a newer gettext.

Noteworthy changes in version 0.2.8 (1998-02-24)
-----------------------------------

    * Changed the name to GNUPG, the binaries are called gpg and gpgm.
      You must rename rename the directory "~/.g10" to ~/.gnupg/, rename
      {pub,sec}ring.g10 to {pub,sec}ring.gpg, trustdb.g10 to trustdb.gpg
      and g10.sig to gnupg.sig.

    * New or changed passphrases are now salted.


Noteworthy changes in version 0.2.7 (1998-02-18)
-----------------------------------

    * New command "gen-revoke" to create a key revocation certificate.

    * New option "homedir" to set the homedir (which defaults to "~/.g10").
      This directory is created if it does not exists (only the last
      part of the name and not the complete hierarchy)

    * Command "import" works. (Try: "finger gcrypt@ftp.guug.de|g10 --import")

    * New commands "dearmor/enarmor" for g10maint.  These are mainly
      used for internal test purposes.

    * Option --version now conforming to the GNU standards and lists
      the available ciphers, message digests and public key algorithms.

    * Assembler code for m68k (not tested).

    * "make check" works.

Noteworthy changes in version 0.2.6 (1998-02-13)
-----------------------------------

    * Option "--export" works.


Noteworthy changes in version 0.2.5 (1998-02-12)
-----------------------------------

    * Added zlib for systems which don't have it.
      Use "./configure --with-zlib" to link with the static version.

    * Generalized some more functions and rewrote the encoding of
      message digests into MPIs.

    * Enhanced the checkit script


Noteworthy changes in version 0.2.4 (1998-02-11)
-----------------------------------

    * nearly doubled the speed of the ElGamal signature verification.

    * backup copies of keyrings are created.

    * assembler stuff for Pentium; gives about 15% better performance.

    * fixed a lot of bugs.


Noteworthy changes in version 0.2.3 (1998-02-09)
-----------------------------------

    * Found a bug in the calculation of ELG fingerprints. This is now
      fixed, but all existing fingerprints and keyids for ELG keys
      are not any more valid.

    * armor should now work; including clear signed text.

    * moved some options to the new program g10maint

    * It's now 64 bit clean and runs fine on an alpha--linux.

    * Key generation is much faster now.  I fixed this by using not
      so strong random number for the primes (this was a bug because the
      ElGamal primes are public parameters and it does not make sense
      to generate them from strong random).  The real secret is the x value
      which is still generated from strong (okay: /dev/random) random bits.

    * added option "--status-fd": see g10/OPTIONS

    * We have secure memory on systems which support mlock().
      It is not complete yet, because we do not have signal handler
      which does a cleanup in very case.
      We should also check the ulimit for the user in the case
      that the admin does not have set a limit on locked pages.

    * started with internationalization support.

    * The logic to handle the web of trust is now implemented. It is
      has some bugs; but I'm going to change the algorithm anyway.
      It works by calculating the trustlevel on the fly.  It may ask
      you to provide trust parameters if the calculated trust probability
      is too low.  I will write a paper which discusses this new approach.

    * a couple of changes to the configure script.

    * New option "--quick-random" which uses a much quicker random
      number generator.  Keys generated while this option is in effect
      are flags with "INSECURE!" in the user-id.  This is a development
      only option.

    * Read support for new version packets (OpenPGP).

    * Comment packets are now of correct OpenPGP type 16. Old comment
      packets written by G10 are detected because they always start with
      a hash which is an invalid version byte.

    * The string "(INSECURE!)" is appended to a new user-id if this
      is generated on a system without a good random number generator.


Version 0.2.2 (1998-02-09)
Version 0.2.1 (1998-01-28)
Version 0.2.0 (1998-01-25)
Version 0.1.3 (1998-01-12)
Version 0.1.2 (1998-01-07)
Version 0.1.1 (1998-01-07)
Version 0.1.0 (1998-01-05)
Version 0.0.0 (1997-12-20)


 Copyright (C) 1998-2017 Free Software Foundation, Inc.
 Copyright (C) 1997-2017 Werner Koch

 This file is free software; as a special exception the author gives
 unlimited permission to copy and/or distribute it, with or without
 modifications, as long as this notice is preserved.

 This file is distributed in the hope that it will be useful, but
 WITHOUT ANY WARRANTY, to the extent permitted by law; without even the
 implied warranty of MERCHANTABILITY or FITNESS FOR A PARTICULAR PURPOSE.<|MERGE_RESOLUTION|>--- conflicted
+++ resolved
@@ -1,22 +1,22 @@
 Noteworthy changes in version 2.2.42 (unreleased)
 -------------------------------------------------
 
-<<<<<<< HEAD
   * gpg: Support OCB encryption.  [T6263]
 
-  * gpg: Also import stray revocation certificates.  [rGbd825ead36af]
+  * gpg: New command --quick-update-pref.  [rGf16c946be7]
 
   * gpg: New list-options show-pref and show-pref-verbose.
     [rGb6ba7054a0]
 
-  * gpg: New command --quick-update-pref.  [rGf16c946be7]
-=======
+  * gpgsm: Support ECC certificates.  [T6253]
+
+  * gpgsm: Also announce AES256-CBC in signatures.  [rGaa397fdcdb21]
+
   Release-info: https://dev.gnupg.org/T6307
 
 
 Noteworthy changes in version 2.2.41 (2022-12-09)
 -------------------------------------------------
->>>>>>> 8c0dedd9
 
   * gpg: Add a notation to encryption subkeys in de-vs mode.  [T6279]
 
@@ -25,11 +25,6 @@
   * gpg: Report an error via status-fd for receiving a key from the
     agent.  [T5151]
 
-<<<<<<< HEAD
-  * gpgsm: Support ECC certificates.  [T6253]
-
-  * gpgsm: Also announce AES256-CBC in signatures.  [rGaa397fdcdb21]
-=======
   * gpg: Make --require-compliance work without the --status-fd
     option.  [r11f3232716]
 
@@ -44,7 +39,6 @@
   * wkd: New option --add-revocs for gpg-wks-client.  [rG2f4492f3be]
 
   * wkd: Ignore expired user-ids in gpg-wks-client.  [T6292]
->>>>>>> 8c0dedd9
 
   * scd: Support the Telesec Signature Card v2.0.  [T6252]
 
