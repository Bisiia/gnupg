--- conflicted
+++ resolved
@@ -1,9 +1,8 @@
 Noteworthy changes in version 2.5.0 (unreleased)
 ------------------------------------------------
 
-<<<<<<< HEAD
-  Changes also found in 2.4.5:
-=======
+  Changes also found in 2.4.6:
+
   * gpg: New command --quick-set-ownertrust.  [rG967678d972]
 
   * gpg: Indicate disabled keys in key listings and add list option
@@ -21,12 +20,8 @@
   * gpgconf: Check readability of some files with -X and change its
     output format.  [rG759adb2493]
 
-  Release-info: https://dev.gnupg.org/T7030
-
->>>>>>> 5355d088
-
-Noteworthy changes in version 2.4.5 (2024-03-07)
-------------------------------------------------
+
+  Changes also found in 2.4.5:
 
   * gpg,gpgv: New option --assert-pubkey-algo.  [T6946]
 
